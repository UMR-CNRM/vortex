#R .. _geo_list:
#R

[DEFAULT]
kind  = gauss
lam   = true
area  = unknown
runit = dg

#R ************************************************************
#R List of geometries defined in the default configuration file
#R ************************************************************
#R
#R =====================
#R Horizontal geometries
#R =====================
#R
#R Gaussian grids with a spectral representation
#R ---------------------------------------------
#R
#R These grids are defined by a truncation and a stretching factor
#R (if the grid is stretched, the location of the pole of interest is also
#R specified).
#R
#R Forward model grids
#R ^^^^^^^^^^^^^^^^^^^
#R

[global30c24l15]
info       = ARPEGE T30C2.4L15 geometry from Mitraillette
kind       = gauss
area       = france
truncation = 30
stretching = 2.4

[global798]
info       = ARPEGE T798 stretched-rotated geometry
kind       = gauss
area       = france
truncation = 798
stretching = 2.4
lam        = false

[global798c22]
info       = ARPEGE T798c2.2 stretched-rotated geometry
kind       = gauss
area       = france
truncation = 798
stretching = 2.2
lam        = false

[globalsp2]
info       = ARPEGE T1198 stretched-rotated geometry
kind       = gauss
area       = france
truncation = 1198
stretching = 2.2

[global1198]
info       = ARPEGE T1198 stretched-rotated geometry (alias of globalsp2)
kind       = gauss
area       = france
truncation = 1198
stretching = 2.2

[global1798]
info       = ARPEGE T1798 stretched-rotated geometry
kind       = gauss
area       = france
truncation = 1798
stretching = 2.2
lam        = false

[global256]
info       = IFS files used for restart CEP geometry
kind       = gauss
area       = france
truncation = 256
stretching = 1.0
lam        = false

[global511]
info       = IFS files used for restart CEP geometry
kind       = gauss
area       = france
truncation = 511
stretching = 1.0
lam        = false

[global1280co]
info           = IFS T1280 geometry (cubic truncation and octahedral grid)
kind           = gauss
truncation     = 1280
stretching     = 1.0
gridtype       = octahedral
truncationtype = cubic
lam            = false


#R Data assimilation grids
#R ^^^^^^^^^^^^^^^^^^^^^^^
#R

[globaltoy31]
info       = ARPEGE T31C1 geometry
kind       = gauss
area       = france
truncation = 31
stretching = 1.0

[globalupd107]
info       = ARPEGE T107C1 geometry
kind       = gauss
area       = france
truncation = 107
stretching = 1.0

[globalupd149]
info       = ARPEGE T149C1 geometry
kind       = gauss
area       = france
truncation = 149
stretching = 1.0

[globalupd224]
info       = ARPEGE T224C1 geometry
kind       = gauss
area       = france
truncation = 224
stretching = 1.0

[globalupd399]
info       = ARPEGE T399C1 geometry
kind       = gauss
area       = france
truncation = 399
stretching = 1.0

[globalupd479]
info       = ARPEGE T479C1 spectral geometry
kind       = gauss
area       = france
truncation = 479
stretching = 1.0

[globalupd499]
info       = ARPEGE T499C1 geometry
kind       = gauss
area       = france
truncation = 499
stretching = 1.0

#R Specific Ensemble Prediction grids
#R ^^^^^^^^^^^^^^^^^^^^^^^^^^^^^^^^^^
#R

[globalsv095]
info       = PEARP Singular Vectors T095C1 geometry
kind       = gauss
area       = france
truncation = 95
stretching = 1.0

#R Projected grids
#R ---------------
#R
#R Projected grids are regular grids on a given geographical projection (for
#R example, in Arome, the Lambert projection is commonly used).
#R
#R LAM NWP systems over Metropolitan France
#R ^^^^^^^^^^^^^^^^^^^^^^^^^^^^^^^^^^^^^^^^
#R

[fransp16km]
info       = ALADIN FRANCE 16km geometry for IFS coupling
kind       = projected
area       = francecep
resolution = 16.00
runit      = km

[frangpsp]
info       = AROME 2.5km geometry
kind       = projected
area       = frangp
resolution = 2.50
runit      = km

[franmgsp]
info       = AROME 1.3km geometry
kind       = projected
area       = franmg
resolution = 1.30
runit      = km

[franmgsp25]
info       = AROME 2.5km geometry
kind       = projected
area       = franmg
resolution = 2.50
runit      = km

[franmgsp325]
info       = AROME 3.25km geometry
kind       = projected
area       = franmg
resolution = 3.25
runit      = km

[franmgsp32]
info       = AROME 3.2km geometry
kind       = projected
area       = franmg
resolution = 3.2
runit      = km

[franmgsp38]
info       = AROME 3.8km geometry
kind       = projected
area       = franmg
resolution = 3.8
runit      = km

[france8km]
info       = AROME FRANCE 8km geometry for IFS coupling
kind       = projected
area       = france
resolution = 8.00
runit      = km


#R LAM NWP systems overseas
#R ^^^^^^^^^^^^^^^^^^^^^^^^
#R

[antillessp]
info       = AROME ANTILLES 2.5km geometry
kind       = projected
area       = antilles
resolution = 2.50
runit      = km

[caraibes2km5]
info       = AROME CARAIBES 2.5km geometry
kind       = projected
area       = caraibes
resolution = 2.50
runit      = km

[caraibes1km3]
info       = AROME CARAIBES 1.3km geometry
kind       = projected
area       = caraibes
resolution = 1.30
runit      = km

[caraibesoc1s12deg]
info       = Mercator ocean CARAIBES 1s12deg geometry
kind       = projected
area       = caraibes
resolution = 0.08
runit      = deg

[guyanesp]
info       = AROME GUYANE 2.5km geometry
kind       = projected
area       = guyane
resolution = 2.50
runit      = km

[guyane1km3]
info       = AROME GUYANE 1.3km geometry
kind       = projected
area       = guyane
resolution = 1.30
runit      = km

[guyaneoc1s12deg]
info       = Mercator ocean GUYANE 1s12deg geometry
kind       = projected
area       = guyane
resolution = 0.08
runit      = deg

[indiensp]
info       = AROME INDIEN 2.5km geometry
kind       = projected
area       = indien
resolution = 2.50
runit      = km

[indien1km3]
info       = AROME INDIEN 1.3km geometry
kind       = projected
area       = indien
resolution = 1.30
runit      = km

[indienoc1s12deg]
info       = Mercator ocean INDIEN 1s12deg geometry
kind       = projected
area       = indien
resolution = 0.08
runit      = deg

[caledoniesp]
info       = AROME CALEDONIE 2.5km geometry atch
kind       = projected
area       = caledonie
resolution = 2.50
runit      = km

[caledonie1km3]
info       = AROME CALEDONIE 1.3km geometry
kind       = projected
area       = caledonie
resolution = 1.30
runit      = km

[caledonieoc1s12deg]
info       = Mercator ocean CALEDONIE 1s12deg geometry
kind       = projected
area       = caledonie
resolution = 0.08
runit      = deg

[polynesiesp]
info       = AROME POLYNESIE 2.5km geometry
kind       = projected
area       = polynesie
resolution = 2.50
runit      = km

[polynesie1km3]
info       = AROME POLYNESIE 1.3km geometry
kind       = projected
area       = polynesie
resolution = 1.30
runit      = km

[polynesieoc1s12deg]
info       = Mercator ocean POLYNESIE 1s12deg geometry
kind       = projected
area       = polynesie
resolution = 0.08
runit      = deg

[ncalsp]
info       = ALADIN CALEDONIE 8km geometry
kind       = projected
area       = ncal
resolution = 8.0
runit      = km

[ncalsp16km]
info       = ALADIN CALEDONIE 16km geometry for IFS coupling
kind       = projected
area       = ncal
resolution = 16.0
runit      = km

[polyfsp]
info       = ALADIN POLYNESIE 8km geometry
kind       = projected
area       = polyf
resolution = 8.0
runit      = km

[polyfsp16km]
info       = ALADIN POLYNESIE 16km geometry for IFS coupling
kind       = projected
area       = polyf
resolution = 16.0
runit      = km

[reunionsp]
info       = ALADIN REUNION 8km geometry
kind       = projected
area       = reunion
resolution = 8.00
runit      = km

[reunionsp16km]
info       = ALADIN REUNION 16km geometry for IFS coupling
kind       = projected
area       = reunion
resolution = 16.00
runit      = km

[antigsp]
info       = ALADIN ANTILLES GUYANE 8km geometry
kind       = projected
area       = antig
resolution = 8.00
runit      = km

[antigsp16km]
info       = ALADIN ANTILLES GUYANE 16km geometry for IFS coupling
kind       = projected
area       = antig
resolution = 16.00
runit      = km

[guyane8km]
info       = AROME GUYANE 8km geometry for IFS coupling
kind       = projected
area       = guyane
resolution = 8.00
runit      = km

[antilles8km]
info       = AROME ANTILLES 8km geometry for IFS coupling
kind       = projected
area       = antilles
resolution = 8.00
runit      = km

[caledonie8km]
info       = AROME CALEDONIE 8km geometry for IFS coupling
kind       = projected
area       = caledonie
resolution = 8.00
runit      = km

[indien8km]
info       = AROME INDIEN 8km geometry for IFS coupling
kind       = projected
area       = indien
resolution = 8.00
runit      = km

[polynesie8km]
info       = AROME POLYNESIE 8km geometry for IFS coupling
kind       = projected
area       = polynesie
resolution = 8.00
runit      = km

#R LAM NWP systems for external users
#R ^^^^^^^^^^^^^^^^^^^^^^^^^^^^^^^^^^
#R

[testmp1sp]
info       = ALADIN TESTMP1 spectral geometry
kind       = projected
area       = testmp1
resolution = 10.00
runit      = km

[assms1sp]
info       = AROME ASSMS1 spectral geometry
kind       = projected
area       = assms1
resolution = 2.50
runit      = km

[assms2sp]
info       = AROME ASSMS2 spectral geometry
kind       = projected
area       = assms2
resolution = 2.50
runit      = km

[assmp1sp]
info       = AROME ASSMP1 spectral geometry
kind       = projected
area       = assmp1
resolution = 2.50
runit      = km

[assmp2sp]
info       = AROME ASSMP2 spectral geometry
kind       = projected
area       = assmp2
resolution = 2.50
runit      = km

[sahelsp]
info       = AROME SAHEL spectral geometry
kind       = projected
area       = sahel
resolution = 2.50
runit      = km

[asscom1sp]
info       = Arome asscom1 - Legacy spectral geometry
kind       = projected
area       = asscom1
resolution = 2.50
runit      = km

[asscomjapon1sp]
info       = Arome asscom1 and asscom01 - Japon1 spectral geometry
kind       = projected
area       = japon1
resolution = 2.50
runit      = km

[asscomshanghai1sp]
info       = Arome asscom02 - Shanghai1 spectral geometry
kind       = projected
area       = shanghai1
resolution = 2.50
runit      = km

[asscomchili1sp]
info       = Arome asscom03 - Chili1 spectral geometry
kind       = projected
area       = chili1
resolution = 2.50
runit      = km

[asscomrussie1sp]
info       = Arome asscom05 - Russie1 spectral geometry
kind       = projected
area       = russie1
resolution = 2.50
runit      = km

[asscomauthon1sp]
info       = Arome asscom06 - authon1 spectral geometry
kind       = projected
area       = authon1
resolution = 2.50
runit      = km

[asscommediterranee1sp]
info       = Arome asscom09 - Mediterranee1 spectral geometry
kind       = projected
area       = mediterranee1
resolution = 2.50
runit      = km

[asscomperou1sp]
info       = Arome asscom10 - Perou1 spectral geometry
kind       = projected
area       = perou1
resolution = 2.50
runit      = km

[asscomfalconeye1sp]
info       = Arome asscom11 - Falconeye1 (EAU) spectral geometry
kind       = projected
area       = falconeye1
resolution = 2.50
runit      = km

[asscomangola1sp]
info       = Arome asscom12 - Angola1 spectral geometry
kind       = projected
area       = angola1
resolution = 2.50
runit      = km

[asscomukraine1sp]
info       = Arome asscom13 - Ukraine1 spectral geometry
kind       = projected
area       = ukraine1
resolution = 2.50
runit      = km

[asscomindonesie1sp]
info       = Arome asscom14 - indonesie1 spectral geometry
kind       = projected
area       = indonesie1
resolution = 2.50
runit      = km

[lace20km]
info       = Coupling grid for LACE partners
kind       = projected
area       = lace
resolution = 20.68
runit      = km

[lace8km]
info       = Coupling grid for LACE partners
kind       = projected
area       = lace
resolution = 8.0
runit      = km

[afgt20km]
info       = Coupling grid for afgt-Praha
kind       = projected
area       = afgt
resolution = 20.0
runit      = km

[afnord18km]
info       = Coupling grid for afnord-marocco
kind       = projected
area       = afnord
resolution = 18.0
runit      = km

[albachir10km]
info       = Coupling grid for albachir-marocco
kind       = projected
area       = albachir
resolution = 10.0
runit      = km

[belgique8km]
info       = Coupling grid for Belgium
kind       = projected
area       = belgique
resolution = 7.0
runit      = km

[pologne15km]
info       = Coupling grid for Poland
kind       = projected
area       = pologne
resolution = 15.70
runit      = km

[portugal10km]
info       = Coupling grid for Portugal
kind       = projected
area       = portugal
resolution = 10.0
runit      = km

[selam9km]
info       = Coupling grid for selam-romania
kind       = projected
area       = selam
resolution = 9.0
runit      = km

[tunisie10km]
info       = Coupling grid for Tunisia
kind       = projected
area       = tunisie
resolution = 10.0
runit      = km

[turquie9km]
info       = Coupling grid for Turkey
kind       = projected
area       = turquie
resolution = 9.0
runit      = km

[algerie8km]
info       = Coupling grid for Algeria
kind       = projected
area       = algerie
resolution = 8.0
runit      = km

[albachir7km]
info       = Coupling grid for Albachir-Marocco
kind       = projected
area       = albachir
resolution = 7.50
runit      = km

[algerie6km]
info       = Coupling grid for Algeria
kind       = projected
area       = algerie
resolution = 6.0
runit      = km

[pologne9km]
info       = Coupling grid for Poland
kind       = projected
area       = pologne
resolution = 9.42
runit      = km

[tunisie7km]
info       = Coupling grid for Tunisia
kind       = projected
area       = tunisie
resolution = 7.50
runit      = km

[canaries10km]
info       = Coupling grid for Canarias
kind       = projected
area       = canaries
resolution = 10.0
runit      = km

[belgique7km]
info       = Coupling grid for Belgium
kind       = projected
area       = belgique
resolution = 7.0
runit      = km

#R
#R Custom domains, to be defined
#R ^^^^^^^^^^^^^^^^^^^^^^^^^^^^^
#R

[custom]
info       = Olive Custom Geometry for PGD/Clim923 config
kind       = projected
area       = custom
resolution = 0.0
runit      = km

[customg]
info       = Olive Custom Geometry for Global PGD/Clim923 config
kind       = gauss
area       = custom
truncation = 0
stretching = 0.0

[customll]
info       = Olive Custom BDAP target
kind       = lonlat
area       = custom
nlat       = 0
nlon       = 0
resolution = 0.0
lam        = false

#R Lon/Lat grids (also known as BDAP grids)
#R ----------------------------------------
#R
#R These kind of grids are regular on a lat/lon space (which does not result from
#R a geographical projection)
#R
#R Global grids
#R ^^^^^^^^^^^^
#R

[glob02]
info       = Global BDAP target
kind       = lonlat
area       = GLOB02
nlat       = 901
nlon       = 1800
resolution = 0.2
lam        = false

[glob01]
info       = Global BDAP target
kind       = lonlat
area       = GLOB01
nlat       = 1801
nlon       = 3600
resolution = 0.1
lam        = false

[glob025]
info       = Global BDAP target
kind       = lonlat
area       = GLOB025
nlat       = 721
nlon       = 1440
resolution = 0.25
lam        = false

[glob05]
info       = Global BDAP target
kind       = lonlat
area       = GLOB05
nlat       = 361
nlon       = 720
resolution = 0.5
lam        = false

[glob15]
info       = Global BDAP target
kind       = lonlat
area       = GLOB15
nlat       = 121
nlon       = 240
resolution = 1.5
lam        = false

[glob25]
info       = Global BDAP target
kind       = lonlat
area       = GLOB25
nlat       = 73
nlon       = 144
resolution = 2.5
lam        = false

[glob0125]
info       = Global BDAP target
kind       = lonlat
area       = GLOB0125
nlat       = 1441
nlon       = 2880
resolution = 0.125
lam        = false

[globd0125]
info       = Global BDAP target
kind       = lonlat
area       = GLOBD0125
nlat       = 1441
nlon       = 2880
resolution = 0.125
lam        = false

[ceinture05]
info       = Global BDAP target
kind       = lonlat
area       = CEINTURE05
nlat       = 289
nlon       = 720
resolution = 0.5
lam        = false

[ceintured05]
info       = Global BDAP target
kind       = lonlat
area       = CEINTURED05
nlat       = 289
nlon       = 720
resolution = 0.5
lam        = false


#R LAM Grids (Vaguely) centred over Metropolitan France
#R ^^^^^^^^^^^^^^^^^^^^^^^^^^^^^^^^^^^^^^^^^^^^^^^^^^^^
#R

[franx01]
kind       = lonlat
area       = FRANX01
resolution = 0.1
nlat       = 221
nlon       = 281

[franxl1s100]
info       = Fine metropolitan BDAP target
kind	   = lonlat
area       = FRANXL1S100
resolution = 0.01
nlat       = 1051
nlon	   = 1651

[frangp0025]
info       = Large european BDAP target
kind       = lonlat
area       = FRANGP0025
resolution = 0.025
nlat       = 601
nlon       = 801

[euroc25]
info       = Large european BDAP target
kind       = lonlat
area       = EUROC25
nlat       = 105
nlon       = 129
resolution = 2.5

[eurat01]
info       = Fine european BDAP target
kind       = lonlat
area       = EURAT01
nlat       = 521
nlon       = 741
resolution = 0.1

[eurat005]
info       = Fine european BDAP target (kept for backward compatibility: do not use)
kind       = lonlat
area       = EURAT005
nlat       = 1041
nlon       = 1481
resolution = 0.05

[eurat1s20]
info       = Fine european BDAP target
kind       = lonlat
area       = EURAT1S20
nlat       = 1041
nlon       = 1481
resolution = 0.05

[atourx01]
info       = Fine european-atlantic BDAP target
kind       = lonlat
area       = ATOURX01
nlat       = 901
nlon       = 2001
resolution = 0.1

[atourx05]
info       = Fine european-atlantic BDAP target
kind       = lonlat
area       = ATOURX05
nlat       = 181
nlon       = 401
resolution = 0.5

[eurw1s100]
info       = West european BDAP Arome HR domain
kind       = lonlat
area       = EURW1S100
nlat       = 1791
nlon       = 2801
resolution = 0.01

[eurw1s40]
info       = West european BDAP Arome HR domain
kind       = lonlat
area       = EURW1S40
nlat       = 717
nlon       = 1121
resolution = 0.025

[eurw1s10]
info       = West european BDAP Arpege HR domain
kind       = lonlat
area       = EURW1S10
nlat       = 180
nlon       = 281
resolution = 0.1

[fabec0125]
info       = FABEC BDAP domain
kind       = lonlat
area       = FABEC0125
nlat       = 193
nlon       = 277
resolution = 0.125

[hymex0025]
info       = Hymex BDAP domain
kind       = lonlat
area       = HYMEX0025
resolution = 0.025
nlat       = 521
nlon       = 1011

[sude005]
info       = Research grid over SE of France
kind       = lonlat
area       = SUDE005
resolution = 0.05
nlat       = 100
nlon       = 130

[precis1s10]
info       = precise reanalysis BDAP target
kind       = lonlat
area       = PRECIS1S10
nlat       = 321
nlon       = 521
resolution = 0.1

[hyatl01]
info       = Domaine Hycom / North Sea Manche Atlantique 0deg1
kind       = lonlat
area       = atl
resolution = 0.1
nlat       = 191
nlon       = 191

[hyatl0125]
info       = Domaine Hycom / North Sea Manche Atlantique 0deg125
kind       = lonlat
area       = atl
resolution = 0.125
nlat       = 153
nlon       = 153

[hyatl001]
info       = Domaine Hycom / Manche Atlantique 0deg01
kind       = lonlat
area       = atl
resolution = 0.01
nlat       = 1001
nlon       = 1801

[hyatl0025]
info       = Domaine Hycom / North Sea Manche Atlantique 0deg025
kind       = lonlat
area       = atl
resolution = 0.025
nlat       = 761
nlon       = 761

[hymed01]
info       = Domaine Hycom / Mediterranean 0deg1
kind       = lonlat
area       = med
resolution = 0.1
nlat       = 171
nlon       = 511

[hymed0125]
info       = Domaine Hycom / Mediterranean 0deg125
kind       = lonlat
area       = med
resolution = 0.125
nlat       = 137
nlon       = 409

[hymedoc01]
info       = Domaine Hycom / Occidental Mediterranean 0deg1
kind       = lonlat
area       = med
resolution = 0.1
nlat       = 161
nlon       = 456

[hymedoc001]
info       = Domaine Hycom / Occidental Mediterranean 0deg01
kind       = lonlat
area       = med
resolution = 0.01
nlat       = 701
nlon       = 1301

[hymed0025]
info       = Domaine Hycom / Mediterranean 0deg025
kind       = lonlat
area       = med
resolution = 0.025
nlat       = 681
nlon       = 2041

[cotweu0042]
info       = Domaine mf surges / Atlantique 0deg042
kind       = lonlat
area       = COTWEU0042
resolution = 0.042
nlat       = 457
nlon       = 457

[medit0042]
info       = Domaine mf surges / Mediterranean 0deg042
kind       = lonlat
area       = MEDIT0042
resolution = 0.042
nlat       = 241
nlon       = 553

[alps1S200]
info       = Domain Alpes at 0.005 degrees
kind       = lonlat
area       = ALPS1S200
resolution = 0.005
nlat       = 401
nlon       = 641


#R LAM Grids used to compute scores
#R ^^^^^^^^^^^^^^^^^^^^^^^^^^^^^^^^
#R

[usa1s10]
info       = Domain over USA at 0.1 degrees
kind       = lonlat
area       = USA1S10
resolution = 0.1
nlat       = 281
nlon       = 651

[med005]
info       = MED 0.005
kind       = lonlat
area       = med005
resolution = 0.005
nlat       = 401
nlon       = 881

[alpes1s800]
info       = Domain Alpes at 0.00125 degrees
kind       = lonlat
area       = ALPES1S800
resolution = 0.00125
nlat       = 1441
nlon       = 1441


#R LAM Grids overseas
#R ^^^^^^^^^^^^^^^^^^
#R

[masca025]
info       = Domaine Aladin Reunion 0deg25
kind       = lonlat
area       = MASCA025
nlat       = 129
nlon       = 229
resolution = 0.25

[masca01]
info       = Domaine Aladin Reunion 0deg1
kind       = lonlat
area       = MASCA01
nlat       = 321
nlon       = 571
resolution = 0.1

[anguy025]
info       = Domaine Aladin Antilles Guyane 0deg25
kind       = lonlat
area       = ANGUY025
nlat       = 133
nlon       = 121
resolution = 0.25

[anguy01]
info       = Domaine Aladin Antilles Guyane 0deg1
kind       = lonlat
area       = ANGUY01
nlat       = 381
nlon       = 301
resolution = 0.1

[poly025]
info       = Domaine Aladin Polynesie 0deg25
kind       = lonlat
area       = POLY025
nlat       = 121
nlon       = 145
resolution = 0.25

[poly01]
info       = Domaine Aladin Polynesie 0deg1
kind       = lonlat
area       = POLY01
nlat       = 301
nlon       = 361
resolution = 0.1

[ibi01]
info       = Domaine IBI 0deg1
kind       = lonlat
area       = ibipuertos
nlat       = 396
nlon       = 370
resolution = 0.1

[med01]
info       = Domaine MED 0deg1
kind       = lonlat
area       = medcmems
nlat       = 159
nlon       = 546
resolution = 0.1

[caled025]
info       = Domaine Aladin Caledonie 0deg25
kind       = lonlat
area       = CALED025
nlat       = 81
nlon       = 73
resolution = 0.25

[caled01]
info       = Domaine Aladin Caledonie 0deg1
kind       = lonlat
area       = CALED01
nlat       = 201
nlon       = 181
resolution = 0.1

[antil0025]
info       = Domaine Arome Antilles 0deg025
kind       = lonlat
area       = ANTIL0025
resolution = 0.025
nlat       = 483
nlon       = 625

[caraib0025]
info       = Domaine Arome Antilles Haiti 0deg025
kind       = lonlat
area       = CARAIB0025
resolution = 0.025
nlat       = 529
nlon       = 945

[guyane0025]
info       = Domaine Arome Guyane 0deg025
kind       = lonlat
area       = GUYANE0025
resolution = 0.025
nlat       = 317
nlon       = 419

[indien0025]
info       = Domaine Arome Indien 0deg025
kind       = lonlat
area       = INDIEN0025
resolution = 0.025
nlat       = 747
nlon       = 1395

[reun0025]
info       = Domaine Arome Indien 0deg025
kind       = lonlat
area       = REUN0025
resolution = 0.025
nlat       = 747
nlon       = 1395

[ncaled0025]
info       = Domaine Arome Nouvelle-Caledonie 0deg025
kind       = lonlat
area       = NCALED0025
resolution = 0.025
nlat       = 491
nlon       = 521

[polyn0025]
info       = Domaine Arome Polynesie 0deg025
kind       = lonlat
area       = POLYN0025
resolution = 0.025
nlat       = 507
nlon       = 521

[reun1s40]
info       = Domaine Reunion 0deg025
kind       = lonlat
area       = REUN1S40
resolution = 0.025
nlat       = 37
nlon       = 37

[mayot1s40]
info       = Domaine Mayotte 0deg025
kind       = lonlat
area       = MAYOT1S40
resolution = 0.025
nlat       = 29
nlon       = 21

[hyoin0125]
info       = Domaine Hycom / Ocean Indien 0deg125
kind       = lonlat
area       = oin
resolution = 0.125
nlat       = 185
nlon       = 285

[hyoin0025]
info       = Domaine Hycom / Ocean Indien 0deg025
kind       = lonlat
area       = oin
resolution = 0.025
nlat       = 747
nlon       = 1391

[hyang0125]
info       = Domaine Hycom / Antilles Guyane 0deg125
kind       = lonlat
area       = ang
resolution = 0.125
nlat       = 161
nlon       = 177

[hyang0025]
info       = Domaine Hycom / Antilles Guyane 0deg025
kind       = lonlat
area       = ang
resolution = 0.025
nlat       = 801
nlon       = 881

[hyang001]
info       = Domaine Hycom / Antilles Guyane 0deg01
kind       = lonlat
area       = ang
resolution = 0.01
nlat       = 1501
nlon       = 1381

[ocind1S20]
info       = Domaine mf surges / Ocean Indien 0deg05
kind       = lonlat
area       = OCIND1S20
resolution = 0.05
nlat       = 371
nlon       = 541

[antil1S100]
info       = Domaine mf surges / Antilles 0deg01
kind       = lonlat
area       = ANTIL1S100
resolution = 0.01
nlat       = 731
nlon       = 501

[guy2S100]
info       = Domaine mf surges / Guyane 0deg02
kind       = lonlat
area       = GUY2S100
resolution = 0.02
nlat       = 181
nlon       = 206


#R LAM Grids for external users
#R ^^^^^^^^^^^^^^^^^^^^^^^^^^^^
#R

[assms1]
info       = Domaine Arome assms1
kind       = lonlat
area       = ASSMS1
resolution = 0.025
nlat       = 0
nlon       = 0

[assms2]
info       = Domaine Arome assms2
kind       = lonlat
area       = ASSMS2
resolution = 0.025
nlat       = 0
nlon       = 0

[assmp1]
info       = Domaine Arome assmp1
kind       = lonlat
area       = ASSMP1
resolution = 0.025
nlat       = 0
nlon       = 0

[assmp2]
info       = Domaine Arome assmp2
kind       = lonlat
area       = ASSMP2
resolution = 0.025
nlat       = 0
nlon       = 0

[sahel1s40]
info       = Domaine Arome sahel
kind       = lonlat
area       = SAHEL1S40
resolution = 0.025
nlat       = 697
nlon       = 1241

[asscom1]
info       = Arome asscom1 - CNES lat-lon domain
kind       = lonlat
area       = ASSCOM1
resolution = 0.025
nlat       = 541
nlon       = 621

[japon1r1s40]
info       = Arome asscom1 - Japon1 lat-lon domain (cy42)
kind       = lonlat
area       = JAPON1R1S40
resolution = 0.025
nlat       = 361
nlon       = 481

[ext01r1s40]
info       = Arome asscom01 - Japon1 lat-lon domain (cy43)
kind       = lonlat
area       = EXT01R1S40
resolution = 0.025
nlat       = 361
nlon       = 481

[ext02r1s40]
info       = Arome asscom02 - Shanghai1 lat-lon domain
kind       = lonlat
area       = EXT02R1S40
resolution = 0.025
nlat       = 401
nlon       = 401

[ext03r1s40]
info       = Arome asscom03 - Chili1 lat-lon domain
kind       = lonlat
area       = EXT03R1S40
resolution = 0.025
nlat       = 521
nlon       = 401

[ext05r1s40]
info       = Arome asscom05 - Russie1 lat-lon domain (cy43)
kind       = lonlat
area       = EXT05R1S40
resolution = 0.025
nlat       = 101
nlon       = 121

[ext06r1s40]
info       = Arome asscom06 - authon1 lat-lon domain (cy43)
kind       = lonlat
area       = EXT06R1S40
resolution = 0.025
nlat       = 341
nlon       = 601

[ext09r1s40]
info       = Arome asscom09 - Mediterranee1 lat-lon domain (cy43)
kind       = lonlat
area       = EXT09R1S40
resolution = 0.025
nlat       = 821
nlon       = 2041

[ext10r1s40]
info       = Arome asscom10 - Perou1 lat-lon domain
kind       = lonlat
area       = EXT10R1S40
resolution = 0.025
nlat       = 801
nlon       = 601

[ext11r1s40]
info       = Arome asscom11 - FalconEye1 lat-lon domain
kind       = lonlat
area       = EXT11R1S40
resolution = 0.025
nlat       = 421
nlon       = 581

[ext12r1s40]
info       = Arome asscom12 - Angola1 lat-lon domain
kind       = lonlat
area       = EXT12R1S40
resolution = 0.025
nlat       = 601
nlon       = 661

[ext13r1s40]
info       = Arome asscom13 - Ukraine1 lat-lon domain (cy43)
kind       = lonlat
area       = EXT13R1S40
resolution = 0.025
nlat       = 81
nlon       = 113

[ext14r1s40]
info       = Arome asscom14 - indonesie1 lat-lon domain (cy43)
kind       = lonlat
area       = EXT14R1S40
resolution = 0.025
nlat       = 1201
nlon       = 2601

[sude1s100]
info       = Domaine Arome
kind       = lonlat
area       = SUDE1S100
resolution = 0.01
nlat       = 501
nlon       = 650

#R
#R Const databases for PGD/Clim923
#R ^^^^^^^^^^^^^^^^^^^^^^^^^^^^^^^
#R

[global30s]
kind       = lonlat
area       = globe
resolution = 30
runit      = s
nlon       = 43200
nlat       = 21600

[no_arctic_sea30s]
kind       = lonlat
area       = no_arctic_sea
resolution = 30
runit      = s
nlon       = 43200
nlat       = 20880
latmax     = 83.996

[no_arctics7.5s]
kind       = lonlat
area       = no_arctics
resolution = 7.5
runit      = s
nlon       = 67200
nlat       = 172800
latmax     = 83.999
latmin     = -55.999

[europe_sw3s]
kind       = lonlat
area       = europe_sw
resolution = 3
runit      = s
nlon       = 42001
nlat       = 24001
latmin     = 35.000000
latmax     = 55.0000004599929
lonmin     = -14.9999996611102
lonmax     = 20.000000

[global1dg]
kind       = lonlat
area       = globe
resolution = 1
runit      = deg
nlon       = 360
nlat       = 180

[global2min]
kind       = lonlat
area       = globe
resolution = 2
runit      = min
nlon       = 10800
nlat       = 5400

[global2m5]
kind       = lonlat
area       = globe
resolution = 2.5
runit      = min
nlon       = 8640
nlat       = 4320

[global2dg5]
kind       = lonlat
area       = globe
resolution = 2.5
runit      = deg
nlon       = 144
nlat       = 72

[global5x4]
kind       = lonlat
area       = globe
resolution = 5
runit      = deg
nlon       = 72
nlat       = 45

[globaln108]
kind       = lonlat
area       = globe
resolution = 0.83
runit      = deg
nlon       = 432
nlat       = 216
truncation = 108

[europeb01]
kind       = lonlat
area       = europeb
resolution = 0.1
runit      = deg
nlon       = 860
nlat       = 420
lonmin     = -25
lonmax     = 61
latmin     = 30
latmax     = 72

#R Past errors... please do not use those unless absolutely necessary
#R ^^^^^^^^^^^^^^^^^^^^^^^^^^^^^^^^^^^^^^^^^^^^^^^^^^^^^^^^^^^^^^^^^^
#R

[globip18]
info       = Pseudo domain for the IP18 score calculation
kind       = lonlat
area       = GLOBIP18
resolution = 9.99
nlat       = 999
nlon       = 999

#R MACC Grids
#R ^^^^^^^^^^
#R

[macc02]
kind       = lonlat
area       = MACC02
resolution = 0.2
nlat       = 220
nlon       = 360

[glob22]
kind       = lonlat
area       = GLOB22
resolution = 2
nlat       = 90
nlon       = 180

[macc01]
kind       = lonlat
area       = MACC01
resolution = 0.1
nlat       = 447
nlon       = 720

[glob11]
kind       = lonlat
area       = GLOB11
resolution = 1
nlat       = 180
nlon       = 360

[globmoc05]
info       = Global Mocage target
kind       = lonlat
area       = GLOB05
nlat       = 360
nlon       = 720
resolution = 0.5
lam        = false

[gems05]
kind       = lonlat
area       = GEMS05
resolution = 0.5
nlat       = 80
nlon       = 104

[fran01]
kind       = lonlat
area       = FRAN01
resolution = 0.1
nlat       = 110
nlon       = 150


#R Curvlinear grids
#R ----------------
#R
#R LAM Grids for surges models
#R ^^^^^^^^^^^^^^^^^^^^^^^^^^^
#R

[hycomatl1]
info       = Manche Atlantique Gascogne curvilinear grid geometry
kind       = curvlinear
area       = atl
ni         = 995
nj         = 698

[hycomatl2]
info       = Manche Atlantique Gascogne curvilinear grid geometry
kind       = curvlinear
area       = atl
ni         = 1547
nj         = 1014

[hycommed1]
info       = Mediterranee curvilinear grid geometry
kind       = curvlinear
area       = med
ni         = 840
nj         = 796

[hycomoin1]
info       = Ocean Indien - Reunion curvilinear grid geometry
kind       = curvlinear
area       = oin
ni         = 1226
nj         = 792

[hycomoin2]
info      = Ocean Indien - Reunion curvilinear grid geometry
kind       = curvlinear
area       = oin
ni         = 1225
nj         = 758

[hycommay1]
info      = Ocean Indien - Reunion curvilinear grid geometry
kind       = curvlinear
area       = may800
ni         = 614
nj         = 417

[hycomreu1]
info      = Ocean Indien - Reunion curvilinear grid geometry
kind       = curvlinear
area       = reu800
ni         = 960
nj         = 631

[hycommay2]
info      = Ocean Indien - Reunion curvilinear grid geometry
kind       = curvlinear
area       = may200
ni         = 562
nj         = 622

[hycomang1]
info       = Antilles Guyane - Reunion curvilinear grid geometry
kind       = curvlinear
area       = ang
ni         = 1179
nj         = 1721

[hycomang2]
info       = Antilles Guyane - Reunion curvilinear grid geometry
kind       = curvlinear
area       = ang
ni         = 1179
nj         = 1657

#R
#R Unstructured grids
#R ------------------
#R
#R LAM Grids for waves models
#R ^^^^^^^^^^^^^^^^^^^^^^^^^^
#R

[ww3atl1]
info       = Manche Atlantique Gascogne unstructured grid geometry ww3
kind       = unstructured
area       = atl
ni         = 85519
nj         = 0

[ww3med1]
info       = Mediterranean unstructured grid geometry ww3
kind       = unstructured
area       = med
ni         = 89695
nj         = 0

[ww3ang1]
info       = Antilles Guyane unstructured grid geometry ww3
kind       = unstructured
area       = ang
ni         = 72334
nj         = 0

[ww3fr1]
info       = Manche Atlantique Mediterranee unstructured grid geometry ww3
kind       = unstructured
area       = fr
ni         = 0
nj         = 0

[ww3atlang1]
info       = Atlantic Antilles Guyane unstructured grid geometry ww3
kind       = unstructured
area       = atl-ang
ni         = 0
nj         = 0

[ww3oi1]
info       = Reunion Comores unstructured grid geometry ww3
kind       = unstructured
area       = oi
ni         = 48869
nj         = 0

#R
#R Reduced Grids
#R -------------
#R
#R Global grids for waves models
#R ^^^^^^^^^^^^^^^^^^^^^^^^^^^^^
#R

[globalirr01]
info       = MFWAM irregular spherical grid 0.1 deg
kind       = redgrid
lam        = False
nlonmax    = 3600
nlat       = 1799
resolution = 0.1

[globalirr02]
info       = MFWAM irregular spherical grid 0.2 deg
kind       = redgrid
lam        = False
nlonmax    = 1800
nlat       = 899
resolution = 0.2

#R
#R LAM grids for waves models
#R ^^^^^^^^^^^^^^^^^^^^^^^^^^
#R

[atourxirr01]
info       = MFWAM irregular grid 0.1 deg
kind       = redgrid
lam        = True
area       = atourx
nlonmax    = 2001
nlat       = 901
resolution = 0.1

[frangpirr0025]
info       = MFWAM irregular grid 0.025 deg
kind       = redgrid
lam        = True
area       = frangp
nlonmax    = 801
nlat       = 601
resolution = 0.025

[angola0025]
info       = MFWAM grid 0.025 deg
kind       = lonlat
lam        = True
area       = angola0025
nlonmax    = 681
nlat       = 601
resolution = 0.025

#R
#R Massif geometry for Nivology models
#R -----------------------------------
#R
[postes]
info        = geometry for operational chain S2M-postes
kind        = unstructured
area        = postes
list        = alp,pyr,cor
iganame     = postes

[alp]
info       = Alps operational massif geometry (flat and 8 aspects)
kind       = unstructured
area       = alp

[pyr]
info       = Pyrenees operational massif geometry (flat and 8 aspects)
kind       = unstructured
area       = pyr

[cor]
info       = Corse operational massif geometry (flat and 8 aspects)
kind       = unstructured
area       = cor

[prosnow]
info       = Prosnow massif geometry (flat and 8 aspects)
kind       = unstructured
area       = prosnow

[alp_allslopes]
info       = Alps massif geometry with 0, 20, 40 degree slopes
kind       = unstructured
area       = alp_allslopes
iganame    = alp

[pyr_allslopes]
info       = Pyrenees massif geometry with 0, 20, 40 degree slopes
kind       = unstructured
area       = pyr_allslopes
iganame    = pyr

[cor_allslopes]
info       = Corse massif geometry with 0, 20, 40 degree slopes
kind       = unstructured
area       = cor_allslopes
iganame    = cor

[alp_flat]
info       = Alps massif geometry (flat)
kind       = unstructured
area       = alp_flat

[pyr_flat]
info       = Pyrenees massif geometry (flat)
kind       = unstructured
area       = pyr_flat

[cor_flat]
info       = Corse massif geometry with (flat)
kind       = unstructured
area       = cor_flat

[cdp]
info       = Col de Porte
kind       = unstructured
area       = cdp

[wfj]
info       = Weissflujoch
kind       = unstructured
area       = wfj

[rme]
info       = Reynolds Mountain East
kind       = unstructured
area       = rme

[sap]
info       = Sapporo
kind       = unstructured
area       = sap

[snb]
info       = Senator Beck
kind       = unstructured
area       = snb

[sod]
info       = Sodankyla
kind       = unstructured
area       = sod

[swa]
info       = Swap Angel
kind       = unstructured
area       = swa

[oas]
info       = Single point within a massif
kind       = unstructured
area       = oas

[obs]
info       = Single point within a massif
kind       = unstructured
area       = obs

[ojp]
info       = Single point within a massif
kind       = unstructured
area       = ojp

<<<<<<< HEAD
=======
#R
#R Mercator ocean grids
#R --------------------
#R

[mercatl12]
info       = Mercator Ocean Atlantic 1/12
kind       = lonlat
area       = ATL12
nlat       = 457
nlon       = 445
resolution = 0.083
runit      = deg

[mercgm12]
info       = Mercator Ocean Gasc-Med 1/12
kind       = lonlat
area       = 62N29N-16W37E
nlat       = 396
nlon       = 636
resolution = 0.083
runit      = deg

[mercas12]
info       = Mercator Ocean Arabian Sea 1/12
kind       = lonlat
area       = 31N0N-31E78E
nlat       = 373
nlon       = 559
resolution = 0.083
runit      = deg


#R
#R Shom Hycom3d regional grids
#R ---------------------------
#R

[hycom3dmanga]
info       = Shom HYCOM3D Manga at 1/40
kind       = lonlat
area       = manga
nlat       = 471
nlon       = 720
resolution = 0.025
runit      = deg


>>>>>>> f1b828fa
#R Toys or testing geometries
#R ^^^^^^^^^^^^^^^^^^^^^^^^^^
#R

[alps1300]
info       = AROME-Alps 1300m geometry from Mitraillette
kind       = projected
area       = alps
resolution = 1300
runit      = m

[france10km]
info       = AROME-France 10km geometry for DAVAI
kind       = projected
area       = france
resolution = 10
runit      = km

[globaltst159]
info       = ARPEGE T159C1 geometry (DAVAI tests purpose)
kind       = gauss
area       = france
truncation = 159
stretching = 1.0

[corsica2500]
info       = AROME-Corsica 2500m geometry for DAVAI
kind       = projected
area       = corsica
resolution = 2.5
runit      = km

[cors1s40]
info       = Corsica 0.025 deg
kind       = lonlat
area       = CORS1S40
resolution = 0.025
nlat       = 201
nlon       = 141

[globaltst149c24]
info       = ARPEGE T149C2.4eometry (DAVAI tests purpose)
kind       = gauss
area       = france
truncation = 149
stretching = 2.4

[global21]
info       = IFS toy files
kind       = gauss
area       = france
truncation = 21
stretching = 1.0
lam        = false


#R ===================
#R Combined geometries
#R ===================
#R

[global]
kind       = combined
horizontal = globalsp
vertical   = l70

#R ===================
#R Vertical geometries
#R ===================
#R

[l70]
kind       = vertical
nlevels    = 70<|MERGE_RESOLUTION|>--- conflicted
+++ resolved
@@ -1924,8 +1924,6 @@
 kind       = unstructured
 area       = ojp
 
-<<<<<<< HEAD
-=======
 #R
 #R Mercator ocean grids
 #R --------------------
@@ -1973,8 +1971,6 @@
 resolution = 0.025
 runit      = deg
 
-
->>>>>>> f1b828fa
 #R Toys or testing geometries
 #R ^^^^^^^^^^^^^^^^^^^^^^^^^^
 #R
