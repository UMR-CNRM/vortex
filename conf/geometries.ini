#R .. _geo_list:
#R

[DEFAULT]
kind  = gauss
lam   = true
area  = unknown
runit = dg

#R ************************************************************
#R List of geometries defined in the default configuration file
#R ************************************************************
#R
#R =====================
#R Horizontal geometries
#R =====================
#R
#R Gaussian grids with a spectral representation
#R ---------------------------------------------
#R
#R These grids are defined by a truncation and a stretching factor
#R (if the grid is stretched, the location of the pole of interest is also
#R specified).
#R
#R Forward model grids
#R ^^^^^^^^^^^^^^^^^^^
#R

[global30c24l15]
info       = ARPEGE T30C2.4L15 geometry from Mitraillette
kind       = gauss
area       = france
truncation = 30
stretching = 2.4

[global798]
info       = ARPEGE T798 stretched-rotated geometry
kind       = gauss
area       = france
truncation = 798
stretching = 2.4
lam        = false

[globalsp2]
info       = ARPEGE T1198 stretched-rotated geometry
kind       = gauss
area       = france
truncation = 1198
stretching = 2.2

[global1198]
info       = ARPEGE T1198 stretched-rotated geometry (alias of globalsp2)
kind       = gauss
area       = france
truncation = 1198
stretching = 2.2

[global1798]
info       = ARPEGE T1798 stretched-rotated geometry
kind       = gauss
area       = france
truncation = 1798
stretching = 2.2
lam        = false

[global256]
info       = IFS files used for restart CEP geometry
kind       = gauss
area       = france
truncation = 256
stretching = 1.0
lam        = false

[global511]
info       = IFS files used for restart CEP geometry
kind       = gauss
area       = france
truncation = 511
stretching = 1.0
lam        = false

[global1280co]
info           = IFS T1280 geometry (cubic truncation and octahedral grid)
kind           = gauss
truncation     = 1280
stretching     = 1.0
gridtype       = octahedral
truncationtype = cubic
lam            = false


#R Data assimilation grids
#R ^^^^^^^^^^^^^^^^^^^^^^^
#R

[globaltoy31]
info       = ARPEGE T31C1 geometry
kind       = gauss
area       = france
truncation = 31
stretching = 1.0

[globalupd107]
info       = ARPEGE T107C1 geometry
kind       = gauss
area       = france
truncation = 107
stretching = 1.0

[globalupd149]
info       = ARPEGE T149C1 geometry
kind       = gauss
area       = france
truncation = 149
stretching = 1.0

[globaltst159]
info       = ARPEGE T159C1 geometry (DAVAI tests purpose)
kind       = gauss
area       = france
truncation = 159
stretching = 1.0

[globalupd224]
info       = ARPEGE T224C1 geometry
kind       = gauss
area       = france
truncation = 224
stretching = 1.0

[globalupd399]
info       = ARPEGE T399C1 geometry
kind       = gauss
area       = france
truncation = 399
stretching = 1.0

[globalupd479]
info       = ARPEGE T479C1 spectral geometry
kind       = gauss
area       = france
truncation = 479
stretching = 1.0

[globalupd499]
info       = ARPEGE T499C1 geometry
kind       = gauss
area       = france
truncation = 499
stretching = 1.0

#R Specific Ensemble Prediction grids
#R ^^^^^^^^^^^^^^^^^^^^^^^^^^^^^^^^^^
#R

[globalsv095]
info       = PEARP Singular Vectors T095C1 geometry
kind       = gauss
area       = france
truncation = 95
stretching = 1.0

#R Projected grids
#R ---------------
#R
#R Projected grids are regular grids on a given geographical projection (for
#R example, in Arome, the Lambert projection is commonly used).
#R
#R LAM NWP systems over Metropolitan France
#R ^^^^^^^^^^^^^^^^^^^^^^^^^^^^^^^^^^^^^^^^
#R

[fransp16km]
info       = ALADIN FRANCE 16km geometry for IFS coupling
kind       = projected
area       = francecep
resolution = 16.00
runit      = km

[frangpsp]
info       = AROME 2.5km geometry
kind       = projected
area       = frangp
resolution = 2.50
runit      = km

[franmgsp]
info       = AROME 1.3km geometry
kind       = projected
area       = franmg
resolution = 1.30
runit      = km

[franmgsp25]
info       = AROME 2.5km geometry
kind       = projected
area       = franmg
resolution = 2.50
runit      = km

[franmgsp325]
info       = AROME 3.25km geometry
kind       = projected
area       = franmg
resolution = 3.25
runit      = km

[franmgsp32]
info       = AROME 3.2km geometry
kind       = projected
area       = franmg
resolution = 3.2
runit      = km

[franmgsp38]
info       = AROME 3.8km geometry
kind       = projected
area       = franmg
resolution = 3.8
runit      = km

[france8km]
info       = AROME FRANCE 8km geometry for IFS coupling
kind       = projected
area       = france
resolution = 8.00
runit      = km

[alps1300]
info       = AROME-Alps 1300m geometry from Mitraillette
kind       = projected
area       = alps
resolution = 1300
runit      = m

#R LAM NWP systems overseas
#R ^^^^^^^^^^^^^^^^^^^^^^^^
#R

[antillessp]
info       = AROME ANTILLES 2.5km geometry
kind       = projected
area       = antilles
resolution = 2.50
runit      = km

[caraibes2km5]
info       = AROME CARAIBES 2.5km geometry
kind       = projected
area       = caraibes
resolution = 2.50
runit      = km

[caraibesoc1s12deg]
info       = Mercator ocean CARAIBES 1s12deg geometry
kind       = projected
area       = caraibes
resolution = 0.08
runit      = deg

[guyanesp]
info       = AROME GUYANE 2.5km geometry
kind       = projected
area       = guyane
resolution = 2.50
runit      = km

[guyaneoc1s12deg]
info       = Mercator ocean GUYANE 1s12deg geometry
kind       = projected
area       = guyane
resolution = 0.08
runit      = deg

[indiensp]
info       = AROME INDIEN 2.5km geometry
kind       = projected
area       = indien
resolution = 2.50
runit      = km

[indienoc1s12deg]
info       = Mercator ocean INDIEN 1s12deg geometry
kind       = projected
area       = indien
resolution = 0.08
runit      = deg

[caledoniesp]
info       = AROME CALEDONIE 2.5km geometry atch
kind       = projected
area       = caledonie
resolution = 2.50
runit      = km

[caledonieoc1s12deg]
info       = Mercator ocean CALEDONIE 1s12deg geometry
kind       = projected
area       = caledonie
resolution = 0.08
runit      = deg

[polynesiesp]
info       = AROME POLYNESIE 2.5km geometry
kind       = projected
area       = polynesie
resolution = 2.50
runit      = km

[polynesieoc1s12deg]
info       = Mercator ocean POLYNESIE 1s12deg geometry
kind       = projected
area       = polynesie
resolution = 0.08
runit      = deg

[ncalsp]
info       = ALADIN CALEDONIE 8km geometry
kind       = projected
area       = ncal
resolution = 8.0
runit      = km

[ncalsp16km]
info       = ALADIN CALEDONIE 16km geometry for IFS coupling
kind       = projected
area       = ncal
resolution = 16.0
runit      = km

[polyfsp]
info       = ALADIN POLYNESIE 8km geometry
kind       = projected
area       = polyf
resolution = 8.0
runit      = km

[polyfsp16km]
info       = ALADIN POLYNESIE 16km geometry for IFS coupling
kind       = projected
area       = polyf
resolution = 16.0
runit      = km

[reunionsp]
info       = ALADIN REUNION 8km geometry
kind       = projected
area       = reunion
resolution = 8.00
runit      = km

[reunionsp16km]
info       = ALADIN REUNION 16km geometry for IFS coupling
kind       = projected
area       = reunion
resolution = 16.00
runit      = km

[antigsp]
info       = ALADIN ANTILLES GUYANE 8km geometry
kind       = projected
area       = antig
resolution = 8.00
runit      = km

[antigsp16km]
info       = ALADIN ANTILLES GUYANE 16km geometry for IFS coupling
kind       = projected
area       = antig
resolution = 16.00
runit      = km

[guyane8km]
info       = AROME GUYANE 8km geometry for IFS coupling
kind       = projected
area       = guyane
resolution = 8.00
runit      = km

[antilles8km]
info       = AROME ANTILLES 8km geometry for IFS coupling
kind       = projected
area       = antilles
resolution = 8.00
runit      = km

[caledonie8km]
info       = AROME CALEDONIE 8km geometry for IFS coupling
kind       = projected
area       = caledonie
resolution = 8.00
runit      = km

[indien8km]
info       = AROME INDIEN 8km geometry for IFS coupling
kind       = projected
area       = indien
resolution = 8.00
runit      = km

[polynesie8km]
info       = AROME POLYNESIE 8km geometry for IFS coupling
kind       = projected
area       = polynesie
resolution = 8.00
runit      = km

#R LAM NWP systems for external users
#R ^^^^^^^^^^^^^^^^^^^^^^^^^^^^^^^^^^
#R

[testmp1sp]
info       = ALADIN TESTMP1 spectral geometry
kind       = projected
area       = testmp1
resolution = 10.00
runit      = km

[assms1sp]
info       = AROME ASSMS1 spectral geometry
kind       = projected
area       = assms1
resolution = 2.50
runit      = km

[assms2sp]
info       = AROME ASSMS2 spectral geometry
kind       = projected
area       = assms2
resolution = 2.50
runit      = km

[assmp1sp]
info       = AROME ASSMP1 spectral geometry
kind       = projected
area       = assmp1
resolution = 2.50
runit      = km

[assmp2sp]
info       = AROME ASSMP2 spectral geometry
kind       = projected
area       = assmp2
resolution = 2.50
runit      = km

[sahelsp]
info       = AROME SAHEL spectral geometry
kind       = projected
area       = sahel
resolution = 2.50
runit      = km

[asscom1sp]
info       = Arome asscom1 - Legacy spectral geometry
kind       = projected
area       = asscom1
resolution = 2.50
runit      = km

[asscomjapon1sp]
info       = Arome asscom1 and asscom01 - Japon1 spectral geometry
kind       = projected
area       = japon1
resolution = 2.50
runit      = km

[asscomshanghai1sp]
info       = Arome asscom02 - Shanghai1 spectral geometry
kind       = projected
area       = shanghai1
resolution = 2.50
runit      = km

[asscomchili1sp]
info       = Arome asscom03 - Chili1 spectral geometry
kind       = projected
area       = chili1
resolution = 2.50
runit      = km

[asscommediterranee1sp]
info       = Arome asscom09 - Mediterranee1 spectral geometry
kind       = projected
area       = mediterranee1
resolution = 2.50
runit      = km

[asscomperou1sp]
info       = Arome asscom10 - Perou1 spectral geometry
kind       = projected
area       = perou1
resolution = 2.50
runit      = km

[asscomfalconeye1sp]
info       = Arome asscom11 - Falconeye1 (EAU) spectral geometry
kind       = projected
area       = falconeye1
resolution = 2.50
runit      = km

[asscomangola1sp]
info       = Arome asscom12 - Angola1 spectral geometry
kind       = projected
area       = angola1
resolution = 2.50
runit      = km

[asscomukraine1sp]
info       = Arome asscom13 - Ukraine1 spectral geometry
kind       = projected
area       = ukraine1
resolution = 2.50
runit      = km
 
[lace20km]
info       = Coupling grid for LACE partners
kind       = projected
area       = lace
resolution = 20.68
runit      = km

[lace8km]
info       = Coupling grid for LACE partners
kind       = projected
area       = lace
resolution = 8.0
runit      = km

[afgt20km]
info       = Coupling grid for afgt-Praha
kind       = projected
area       = afgt
resolution = 20.0
runit      = km

[afnord18km]
info       = Coupling grid for afnord-marocco
kind       = projected
area       = afnord
resolution = 18.0
runit      = km

[albachir10km]
info       = Coupling grid for albachir-marocco
kind       = projected
area       = albachir
resolution = 10.0
runit      = km

[belgique8km]
info       = Coupling grid for Belgium
kind       = projected
area       = belgique
resolution = 7.0
runit      = km

[pologne15km]
info       = Coupling grid for Poland
kind       = projected
area       = pologne
resolution = 15.70
runit      = km

[portugal10km]
info       = Coupling grid for Portugal
kind       = projected
area       = portugal
resolution = 10.0
runit      = km

[selam9km]
info       = Coupling grid for selam-romania
kind       = projected
area       = selam
resolution = 9.0
runit      = km

[tunisie10km]
info       = Coupling grid for Tunisia
kind       = projected
area       = tunisie
resolution = 10.0
runit      = km

[turquie9km]
info       = Coupling grid for Turkey
kind       = projected
area       = turquie
resolution = 9.0
runit      = km

[algerie8km]
info       = Coupling grid for Algeria
kind       = projected
area       = algerie
resolution = 8.0
runit      = km

[albachir7km]
info       = Coupling grid for Albachir-Marocco
kind       = projected
area       = albachir
resolution = 7.50
runit      = km

[algerie6km]
info       = Coupling grid for Algeria
kind       = projected
area       = algerie
resolution = 6.0
runit      = km

[pologne9km]
info       = Coupling grid for Poland
kind       = projected
area       = pologne
resolution = 9.42
runit      = km

[tunisie7km]
info       = Coupling grid for Tunisia
kind       = projected
area       = tunisie
resolution = 7.50
runit      = km

[canaries10km]
info       = Coupling grid for Canarias
kind       = projected
area       = canaries
resolution = 10.0
runit      = km

[belgique7km]
info       = Coupling grid for Belgium
kind       = projected
area       = belgique
resolution = 7.0
runit      = km

<<<<<<< HEAD
=======

>>>>>>> 7f5afa49
#R
#R Custom domains, to be defined
#R ^^^^^^^^^^^^^^^^^^^^^^^^^^^^^
#R

[custom]
info       = Olive Custom Geometry for PGD/Clim923 config
kind       = projected
area       = custom
resolution = 0.0
runit      = km

[customg]
info       = Olive Custom Geometry for Global PGD/Clim923 config
kind       = gauss
area       = custom
truncation = 0
stretching = 0.0

[customll]
info       = Olive Custom BDAP target
kind       = lonlat
area       = custom
nlat       = 0
nlon       = 0
resolution = 0.0
lam        = false

#R Lon/Lat grids (also known as BDAP grids)
#R ----------------------------------------
#R
#R These kind of grids are regular on a lat/lon space (which does not result from
#R a geographical projection)
#R
#R Global grids
#R ^^^^^^^^^^^^
#R

[glob02]
info       = Global BDAP target
kind       = lonlat
area       = GLOB02
nlat       = 901
nlon       = 1800
resolution = 0.2
lam        = false

[glob01]
info       = Global BDAP target
kind       = lonlat
area       = GLOB01
nlat       = 1801
nlon       = 3600
resolution = 0.1
lam        = false

[glob025]
info       = Global BDAP target
kind       = lonlat
area       = GLOB025
nlat       = 721
nlon       = 1440
resolution = 0.25
lam        = false

[glob05]
info       = Global BDAP target
kind       = lonlat
area       = GLOB05
nlat       = 361
nlon       = 720
resolution = 0.5
lam        = false

[glob15]
info       = Global BDAP target
kind       = lonlat
area       = GLOB15
nlat       = 121
nlon       = 240
resolution = 1.5
lam        = false

[glob25]
info       = Global BDAP target
kind       = lonlat
area       = GLOB25
nlat       = 73
nlon       = 144
resolution = 2.5
lam        = false


#R LAM Grids (Vaguely) centred over Metropolitan France
#R ^^^^^^^^^^^^^^^^^^^^^^^^^^^^^^^^^^^^^^^^^^^^^^^^^^^^
#R

[franx01]
kind       = lonlat
area       = FRANX01
resolution = 0.1
nlat       = 221
nlon       = 281

[frangp0025]
info       = Large european BDAP target
kind       = lonlat
area       = FRANGP0025
resolution = 0.025
nlat       = 601
nlon       = 801


[euroc25]
info       = Large european BDAP target
kind       = lonlat
area       = EUROC25
nlat       = 105
nlon       = 129
resolution = 2.5

[eurat01]
info       = Fine european BDAP target
kind       = lonlat
area       = EURAT01
nlat       = 521
nlon       = 741
resolution = 0.1

[eurat005]
info       = Fine european BDAP target (kept for backward compatibility: do not use)
kind       = lonlat
area       = EURAT005
nlat       = 1041
nlon       = 1481
resolution = 0.05

[eurat1s20]
info       = Fine european BDAP target
kind       = lonlat
area       = EURAT1S20
nlat       = 1041
nlon       = 1481
resolution = 0.05

[atourx01]
info       = Fine european-atlantic BDAP target
kind       = lonlat
area       = ATOURX01
nlat       = 901
nlon       = 2001
resolution = 0.1

[atourx05]
info       = Fine european-atlantic BDAP target
kind       = lonlat
area       = ATOURX05
nlat       = 181
nlon       = 401
resolution = 0.5

[eurw1s100]
info       = West european BDAP Arome HR domain
kind       = lonlat
area       = EURW1S100
nlat       = 1791
nlon       = 2801
resolution = 0.01

[eurw1s40]
info       = West european BDAP Arome HR domain
kind       = lonlat
area       = EURW1S40
nlat       = 717
nlon       = 1121
resolution = 0.025

[eurw1s10]
info       = West european BDAP Arpege HR domain
kind       = lonlat
area       = EURW1S10
nlat       = 180
nlon       = 281
resolution = 0.1

[fabec0125]
info       = FABEC BDAP domain
kind       = lonlat
area       = FABEC0125
nlat       = 193
nlon       = 277
resolution = 0.125

[hymex0025]
info       = Hymex BDAP domain
kind       = lonlat
area       = HYMEX0025
resolution = 0.025
nlat       = 521
nlon       = 1011

[sude005]
info       = Research grid over SE of France
kind       = lonlat
area       = SUDE005
resolution = 0.05
nlat       = 100
nlon       = 130

[precis1s10]
info       = precise reanalysis BDAP target
kind       = lonlat
area       = PRECIS1S10
nlat       = 321
nlon       = 521
resolution = 0.1

[hyatl01]
info       = Domaine Hycom / North Sea Manche Atlantique 0deg1
kind       = lonlat
area       = atl
resolution = 0.1
nlat       = 191
nlon       = 191

[hyatl0125]
info       = Domaine Hycom / North Sea Manche Atlantique 0deg125
kind       = lonlat
area       = atl
resolution = 0.125
nlat       = 153
nlon       = 153

[hyatl001]
info       = Domaine Hycom / Manche Atlantique 0deg01
kind       = lonlat
area       = atl
resolution = 0.01
nlat       = 1001
nlon       = 1801

[hyatl0025]
info       = Domaine Hycom / North Sea Manche Atlantique 0deg025
kind       = lonlat
area       = atl
resolution = 0.025
nlat       = 761
nlon       = 761

[hymed01]
info       = Domaine Hycom / Mediterranean 0deg1
kind       = lonlat
area       = med
resolution = 0.1
nlat       = 171
nlon       = 511

[hymed0125]
info       = Domaine Hycom / Mediterranean 0deg125
kind       = lonlat
area       = med
resolution = 0.125
nlat       = 137
nlon       = 409

[hymedoc01]
info       = Domaine Hycom / Occidental Mediterranean 0deg1
kind       = lonlat
area       = med
resolution = 0.1
nlat       = 161
nlon       = 456

[hymedoc001]
info       = Domaine Hycom / Occidental Mediterranean 0deg01
kind       = lonlat
area       = med
resolution = 0.01
nlat       = 701
nlon       = 1301

[hymed0025]
info       = Domaine Hycom / Mediterranean 0deg025
kind       = lonlat
area       = med
resolution = 0.025
nlat       = 681
nlon       = 2041

[cotweu0042]
info       = Domaine mf surges / Atlantique 0deg042
kind       = lonlat
area       = COTWEU0042
resolution = 0.042
nlat       = 457
nlon       = 457

[medit0042]
info       = Domaine mf surges / Mediterranean 0deg042
kind       = lonlat
area       = MEDIT0042
resolution = 0.042
nlat       = 241
nlon       = 553

#R LAM Grids overseas
#R ^^^^^^^^^^^^^^^^^^
#R

[masca025]
info       = Domaine Aladin Reunion 0deg25
kind       = lonlat
area       = MASCA025
nlat       = 129
nlon       = 229
resolution = 0.25

[masca01]
info       = Domaine Aladin Reunion 0deg1
kind       = lonlat
area       = MASCA01
nlat       = 321
nlon       = 571
resolution = 0.1

[anguy025]
info       = Domaine Aladin Antilles Guyane 0deg25
kind       = lonlat
area       = ANGUY025
nlat       = 133
nlon       = 121
resolution = 0.25

[anguy01]
info       = Domaine Aladin Antilles Guyane 0deg1
kind       = lonlat
area       = ANGUY01
nlat       = 381
nlon       = 301
resolution = 0.1

[poly025]
info       = Domaine Aladin Polynesie 0deg25
kind       = lonlat
area       = POLY025
nlat       = 121
nlon       = 145
resolution = 0.25

[poly01]
info       = Domaine Aladin Polynesie 0deg1
kind       = lonlat
area       = POLY01
nlat       = 301
nlon       = 361
resolution = 0.1

[ibi01]
info       = Domaine IBI 0deg1
kind       = lonlat
area       = ibipuertos
nlat       = 396
nlon       = 370
resolution = 0.1

[caled025]
info       = Domaine Aladin Caledonie 0deg25
kind       = lonlat
area       = CALED025
nlat       = 81
nlon       = 73
resolution = 0.25

[caled01]
info       = Domaine Aladin Caledonie 0deg1
kind       = lonlat
area       = CALED01
nlat       = 201
nlon       = 181
resolution = 0.1

[antil0025]
info       = Domaine Arome Antilles 0deg025
kind       = lonlat
area       = ANTIL0025
resolution = 0.025
nlat       = 483
nlon       = 625

[caraib0025]
info       = Domaine Arome Antilles Haiti 0deg025
kind       = lonlat
area       = CARAIB0025
resolution = 0.025
nlat       = 529
nlon       = 945

[guyane0025]
info       = Domaine Arome Guyane 0deg025
kind       = lonlat
area       = GUYANE0025
resolution = 0.025
nlat       = 317
nlon       = 419

[indien0025]
info       = Domaine Arome Indien 0deg025
kind       = lonlat
area       = INDIEN0025
resolution = 0.025
nlat       = 747
nlon       = 1395

[reun0025]
info       = Domaine Arome Indien 0deg025
kind       = lonlat
area       = REUN0025
resolution = 0.025
nlat       = 747
nlon       = 1395

[ncaled0025]
info       = Domaine Arome Nouvelle-Caledonie 0deg025
kind       = lonlat
area       = NCALED0025
resolution = 0.025
nlat       = 491
nlon       = 521

[polyn0025]
info       = Domaine Arome Polynesie 0deg025
kind       = lonlat
area       = POLYN0025
resolution = 0.025
nlat       = 507
nlon       = 521

[hyoin0125]
info       = Domaine Hycom / Ocean Indien 0deg125
kind       = lonlat
area       = oin
resolution = 0.125
nlat       = 185
nlon       = 285

[hyoin0025]
info       = Domaine Hycom / Ocean Indien 0deg025
kind       = lonlat
area       = oin
resolution = 0.025
nlat       = 747
nlon       = 1391

[hyang0125]
info       = Domaine Hycom / Antilles Guyane 0deg125
kind       = lonlat
area       = ang
resolution = 0.125
nlat       = 161
nlon       = 177

[hyang0025]
info       = Domaine Hycom / Antilles Guyane 0deg025
kind       = lonlat
area       = ang
resolution = 0.025
nlat       = 801
nlon       = 881

[hyang001]
info       = Domaine Hycom / Antilles Guyane 0deg01
kind       = lonlat
area       = ang
resolution = 0.01
nlat       = 1501
nlon       = 1381

[ocind1S20]
info       = Domaine mf surges / Ocean Indien 0deg05
kind       = lonlat
area       = OCIND1S20
resolution = 0.05
nlat       = 371
nlon       = 541

[antil1S100]
info       = Domaine mf surges / Antilles 0deg01
kind       = lonlat
area       = ANTIL1S100
resolution = 0.01
nlat       = 731
nlon       = 501

[guy2S100]
info       = Domaine mf surges / Guyane 0deg02
kind       = lonlat
area       = GUY2S100
resolution = 0.02
nlat       = 181
nlon       = 206


#R LAM Grids for external users
#R ^^^^^^^^^^^^^^^^^^^^^^^^^^^^
#R

[assms1]
info       = Domaine Arome assms1
kind       = lonlat
area       = ASSMS1
resolution = 0.025
nlat       = 0
nlon       = 0

[assms2]
info       = Domaine Arome assms2
kind       = lonlat
area       = ASSMS2
resolution = 0.025
nlat       = 0
nlon       = 0

[assmp1]
info       = Domaine Arome assmp1
kind       = lonlat
area       = ASSMP1
resolution = 0.025
nlat       = 0
nlon       = 0

[assmp2]
info       = Domaine Arome assmp2
kind       = lonlat
area       = ASSMP2
resolution = 0.025
nlat       = 0
nlon       = 0

[sahel1s40]
info       = Domaine Arome sahel
kind       = lonlat
area       = SAHEL1S40
resolution = 0.025
nlat       = 697
nlon       = 1241

[asscom1]
info       = Arome asscom1 - CNES lat-lon domain
kind       = lonlat
area       = ASSCOM1
resolution = 0.025
nlat       = 541
nlon       = 621

[japon1r1s40]
info       = Arome asscom1 - Japon1 lat-lon domain (cy42)
kind       = lonlat
area       = JAPON1R1S40
resolution = 0.025
nlat       = 361
nlon       = 481

[ext01r1s40]
info       = Arome asscom01 - Japon1 lat-lon domain (cy43)
kind       = lonlat
area       = EXT01R1S40
resolution = 0.025
nlat       = 361
nlon       = 481

[ext02r1s40]
info       = Arome asscom02 - Shanghai1 lat-lon domain
kind       = lonlat
area       = EXT02R1S40
resolution = 0.025
nlat       = 401
nlon       = 401

[ext03r1s40]
info       = Arome asscom03 - Chili1 lat-lon domain
kind       = lonlat
area       = EXT03R1S40
resolution = 0.025
nlat       = 521
nlon       = 401

[ext09r1s40]
info       = Arome asscom09 - Mediterranee1 lat-lon domain (cy43)
kind       = lonlat
area       = EXT09R1S40
resolution = 0.025
nlat       = 821
nlon       = 2041

[ext10r1s40]
info       = Arome asscom10 - Perou1 lat-lon domain
kind       = lonlat
area       = EXT10R1S40
resolution = 0.025
nlat       = 801
nlon       = 601

[ext11r1s40]
info       = Arome asscom11 - FalconEye1 lat-lon domain
kind       = lonlat
area       = EXT11R1S40
resolution = 0.025
nlat       = 421
nlon       = 581

[ext12r1s40]
info       = Arome asscom12 - Angola1 lat-lon domain
kind       = lonlat
area       = EXT12R1S40
resolution = 0.025
nlat       = 601
nlon       = 661

[ext13r1s40]
info       = Arome asscom13 - Ukraine1 lat-lon domain (cy43)
kind       = lonlat
area       = EXT13R1S40
resolution = 0.025
nlat       = 81
nlon       = 113

#R
#R Const databases for PGD/Clim923
#R ^^^^^^^^^^^^^^^^^^^^^^^^^^^^^^^
#R

[global30s]
kind       = lonlat
area       = globe
resolution = 30
runit      = s
nlon       = 43200
nlat       = 21600

[no_arctic_sea30s]
kind       = lonlat
area       = no_arctic_sea
resolution = 30
runit      = s
nlon       = 43200
nlat       = 20880
latmax     = 83.996

[no_arctics7.5s]
kind       = lonlat
area       = no_arctics
resolution = 7.5
runit      = s
nlon       = 67200
nlat       = 172800
latmax     = 83.999
latmin     = -55.999

[europe_sw3s]
kind       = lonlat
area       = europe_sw
resolution = 3
runit      = s
nlon       = 42001
nlat       = 24001
latmin     = 35.000000
latmax     = 55.0000004599929
lonmin     = -14.9999996611102
lonmax     = 20.000000

[global1dg]
kind       = lonlat
area       = globe
resolution = 1
runit      = deg
nlon       = 360
nlat       = 180

[global2min]
kind       = lonlat
area       = globe
resolution = 2
runit      = min
nlon       = 10800
nlat       = 5400

[global2m5]
kind       = lonlat
area       = globe
resolution = 2.5
runit      = min
nlon       = 8640
nlat       = 4320

[global2dg5]
kind       = lonlat
area       = globe
resolution = 2.5
runit      = deg
nlon       = 144
nlat       = 72

[global5x4]
kind       = lonlat
area       = globe
resolution = 5
runit      = deg
nlon       = 72
nlat       = 45

[globaln108]
kind       = lonlat
area       = globe
resolution = 0.83
runit      = deg
nlon       = 432
nlat       = 216
truncation = 108

[europeb01]
kind       = lonlat
area       = europeb
resolution = 0.1
runit      = deg
nlon       = 860
nlat       = 420
lonmin     = -25
lonmax     = 61
latmin     = 30
latmax     = 72

#R Past errors... please do not use those unless absolutely necessary
#R ^^^^^^^^^^^^^^^^^^^^^^^^^^^^^^^^^^^^^^^^^^^^^^^^^^^^^^^^^^^^^^^^^^
#R

[globip18]
info       = Pseudo domain for the IP18 score calculation
kind       = lonlat
area       = GLOBIP18
resolution = 9.99
nlat       = 999
nlon       = 999

#R MACC Grids
#R ^^^^^^^^^^
#R

[macc02]
kind       = lonlat
area       = MACC02
resolution = 0.2
nlat       = 220
nlon       = 360

[glob22]
kind       = lonlat
area       = GLOB22
resolution = 2
nlat       = 90
nlon       = 180

[macc01]
kind       = lonlat
area       = MACC01
resolution = 0.1
nlat       = 447
nlon       = 720

[glob11]
kind       = lonlat
area       = GLOB11
resolution = 1
nlat       = 180
nlon       = 360

[gems05]
kind       = lonlat
area       = GEMS05
resolution = 0.5
nlat       = 80
nlon       = 104

[fran01]
kind       = lonlat
area       = FRAN01
resolution = 0.1
nlat       = 110
nlon       = 150


#R Curvlinear grids
#R ----------------
#R
#R LAM Grids for surges models
#R ^^^^^^^^^^^^^^^^^^^^^^^^^^^
#R

[hycomatl1]
info       = Manche Atlantique Gascogne curvilinear grid geometry
kind       = curvlinear
area       = atl
ni         = 995
nj         = 698

[hycomatl2]
info       = Manche Atlantique Gascogne curvilinear grid geometry
kind       = curvlinear
area       = atl
ni         = 1547
nj         = 1014

[hycommed1]
info       = Mediterranee curvilinear grid geometry
kind       = curvlinear
area       = med
ni         = 840
nj         = 796

[hycomoin1]
info       = Ocean Indien - Reunion curvilinear grid geometry
kind       = curvlinear
area       = oin
ni         = 1226
nj         = 792

[hycomoin2]
info      = Ocean Indien - Reunion curvilinear grid geometry
kind       = curvlinear
area       = oin
ni         = 1225
nj         = 758

[hycommay1]
info      = Ocean Indien - Reunion curvilinear grid geometry
kind       = curvlinear
area       = may800
ni         = 614
nj         = 417

[hycomreu1]
info      = Ocean Indien - Reunion curvilinear grid geometry
kind       = curvlinear
area       = reu800
ni         = 960
nj         = 631

[hycommay2]
info      = Ocean Indien - Reunion curvilinear grid geometry
kind       = curvlinear
area       = may200
ni         = 562
nj         = 622

[hycomang1]
info       = Antilles Guyane - Reunion curvilinear grid geometry
kind       = curvlinear
area       = ang
ni         = 1179
nj         = 1721

[hycomang2]
info       = Antilles Guyane - Reunion curvilinear grid geometry
kind       = curvlinear
area       = ang
ni         = 1179
nj         = 1657

#R
#R Unstructured grids
#R ------------------
#R
#R LAM Grids for waves models
#R ^^^^^^^^^^^^^^^^^^^^^^^^^^
#R

[ww3atl1]
info       = Manche Atlantique Gascogne unstructured grid geometry ww3
kind       = unstructured
area       = atl
ni         = 85519
nj         = 0

[ww3med1]
info       = Mediterranean unstructured grid geometry ww3
kind       = unstructured
area       = med
ni         = 89695
nj         = 0

[ww3fr1]
info       = Manche Atlantique Mediterranee unstructured grid geometry ww3
kind       = unstructured
area       = fr
ni         = 0
nj         = 0

[ww3atlang1]
info       = Atlantic Antilles Guyane unstructured grid geometry ww3
kind       = unstructured
area       = atl-ang
ni         = 0
nj         = 0

[ww3oi1]
info       = Reunion Comores unstructured grid geometry ww3
kind       = unstructured
area       = oi
ni         = 48869
nj         = 0

#R
#R Reduced Grids
#R -------------
#R
#R Global grids for waves models
#R ^^^^^^^^^^^^^^^^^^^^^^^^^^^^^
#R

[globalirr01]
info       = MFWAM irregular spherical grid 0.1 deg
kind       = redgrid
lam        = False
nlonmax    = 3600
nlat       = 1799
resolution = 0.1

[globalirr02]
info       = MFWAM irregular spherical grid 0.2 deg
kind       = redgrid
lam        = False
nlonmax    = 1800
nlat       = 899
resolution = 0.2

#R
#R LAM grids for waves models
#R ^^^^^^^^^^^^^^^^^^^^^^^^^^
#R

[atourxirr01]
info       = MFWAM irregular grid 0.1 deg
kind       = redgrid
lam        = True
area       = atourx
nlonmax    = 2001
nlat       = 901
resolution = 0.1

[frangpirr0025]
info       = MFWAM irregular grid 0.025 deg
kind       = redgrid
lam        = True
area       = frangp
nlonmax    = 801
nlat       = 601
resolution = 0.025

#R
#R Massif geometry for Nivology models
#R -----------------------------------
#R
[postes]
info        = geometry for operational chain S2M-postes
kind        = unstructured
area        = postes
list        = alp,pyr,cor

[alp]
info       = Alps operational massif geometry (flat and 8 aspects)
kind       = unstructured
area       = alp

[pyr]
info       = Pyrenees operational massif geometry (flat and 8 aspects)
kind       = unstructured
area       = pyr

[cor]
info       = Corse operational massif geometry (flat and 8 aspects)
kind       = unstructured
area       = cor

[prosnow]
info       = Prosnow massif geometry (flat and 8 aspects)
kind       = unstructured
area       = prosnow

[alp_allslopes]
info       = Alps massif geometry with 0, 20, 40 degree slopes
kind       = unstructured
area       = alp_allslopes

[pyr_allslopes]
info       = Pyrenees massif geometry with 0, 20, 40 degree slopes
kind       = unstructured
area       = pyr_allslopes

[cor_allslopes]
info       = Corse massif geometry with 0, 20, 40 degree slopes
kind       = unstructured
area       = cor_allslopes

[alp_flat]
info       = Alps massif geometry (flat)
kind       = unstructured
area       = alp_flat

[pyr_flat]
info       = Pyrenees massif geometry (flat)
kind       = unstructured
area       = pyr_flat

[cor_flat]
info       = Corse massif geometry with (flat)
kind       = unstructured
area       = cor_flat

[cdp]
info       = Col de Porte
kind       = unstructured
area       = cdp

[wfj]
info       = Weissflujoch
kind       = unstructured
area       = wfj

[rme]
info       = Reynolds Mountain East
kind       = unstructured
area       = rme

[sap]
info       = Sapporo
kind       = unstructured
area       = sap

[snb]
info       = Senator Beck
kind       = unstructured
area       = snb

[sod]
info       = Sodankyla
kind       = unstructured
area       = sod

[swa]
info       = Swap Angel
kind       = unstructured
area       = swa

[oas]
info       = Single point within a massif
kind       = unstructured
area       = oas

[obs]
info       = Single point within a massif
kind       = unstructured
area       = obs

[ojp]
info       = Single point within a massif
kind       = unstructured
area       = ojp

#R ===================
#R Combined geometries
#R ===================
#R

[global]
kind       = combined
horizontal = globalsp
vertical   = l70

#R ===================
#R Vertical geometries
#R ===================
#R

[l70]
kind       = vertical
nlevels    = 70<|MERGE_RESOLUTION|>--- conflicted
+++ resolved
@@ -640,10 +640,6 @@
 resolution = 7.0
 runit      = km
 
-<<<<<<< HEAD
-=======
-
->>>>>>> 7f5afa49
 #R
 #R Custom domains, to be defined
 #R ^^^^^^^^^^^^^^^^^^^^^^^^^^^^^
