#R .. _geo_list:
#R

[DEFAULT]
kind  = gauss
lam   = true
area  = unknown
runit = dg

#R ************************************************************
#R List of geometries defined in the default configuration file
#R ************************************************************
#R
#R =====================
#R Horizontal geometries
#R =====================
#R
#R Gaussian grids with a spectral representation
#R ---------------------------------------------
#R
#R These grids are defined by a truncation and a stretching factor
#R (if the grid is stretched, the location of the pole of interest is also
#R specified).
#R
#R Forward model grids
#R ^^^^^^^^^^^^^^^^^^^
#R

[global30c24l15]
info       = ARPEGE T30C2.4L15 geometry from Mitraillette
kind       = gauss
area       = france
truncation = 30
stretching = 2.4

[global798]
info       = ARPEGE T798 stretched-rotated geometry
kind       = gauss
area       = france
truncation = 798
stretching = 2.4
lam        = false

[global798c22]
info       = ARPEGE T798c2.2 stretched-rotated geometry
kind       = gauss
area       = france
truncation = 798
stretching = 2.2
lam        = false

[globalsp2]
info       = ARPEGE T1198 stretched-rotated geometry
kind       = gauss
area       = france
truncation = 1198
stretching = 2.2

[global1198]
info       = ARPEGE T1198 stretched-rotated geometry (alias of globalsp2)
kind       = gauss
area       = france
truncation = 1198
stretching = 2.2

[global1798]
info       = ARPEGE T1798 stretched-rotated geometry
kind       = gauss
area       = france
truncation = 1798
stretching = 2.2
lam        = false

[global256]
info       = IFS files used for restart CEP geometry
kind       = gauss
area       = france
truncation = 256
stretching = 1.0
lam        = false

[global511]
info       = IFS files used for restart CEP geometry
kind       = gauss
area       = france
truncation = 511
stretching = 1.0
lam        = false

[global1280co]
info           = IFS T1280 geometry (cubic truncation and octahedral grid)
kind           = gauss
truncation     = 1280
stretching     = 1.0
gridtype       = octahedral
truncationtype = cubic
lam            = false


#R Data assimilation grids
#R ^^^^^^^^^^^^^^^^^^^^^^^
#R

[globaltoy31]
info       = ARPEGE T31C1 geometry
kind       = gauss
area       = france
truncation = 31
stretching = 1.0

[globalupd107]
info       = ARPEGE T107C1 geometry
kind       = gauss
area       = france
truncation = 107
stretching = 1.0

[globalupd149]
info       = ARPEGE T149C1 geometry
kind       = gauss
area       = france
truncation = 149
stretching = 1.0

[globalupd224]
info       = ARPEGE T224C1 geometry
kind       = gauss
area       = france
truncation = 224
stretching = 1.0

[globalupd399]
info       = ARPEGE T399C1 geometry
kind       = gauss
area       = france
truncation = 399
stretching = 1.0

[globalupd479]
info       = ARPEGE T479C1 spectral geometry
kind       = gauss
area       = france
truncation = 479
stretching = 1.0

[globalupd499]
info       = ARPEGE T499C1 geometry
kind       = gauss
area       = france
truncation = 499
stretching = 1.0

#R Specific Ensemble Prediction grids
#R ^^^^^^^^^^^^^^^^^^^^^^^^^^^^^^^^^^
#R

[globalsv095]
info       = PEARP Singular Vectors T095C1 geometry
kind       = gauss
area       = france
truncation = 95
stretching = 1.0

#R Projected grids
#R ---------------
#R
#R Projected grids are regular grids on a given geographical projection (for
#R example, in Arome, the Lambert projection is commonly used).
#R
#R LAM NWP systems over Metropolitan France
#R ^^^^^^^^^^^^^^^^^^^^^^^^^^^^^^^^^^^^^^^^
#R

[fransp16km]
info       = ALADIN FRANCE 16km geometry for IFS coupling
kind       = projected
area       = francecep
resolution = 16.00
runit      = km

[frangpsp]
info       = AROME 2.5km geometry
kind       = projected
area       = frangp
resolution = 2.50
runit      = km

[franmgsp]
info       = AROME 1.3km geometry
kind       = projected
area       = franmg
resolution = 1.30
runit      = km

[franmgsp25]
info       = AROME 2.5km geometry
kind       = projected
area       = franmg
resolution = 2.50
runit      = km

[franmgsp325]
info       = AROME 3.25km geometry
kind       = projected
area       = franmg
resolution = 3.25
runit      = km

[franmgsp32]
info       = AROME 3.2km geometry
kind       = projected
area       = franmg
resolution = 3.2
runit      = km

[franmgsp38]
info       = AROME 3.8km geometry
kind       = projected
area       = franmg
resolution = 3.8
runit      = km

[france8km]
info       = AROME FRANCE 8km geometry for IFS coupling
kind       = projected
area       = france
resolution = 8.00
runit      = km


#R LAM NWP systems overseas
#R ^^^^^^^^^^^^^^^^^^^^^^^^
#R

[antillessp]
info       = AROME ANTILLES 2.5km geometry
kind       = projected
area       = antilles
resolution = 2.50
runit      = km

[caraibes2km5]
info       = AROME CARAIBES 2.5km geometry
kind       = projected
area       = caraibes
resolution = 2.50
runit      = km

[caraibesoc1s12deg]
info       = Mercator ocean CARAIBES 1s12deg geometry
kind       = projected
area       = caraibes
resolution = 0.08
runit      = deg

[guyanesp]
info       = AROME GUYANE 2.5km geometry
kind       = projected
area       = guyane
resolution = 2.50
runit      = km

[guyaneoc1s12deg]
info       = Mercator ocean GUYANE 1s12deg geometry
kind       = projected
area       = guyane
resolution = 0.08
runit      = deg

[indiensp]
info       = AROME INDIEN 2.5km geometry
kind       = projected
area       = indien
resolution = 2.50
runit      = km

[indienoc1s12deg]
info       = Mercator ocean INDIEN 1s12deg geometry
kind       = projected
area       = indien
resolution = 0.08
runit      = deg

[caledoniesp]
info       = AROME CALEDONIE 2.5km geometry atch
kind       = projected
area       = caledonie
resolution = 2.50
runit      = km

[caledonieoc1s12deg]
info       = Mercator ocean CALEDONIE 1s12deg geometry
kind       = projected
area       = caledonie
resolution = 0.08
runit      = deg

[polynesiesp]
info       = AROME POLYNESIE 2.5km geometry
kind       = projected
area       = polynesie
resolution = 2.50
runit      = km

[polynesieoc1s12deg]
info       = Mercator ocean POLYNESIE 1s12deg geometry
kind       = projected
area       = polynesie
resolution = 0.08
runit      = deg

[ncalsp]
info       = ALADIN CALEDONIE 8km geometry
kind       = projected
area       = ncal
resolution = 8.0
runit      = km

[ncalsp16km]
info       = ALADIN CALEDONIE 16km geometry for IFS coupling
kind       = projected
area       = ncal
resolution = 16.0
runit      = km

[polyfsp]
info       = ALADIN POLYNESIE 8km geometry
kind       = projected
area       = polyf
resolution = 8.0
runit      = km

[polyfsp16km]
info       = ALADIN POLYNESIE 16km geometry for IFS coupling
kind       = projected
area       = polyf
resolution = 16.0
runit      = km

[reunionsp]
info       = ALADIN REUNION 8km geometry
kind       = projected
area       = reunion
resolution = 8.00
runit      = km

[reunionsp16km]
info       = ALADIN REUNION 16km geometry for IFS coupling
kind       = projected
area       = reunion
resolution = 16.00
runit      = km

[antigsp]
info       = ALADIN ANTILLES GUYANE 8km geometry
kind       = projected
area       = antig
resolution = 8.00
runit      = km

[antigsp16km]
info       = ALADIN ANTILLES GUYANE 16km geometry for IFS coupling
kind       = projected
area       = antig
resolution = 16.00
runit      = km

[guyane8km]
info       = AROME GUYANE 8km geometry for IFS coupling
kind       = projected
area       = guyane
resolution = 8.00
runit      = km

[antilles8km]
info       = AROME ANTILLES 8km geometry for IFS coupling
kind       = projected
area       = antilles
resolution = 8.00
runit      = km

[caledonie8km]
info       = AROME CALEDONIE 8km geometry for IFS coupling
kind       = projected
area       = caledonie
resolution = 8.00
runit      = km

[indien8km]
info       = AROME INDIEN 8km geometry for IFS coupling
kind       = projected
area       = indien
resolution = 8.00
runit      = km

[polynesie8km]
info       = AROME POLYNESIE 8km geometry for IFS coupling
kind       = projected
area       = polynesie
resolution = 8.00
runit      = km

#R LAM NWP systems for external users
#R ^^^^^^^^^^^^^^^^^^^^^^^^^^^^^^^^^^
#R

[testmp1sp]
info       = ALADIN TESTMP1 spectral geometry
kind       = projected
area       = testmp1
resolution = 10.00
runit      = km

[assms1sp]
info       = AROME ASSMS1 spectral geometry
kind       = projected
area       = assms1
resolution = 2.50
runit      = km

[assms2sp]
info       = AROME ASSMS2 spectral geometry
kind       = projected
area       = assms2
resolution = 2.50
runit      = km

[assmp1sp]
info       = AROME ASSMP1 spectral geometry
kind       = projected
area       = assmp1
resolution = 2.50
runit      = km

[assmp2sp]
info       = AROME ASSMP2 spectral geometry
kind       = projected
area       = assmp2
resolution = 2.50
runit      = km

[sahelsp]
info       = AROME SAHEL spectral geometry
kind       = projected
area       = sahel
resolution = 2.50
runit      = km

[asscom1sp]
info       = Arome asscom1 - Legacy spectral geometry
kind       = projected
area       = asscom1
resolution = 2.50
runit      = km

[asscomjapon1sp]
info       = Arome asscom1 and asscom01 - Japon1 spectral geometry
kind       = projected
area       = japon1
resolution = 2.50
runit      = km

[asscomshanghai1sp]
info       = Arome asscom02 - Shanghai1 spectral geometry
kind       = projected
area       = shanghai1
resolution = 2.50
runit      = km

[asscomchili1sp]
info       = Arome asscom03 - Chili1 spectral geometry
kind       = projected
area       = chili1
resolution = 2.50
runit      = km

[asscomrussie1sp]
info       = Arome asscom05 - Russie1 spectral geometry
kind       = projected
area       = russie1
resolution = 2.50
runit      = km

[asscommediterranee1sp]
info       = Arome asscom09 - Mediterranee1 spectral geometry
kind       = projected
area       = mediterranee1
resolution = 2.50
runit      = km

[asscomperou1sp]
info       = Arome asscom10 - Perou1 spectral geometry
kind       = projected
area       = perou1
resolution = 2.50
runit      = km

[asscomfalconeye1sp]
info       = Arome asscom11 - Falconeye1 (EAU) spectral geometry
kind       = projected
area       = falconeye1
resolution = 2.50
runit      = km

[asscomangola1sp]
info       = Arome asscom12 - Angola1 spectral geometry
kind       = projected
area       = angola1
resolution = 2.50
runit      = km

[asscomukraine1sp]
info       = Arome asscom13 - Ukraine1 spectral geometry
kind       = projected
area       = ukraine1
resolution = 2.50
runit      = km

[lace20km]
info       = Coupling grid for LACE partners
kind       = projected
area       = lace
resolution = 20.68
runit      = km

[lace8km]
info       = Coupling grid for LACE partners
kind       = projected
area       = lace
resolution = 8.0
runit      = km

[afgt20km]
info       = Coupling grid for afgt-Praha
kind       = projected
area       = afgt
resolution = 20.0
runit      = km

[afnord18km]
info       = Coupling grid for afnord-marocco
kind       = projected
area       = afnord
resolution = 18.0
runit      = km

[albachir10km]
info       = Coupling grid for albachir-marocco
kind       = projected
area       = albachir
resolution = 10.0
runit      = km

[belgique8km]
info       = Coupling grid for Belgium
kind       = projected
area       = belgique
resolution = 7.0
runit      = km

[pologne15km]
info       = Coupling grid for Poland
kind       = projected
area       = pologne
resolution = 15.70
runit      = km

[portugal10km]
info       = Coupling grid for Portugal
kind       = projected
area       = portugal
resolution = 10.0
runit      = km

[selam9km]
info       = Coupling grid for selam-romania
kind       = projected
area       = selam
resolution = 9.0
runit      = km

[tunisie10km]
info       = Coupling grid for Tunisia
kind       = projected
area       = tunisie
resolution = 10.0
runit      = km

[turquie9km]
info       = Coupling grid for Turkey
kind       = projected
area       = turquie
resolution = 9.0
runit      = km

[algerie8km]
info       = Coupling grid for Algeria
kind       = projected
area       = algerie
resolution = 8.0
runit      = km

[albachir7km]
info       = Coupling grid for Albachir-Marocco
kind       = projected
area       = albachir
resolution = 7.50
runit      = km

[algerie6km]
info       = Coupling grid for Algeria
kind       = projected
area       = algerie
resolution = 6.0
runit      = km

[pologne9km]
info       = Coupling grid for Poland
kind       = projected
area       = pologne
resolution = 9.42
runit      = km

[tunisie7km]
info       = Coupling grid for Tunisia
kind       = projected
area       = tunisie
resolution = 7.50
runit      = km

[canaries10km]
info       = Coupling grid for Canarias
kind       = projected
area       = canaries
resolution = 10.0
runit      = km

[belgique7km]
info       = Coupling grid for Belgium
kind       = projected
area       = belgique
resolution = 7.0
runit      = km

#R
#R Custom domains, to be defined
#R ^^^^^^^^^^^^^^^^^^^^^^^^^^^^^
#R

[custom]
info       = Olive Custom Geometry for PGD/Clim923 config
kind       = projected
area       = custom
resolution = 0.0
runit      = km

[customg]
info       = Olive Custom Geometry for Global PGD/Clim923 config
kind       = gauss
area       = custom
truncation = 0
stretching = 0.0

[customll]
info       = Olive Custom BDAP target
kind       = lonlat
area       = custom
nlat       = 0
nlon       = 0
resolution = 0.0
lam        = false

#R Lon/Lat grids (also known as BDAP grids)
#R ----------------------------------------
#R
#R These kind of grids are regular on a lat/lon space (which does not result from
#R a geographical projection)
#R
#R Global grids
#R ^^^^^^^^^^^^
#R

[glob02]
info       = Global BDAP target
kind       = lonlat
area       = GLOB02
nlat       = 901
nlon       = 1800
resolution = 0.2
lam        = false

[glob01]
info       = Global BDAP target
kind       = lonlat
area       = GLOB01
nlat       = 1801
nlon       = 3600
resolution = 0.1
lam        = false

[glob025]
info       = Global BDAP target
kind       = lonlat
area       = GLOB025
nlat       = 721
nlon       = 1440
resolution = 0.25
lam        = false

[glob05]
info       = Global BDAP target
kind       = lonlat
area       = GLOB05
nlat       = 361
nlon       = 720
resolution = 0.5
lam        = false

[glob15]
info       = Global BDAP target
kind       = lonlat
area       = GLOB15
nlat       = 121
nlon       = 240
resolution = 1.5
lam        = false

[glob25]
info       = Global BDAP target
kind       = lonlat
area       = GLOB25
nlat       = 73
nlon       = 144
resolution = 2.5
lam        = false

[glob0125]
info       = Global BDAP target
kind       = lonlat
area       = GLOB0125
nlat       = 1441
nlon       = 2880
resolution = 0.125
lam        = false

[globd0125]
info       = Global BDAP target
kind       = lonlat
area       = GLOBD0125
nlat       = 1441
nlon       = 2880
resolution = 0.125
lam        = false

[ceinture05]
info       = Global BDAP target
kind       = lonlat
area       = CEINTURE05
nlat       = 289
nlon       = 720
resolution = 0.5
lam        = false


#R LAM Grids (Vaguely) centred over Metropolitan France
#R ^^^^^^^^^^^^^^^^^^^^^^^^^^^^^^^^^^^^^^^^^^^^^^^^^^^^
#R

[franx01]
kind       = lonlat
area       = FRANX01
resolution = 0.1
nlat       = 221
nlon       = 281

[frangp0025]
info       = Large european BDAP target
kind       = lonlat
area       = FRANGP0025
resolution = 0.025
nlat       = 601
nlon       = 801


[euroc25]
info       = Large european BDAP target
kind       = lonlat
area       = EUROC25
nlat       = 105
nlon       = 129
resolution = 2.5

[eurat01]
info       = Fine european BDAP target
kind       = lonlat
area       = EURAT01
nlat       = 521
nlon       = 741
resolution = 0.1

[eurat005]
info       = Fine european BDAP target (kept for backward compatibility: do not use)
kind       = lonlat
area       = EURAT005
nlat       = 1041
nlon       = 1481
resolution = 0.05

[eurat1s20]
info       = Fine european BDAP target
kind       = lonlat
area       = EURAT1S20
nlat       = 1041
nlon       = 1481
resolution = 0.05

[atourx01]
info       = Fine european-atlantic BDAP target
kind       = lonlat
area       = ATOURX01
nlat       = 901
nlon       = 2001
resolution = 0.1

[atourx05]
info       = Fine european-atlantic BDAP target
kind       = lonlat
area       = ATOURX05
nlat       = 181
nlon       = 401
resolution = 0.5

[eurw1s100]
info       = West european BDAP Arome HR domain
kind       = lonlat
area       = EURW1S100
nlat       = 1791
nlon       = 2801
resolution = 0.01

[eurw1s40]
info       = West european BDAP Arome HR domain
kind       = lonlat
area       = EURW1S40
nlat       = 717
nlon       = 1121
resolution = 0.025

[eurw1s10]
info       = West european BDAP Arpege HR domain
kind       = lonlat
area       = EURW1S10
nlat       = 180
nlon       = 281
resolution = 0.1

[fabec0125]
info       = FABEC BDAP domain
kind       = lonlat
area       = FABEC0125
nlat       = 193
nlon       = 277
resolution = 0.125

[hymex0025]
info       = Hymex BDAP domain
kind       = lonlat
area       = HYMEX0025
resolution = 0.025
nlat       = 521
nlon       = 1011

[sude005]
info       = Research grid over SE of France
kind       = lonlat
area       = SUDE005
resolution = 0.05
nlat       = 100
nlon       = 130

[precis1s10]
info       = precise reanalysis BDAP target
kind       = lonlat
area       = PRECIS1S10
nlat       = 321
nlon       = 521
resolution = 0.1

[hyatl01]
info       = Domaine Hycom / North Sea Manche Atlantique 0deg1
kind       = lonlat
area       = atl
resolution = 0.1
nlat       = 191
nlon       = 191

[hyatl0125]
info       = Domaine Hycom / North Sea Manche Atlantique 0deg125
kind       = lonlat
area       = atl
resolution = 0.125
nlat       = 153
nlon       = 153

[hyatl001]
info       = Domaine Hycom / Manche Atlantique 0deg01
kind       = lonlat
area       = atl
resolution = 0.01
nlat       = 1001
nlon       = 1801

[hyatl0025]
info       = Domaine Hycom / North Sea Manche Atlantique 0deg025
kind       = lonlat
area       = atl
resolution = 0.025
nlat       = 761
nlon       = 761

[hymed01]
info       = Domaine Hycom / Mediterranean 0deg1
kind       = lonlat
area       = med
resolution = 0.1
nlat       = 171
nlon       = 511

[hymed0125]
info       = Domaine Hycom / Mediterranean 0deg125
kind       = lonlat
area       = med
resolution = 0.125
nlat       = 137
nlon       = 409

[hymedoc01]
info       = Domaine Hycom / Occidental Mediterranean 0deg1
kind       = lonlat
area       = med
resolution = 0.1
nlat       = 161
nlon       = 456

[hymedoc001]
info       = Domaine Hycom / Occidental Mediterranean 0deg01
kind       = lonlat
area       = med
resolution = 0.01
nlat       = 701
nlon       = 1301

[hymed0025]
info       = Domaine Hycom / Mediterranean 0deg025
kind       = lonlat
area       = med
resolution = 0.025
nlat       = 681
nlon       = 2041

[cotweu0042]
info       = Domaine mf surges / Atlantique 0deg042
kind       = lonlat
area       = COTWEU0042
resolution = 0.042
nlat       = 457
nlon       = 457

[medit0042]
info       = Domaine mf surges / Mediterranean 0deg042
kind       = lonlat
area       = MEDIT0042
resolution = 0.042
nlat       = 241
nlon       = 553

[alps1S200]
info       = Domain Alpes at 0.005 degres
kind       = lonlat
area       = ALPS1S200
resolution = 0.005
nlat       = 401
nlon       = 641

#R LAM Grids overseas
#R ^^^^^^^^^^^^^^^^^^
#R

[masca025]
info       = Domaine Aladin Reunion 0deg25
kind       = lonlat
area       = MASCA025
nlat       = 129
nlon       = 229
resolution = 0.25

[masca01]
info       = Domaine Aladin Reunion 0deg1
kind       = lonlat
area       = MASCA01
nlat       = 321
nlon       = 571
resolution = 0.1

[anguy025]
info       = Domaine Aladin Antilles Guyane 0deg25
kind       = lonlat
area       = ANGUY025
nlat       = 133
nlon       = 121
resolution = 0.25

[anguy01]
info       = Domaine Aladin Antilles Guyane 0deg1
kind       = lonlat
area       = ANGUY01
nlat       = 381
nlon       = 301
resolution = 0.1

[poly025]
info       = Domaine Aladin Polynesie 0deg25
kind       = lonlat
area       = POLY025
nlat       = 121
nlon       = 145
resolution = 0.25

[poly01]
info       = Domaine Aladin Polynesie 0deg1
kind       = lonlat
area       = POLY01
nlat       = 301
nlon       = 361
resolution = 0.1

[ibi01]
info       = Domaine IBI 0deg1
kind       = lonlat
area       = ibipuertos
nlat       = 396
nlon       = 370
resolution = 0.1

[med01]
info       = Domaine MED 0deg1
kind       = lonlat
area       = medcmems
nlat       = 159
nlon       = 546
resolution = 0.1

[caled025]
info       = Domaine Aladin Caledonie 0deg25
kind       = lonlat
area       = CALED025
nlat       = 81
nlon       = 73
resolution = 0.25

[caled01]
info       = Domaine Aladin Caledonie 0deg1
kind       = lonlat
area       = CALED01
nlat       = 201
nlon       = 181
resolution = 0.1

[antil0025]
info       = Domaine Arome Antilles 0deg025
kind       = lonlat
area       = ANTIL0025
resolution = 0.025
nlat       = 483
nlon       = 625

[caraib0025]
info       = Domaine Arome Antilles Haiti 0deg025
kind       = lonlat
area       = CARAIB0025
resolution = 0.025
nlat       = 529
nlon       = 945

[guyane0025]
info       = Domaine Arome Guyane 0deg025
kind       = lonlat
area       = GUYANE0025
resolution = 0.025
nlat       = 317
nlon       = 419

[indien0025]
info       = Domaine Arome Indien 0deg025
kind       = lonlat
area       = INDIEN0025
resolution = 0.025
nlat       = 747
nlon       = 1395

[reun0025]
info       = Domaine Arome Indien 0deg025
kind       = lonlat
area       = REUN0025
resolution = 0.025
nlat       = 747
nlon       = 1395

[ncaled0025]
info       = Domaine Arome Nouvelle-Caledonie 0deg025
kind       = lonlat
area       = NCALED0025
resolution = 0.025
nlat       = 491
nlon       = 521

[polyn0025]
info       = Domaine Arome Polynesie 0deg025
kind       = lonlat
area       = POLYN0025
resolution = 0.025
nlat       = 507
nlon       = 521

[reun1s40]
info       = Domaine Reunion 0deg025
kind       = lonlat
area       = REUN1S40
resolution = 0.025
nlat       = 37
nlon       = 37

[mayot1s40]
info       = Domaine Mayotte 0deg025
kind       = lonlat
area       = MAYOT1S40
resolution = 0.025
nlat       = 29
nlon       = 21

[hyoin0125]
info       = Domaine Hycom / Ocean Indien 0deg125
kind       = lonlat
area       = oin
resolution = 0.125
nlat       = 185
nlon       = 285

[hyoin0025]
info       = Domaine Hycom / Ocean Indien 0deg025
kind       = lonlat
area       = oin
resolution = 0.025
nlat       = 747
nlon       = 1391

[hyang0125]
info       = Domaine Hycom / Antilles Guyane 0deg125
kind       = lonlat
area       = ang
resolution = 0.125
nlat       = 161
nlon       = 177

[hyang0025]
info       = Domaine Hycom / Antilles Guyane 0deg025
kind       = lonlat
area       = ang
resolution = 0.025
nlat       = 801
nlon       = 881

[hyang001]
info       = Domaine Hycom / Antilles Guyane 0deg01
kind       = lonlat
area       = ang
resolution = 0.01
nlat       = 1501
nlon       = 1381

[ocind1S20]
info       = Domaine mf surges / Ocean Indien 0deg05
kind       = lonlat
area       = OCIND1S20
resolution = 0.05
nlat       = 371
nlon       = 541

[antil1S100]
info       = Domaine mf surges / Antilles 0deg01
kind       = lonlat
area       = ANTIL1S100
resolution = 0.01
nlat       = 731
nlon       = 501

[guy2S100]
info       = Domaine mf surges / Guyane 0deg02
kind       = lonlat
area       = GUY2S100
resolution = 0.02
nlat       = 181
nlon       = 206


#R LAM Grids for external users
#R ^^^^^^^^^^^^^^^^^^^^^^^^^^^^
#R

[assms1]
info       = Domaine Arome assms1
kind       = lonlat
area       = ASSMS1
resolution = 0.025
nlat       = 0
nlon       = 0

[assms2]
info       = Domaine Arome assms2
kind       = lonlat
area       = ASSMS2
resolution = 0.025
nlat       = 0
nlon       = 0

[assmp1]
info       = Domaine Arome assmp1
kind       = lonlat
area       = ASSMP1
resolution = 0.025
nlat       = 0
nlon       = 0

[assmp2]
info       = Domaine Arome assmp2
kind       = lonlat
area       = ASSMP2
resolution = 0.025
nlat       = 0
nlon       = 0

[sahel1s40]
info       = Domaine Arome sahel
kind       = lonlat
area       = SAHEL1S40
resolution = 0.025
nlat       = 697
nlon       = 1241

[asscom1]
info       = Arome asscom1 - CNES lat-lon domain
kind       = lonlat
area       = ASSCOM1
resolution = 0.025
nlat       = 541
nlon       = 621

[japon1r1s40]
info       = Arome asscom1 - Japon1 lat-lon domain (cy42)
kind       = lonlat
area       = JAPON1R1S40
resolution = 0.025
nlat       = 361
nlon       = 481

[ext01r1s40]
info       = Arome asscom01 - Japon1 lat-lon domain (cy43)
kind       = lonlat
area       = EXT01R1S40
resolution = 0.025
nlat       = 361
nlon       = 481

[ext02r1s40]
info       = Arome asscom02 - Shanghai1 lat-lon domain
kind       = lonlat
area       = EXT02R1S40
resolution = 0.025
nlat       = 401
nlon       = 401

[ext03r1s40]
info       = Arome asscom03 - Chili1 lat-lon domain
kind       = lonlat
area       = EXT03R1S40
resolution = 0.025
nlat       = 521
nlon       = 401

[ext05r1s40]
info       = Arome asscom05 - Russie1 lat-lon domain (cy43)
kind       = lonlat
area       = EXT05R1S40
resolution = 0.025
nlat       = 101
nlon       = 121

[ext09r1s40]
info       = Arome asscom09 - Mediterranee1 lat-lon domain (cy43)
kind       = lonlat
area       = EXT09R1S40
resolution = 0.025
nlat       = 821
nlon       = 2041

[ext10r1s40]
info       = Arome asscom10 - Perou1 lat-lon domain
kind       = lonlat
area       = EXT10R1S40
resolution = 0.025
nlat       = 801
nlon       = 601

[ext11r1s40]
info       = Arome asscom11 - FalconEye1 lat-lon domain
kind       = lonlat
area       = EXT11R1S40
resolution = 0.025
nlat       = 421
nlon       = 581

[ext12r1s40]
info       = Arome asscom12 - Angola1 lat-lon domain
kind       = lonlat
area       = EXT12R1S40
resolution = 0.025
nlat       = 601
nlon       = 661

[ext13r1s40]
info       = Arome asscom13 - Ukraine1 lat-lon domain (cy43)
kind       = lonlat
area       = EXT13R1S40
resolution = 0.025
nlat       = 81
nlon       = 113

#R
#R Const databases for PGD/Clim923
#R ^^^^^^^^^^^^^^^^^^^^^^^^^^^^^^^
#R

[global30s]
kind       = lonlat
area       = globe
resolution = 30
runit      = s
nlon       = 43200
nlat       = 21600

[no_arctic_sea30s]
kind       = lonlat
area       = no_arctic_sea
resolution = 30
runit      = s
nlon       = 43200
nlat       = 20880
latmax     = 83.996

[no_arctics7.5s]
kind       = lonlat
area       = no_arctics
resolution = 7.5
runit      = s
nlon       = 67200
nlat       = 172800
latmax     = 83.999
latmin     = -55.999

[europe_sw3s]
kind       = lonlat
area       = europe_sw
resolution = 3
runit      = s
nlon       = 42001
nlat       = 24001
latmin     = 35.000000
latmax     = 55.0000004599929
lonmin     = -14.9999996611102
lonmax     = 20.000000

[global1dg]
kind       = lonlat
area       = globe
resolution = 1
runit      = deg
nlon       = 360
nlat       = 180

[global2min]
kind       = lonlat
area       = globe
resolution = 2
runit      = min
nlon       = 10800
nlat       = 5400

[global2m5]
kind       = lonlat
area       = globe
resolution = 2.5
runit      = min
nlon       = 8640
nlat       = 4320

[global2dg5]
kind       = lonlat
area       = globe
resolution = 2.5
runit      = deg
nlon       = 144
nlat       = 72

[global5x4]
kind       = lonlat
area       = globe
resolution = 5
runit      = deg
nlon       = 72
nlat       = 45

[globaln108]
kind       = lonlat
area       = globe
resolution = 0.83
runit      = deg
nlon       = 432
nlat       = 216
truncation = 108

[europeb01]
kind       = lonlat
area       = europeb
resolution = 0.1
runit      = deg
nlon       = 860
nlat       = 420
lonmin     = -25
lonmax     = 61
latmin     = 30
latmax     = 72

#R Past errors... please do not use those unless absolutely necessary
#R ^^^^^^^^^^^^^^^^^^^^^^^^^^^^^^^^^^^^^^^^^^^^^^^^^^^^^^^^^^^^^^^^^^
#R

[globip18]
info       = Pseudo domain for the IP18 score calculation
kind       = lonlat
area       = GLOBIP18
resolution = 9.99
nlat       = 999
nlon       = 999

#R MACC Grids
#R ^^^^^^^^^^
#R

[macc02]
kind       = lonlat
area       = MACC02
resolution = 0.2
nlat       = 220
nlon       = 360

[glob22]
kind       = lonlat
area       = GLOB22
resolution = 2
nlat       = 90
nlon       = 180

[macc01]
kind       = lonlat
area       = MACC01
resolution = 0.1
nlat       = 447
nlon       = 720

[glob11]
kind       = lonlat
area       = GLOB11
resolution = 1
nlat       = 180
nlon       = 360

[gems05]
kind       = lonlat
area       = GEMS05
resolution = 0.5
nlat       = 80
nlon       = 104

[fran01]
kind       = lonlat
area       = FRAN01
resolution = 0.1
nlat       = 110
nlon       = 150


#R Curvlinear grids
#R ----------------
#R
#R LAM Grids for surges models
#R ^^^^^^^^^^^^^^^^^^^^^^^^^^^
#R

[hycomatl1]
info       = Manche Atlantique Gascogne curvilinear grid geometry
kind       = curvlinear
area       = atl
ni         = 995
nj         = 698

[hycomatl2]
info       = Manche Atlantique Gascogne curvilinear grid geometry
kind       = curvlinear
area       = atl
ni         = 1547
nj         = 1014

[hycommed1]
info       = Mediterranee curvilinear grid geometry
kind       = curvlinear
area       = med
ni         = 840
nj         = 796

[hycomoin1]
info       = Ocean Indien - Reunion curvilinear grid geometry
kind       = curvlinear
area       = oin
ni         = 1226
nj         = 792

[hycomoin2]
info      = Ocean Indien - Reunion curvilinear grid geometry
kind       = curvlinear
area       = oin
ni         = 1225
nj         = 758

[hycommay1]
info      = Ocean Indien - Reunion curvilinear grid geometry
kind       = curvlinear
area       = may800
ni         = 614
nj         = 417

[hycomreu1]
info      = Ocean Indien - Reunion curvilinear grid geometry
kind       = curvlinear
area       = reu800
ni         = 960
nj         = 631

[hycommay2]
info      = Ocean Indien - Reunion curvilinear grid geometry
kind       = curvlinear
area       = may200
ni         = 562
nj         = 622

[hycomang1]
info       = Antilles Guyane - Reunion curvilinear grid geometry
kind       = curvlinear
area       = ang
ni         = 1179
nj         = 1721

[hycomang2]
info       = Antilles Guyane - Reunion curvilinear grid geometry
kind       = curvlinear
area       = ang
ni         = 1179
nj         = 1657

#R
#R Unstructured grids
#R ------------------
#R
#R LAM Grids for waves models
#R ^^^^^^^^^^^^^^^^^^^^^^^^^^
#R

[ww3atl1]
info       = Manche Atlantique Gascogne unstructured grid geometry ww3
kind       = unstructured
area       = atl
ni         = 85519
nj         = 0

[ww3med1]
info       = Mediterranean unstructured grid geometry ww3
kind       = unstructured
area       = med
ni         = 89695
nj         = 0

[ww3ang1]
info       = Antilles Guyane unstructured grid geometry ww3
kind       = unstructured
area       = ang
ni         = 72334
nj         = 0

[ww3fr1]
info       = Manche Atlantique Mediterranee unstructured grid geometry ww3
kind       = unstructured
area       = fr
ni         = 0
nj         = 0

[ww3atlang1]
info       = Atlantic Antilles Guyane unstructured grid geometry ww3
kind       = unstructured
area       = atl-ang
ni         = 0
nj         = 0

[ww3oi1]
info       = Reunion Comores unstructured grid geometry ww3
kind       = unstructured
area       = oi
ni         = 48869
nj         = 0

#R
#R Reduced Grids
#R -------------
#R
#R Global grids for waves models
#R ^^^^^^^^^^^^^^^^^^^^^^^^^^^^^
#R

[globalirr01]
info       = MFWAM irregular spherical grid 0.1 deg
kind       = redgrid
lam        = False
nlonmax    = 3600
nlat       = 1799
resolution = 0.1

[globalirr02]
info       = MFWAM irregular spherical grid 0.2 deg
kind       = redgrid
lam        = False
nlonmax    = 1800
nlat       = 899
resolution = 0.2

#R
#R LAM grids for waves models
#R ^^^^^^^^^^^^^^^^^^^^^^^^^^
#R

[atourxirr01]
info       = MFWAM irregular grid 0.1 deg
kind       = redgrid
lam        = True
area       = atourx
nlonmax    = 2001
nlat       = 901
resolution = 0.1

[frangpirr0025]
info       = MFWAM irregular grid 0.025 deg
kind       = redgrid
lam        = True
area       = frangp
nlonmax    = 801
nlat       = 601
resolution = 0.025

[angola0025]
info       = MFWAM grid 0.025 deg
kind       = lonlat
lam        = True
area       = angola0025
nlonmax    = 681
nlat       = 601
resolution = 0.025

#R
#R Massif geometry for Nivology models
#R -----------------------------------
#R
[postes]
info        = geometry for operational chain S2M-postes
kind        = unstructured
area        = postes
list        = alp,pyr,cor

[alp]
info       = Alps operational massif geometry (flat and 8 aspects)
kind       = unstructured
area       = alp

[pyr]
info       = Pyrenees operational massif geometry (flat and 8 aspects)
kind       = unstructured
area       = pyr

[cor]
info       = Corse operational massif geometry (flat and 8 aspects)
kind       = unstructured
area       = cor

[prosnow]
info       = Prosnow massif geometry (flat and 8 aspects)
kind       = unstructured
area       = prosnow

[alp_allslopes]
info       = Alps massif geometry with 0, 20, 40 degree slopes
kind       = unstructured
area       = alp_allslopes

[pyr_allslopes]
info       = Pyrenees massif geometry with 0, 20, 40 degree slopes
kind       = unstructured
area       = pyr_allslopes

[cor_allslopes]
info       = Corse massif geometry with 0, 20, 40 degree slopes
kind       = unstructured
area       = cor_allslopes

[alp_flat]
info       = Alps massif geometry (flat)
kind       = unstructured
area       = alp_flat

[pyr_flat]
info       = Pyrenees massif geometry (flat)
kind       = unstructured
area       = pyr_flat

[cor_flat]
info       = Corse massif geometry with (flat)
kind       = unstructured
area       = cor_flat

[cdp]
info       = Col de Porte
kind       = unstructured
area       = cdp

[wfj]
info       = Weissflujoch
kind       = unstructured
area       = wfj

[rme]
info       = Reynolds Mountain East
kind       = unstructured
area       = rme

[sap]
info       = Sapporo
kind       = unstructured
area       = sap

[snb]
info       = Senator Beck
kind       = unstructured
area       = snb

[sod]
info       = Sodankyla
kind       = unstructured
area       = sod

[swa]
info       = Swap Angel
kind       = unstructured
area       = swa

[oas]
info       = Single point within a massif
kind       = unstructured
area       = oas

[obs]
info       = Single point within a massif
kind       = unstructured
area       = obs

[ojp]
info       = Single point within a massif
kind       = unstructured
area       = ojp

<<<<<<< HEAD
#R
#R Mercator ocean grids
#R --------------------
#R

[mercatl12]
info       = Mercator Ocean Atlantic 1/12
kind       = lonlat
area       = ATL12
nlat       = 457
nlon       = 445
resolution = 0.083
runit      = deg

#R
#R Shom Hycom3d regional grids
#R ---------------------------
#R

[hycom3dmanga40]
info       = Shom HYCOM3D Manga at 1/40
kind       = lonlat
area       = manga
nlat       = 471
nlon       = 720
resolution = 0.025
runit      = deg
=======

#R Toys or testing geometries
#R ^^^^^^^^^^^^^^^^^^^^^^^^^^
#R

[alps1300]
info       = AROME-Alps 1300m geometry from Mitraillette
kind       = projected
area       = alps
resolution = 1300
runit      = m

[france10km]
info       = AROME-France 10km geometry for DAVAI
kind       = projected
area       = france
resolution = 10
runit      = km

[globaltst159]
info       = ARPEGE T159C1 geometry (DAVAI tests purpose)
kind       = gauss
area       = france
truncation = 159
stretching = 1.0

[corsica2500]
info       = AROME-Corsica 2500m geometry for DAVAI
kind       = projected
area       = corsica
resolution = 2.5
runit      = km

[cors1s40]
info       = Corsica 0.025 deg
kind       = lonlat
area       = CORS1S40
resolution = 0.025
nlat       = 201
nlon       = 141

[globaltst149c24]
info       = ARPEGE T149C2.4eometry (DAVAI tests purpose)
kind       = gauss
area       = france
truncation = 149
stretching = 2.4

[global21]
info       = IFS toy files
kind       = gauss
area       = france
truncation = 21
stretching = 1.0
lam        = false
>>>>>>> 02137d17


#R ===================
#R Combined geometries
#R ===================
#R

[global]
kind       = combined
horizontal = globalsp
vertical   = l70

#R ===================
#R Vertical geometries
#R ===================
#R

[l70]
kind       = vertical
nlevels    = 70<|MERGE_RESOLUTION|>--- conflicted
+++ resolved
@@ -1792,7 +1792,6 @@
 kind       = unstructured
 area       = ojp
 
-<<<<<<< HEAD
 #R
 #R Mercator ocean grids
 #R --------------------
@@ -1820,7 +1819,7 @@
 nlon       = 720
 resolution = 0.025
 runit      = deg
-=======
+
 
 #R Toys or testing geometries
 #R ^^^^^^^^^^^^^^^^^^^^^^^^^^
@@ -1876,7 +1875,6 @@
 truncation = 21
 stretching = 1.0
 lam        = false
->>>>>>> 02137d17
 
 
 #R ===================
