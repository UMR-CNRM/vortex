--- conflicted
+++ resolved
@@ -205,7 +205,13 @@
 resolution = 3.8
 runit      = km
 
-<<<<<<< HEAD
+[france8km]
+info       = AROME FRANCE 8km geometry for IFS coupling
+kind       = projected
+area       = france
+resolution = 8.00
+runit      = km
+
 #R LAM grids for nivology models (L93E)
 #R ^^^^^^^^^^^^^^^^^^^^^^^^^^^^^^^^^^^^^^^^
 #R
@@ -244,14 +250,6 @@
 area       = bassiesreduc
 resolution = 250
 runit      = m
-=======
-[france8km]
-info       = AROME FRANCE 8km geometry for IFS coupling
-kind       = projected
-area       = france
-resolution = 8.00
-runit      = km
->>>>>>> 55d100c6
 
 #R LAM NWP systems overseas
 #R ^^^^^^^^^^^^^^^^^^^^^^^^
@@ -1396,26 +1394,6 @@
 kind       = unstructured
 area       = cor_flat
 
-[12]
-info        = grandes-rousses massif geometry
-kind        = unstructured
-area        = grandes_rousses
-
-[13]
-info        = thabor massif geometry
-kind        = unstructured
-area        = thabor
-
-[15]
-info        = oisans massif geometry
-kind        = unstructured
-area        = oisans
-
-[16]
-info        = pelvoux massif geometry
-kind        = unstructured
-area        = pelvoux
-
 [cdp]
 info       = Col de Porte
 kind       = unstructured
