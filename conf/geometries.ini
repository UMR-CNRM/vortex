#R .. _geo_list:
#R

[DEFAULT]
kind  = gauss
lam   = true
area  = unknown
runit = dg

#R ************************************************************
#R List of geometries defined in the default configuration file
#R ************************************************************
#R
#R =====================
#R Horizontal geometries
#R =====================
#R
#R Gaussian grids
#R --------------
#R These grids are defined by a truncation and a stretching factor
#R (if the grid is stretched, the location of the pole of interest is also
#R specified).
#R
#R Forward model grids
#R ^^^^^^^^^^^^^^^^^^^
#R

[global798]
info       = ARPEGE T798 stretched-rotated geometry
kind       = gauss
area       = france
truncation = 798
stretching = 2.4
lam        = false

[globalsp2]
info       = ARPEGE T1198 stretched-rotated geometry
kind       = gauss
area       = france
truncation = 1198
stretching = 2.2

[global1198]
info       = ARPEGE T1198 stretched-rotated geometry (alias of globalsp2)
kind       = gauss
area       = france
truncation = 1198
stretching = 2.2

[global1798]
info       = ARPEGE T1798 stretched-rotated geometry
kind       = gauss
area       = france
truncation = 1798
stretching = 2.2
lam        = false

#R Data assimilation grids
#R ^^^^^^^^^^^^^^^^^^^^^^^
#R

<<<<<<< HEAD
[globaltoy31]
info       = ARPEGE T31C1 geometry
kind       = gauss
area       = france
truncation = 31
=======
[globalupd107]
info       = ARPEGE T107C1 geometry
kind       = gauss
area       = france
truncation = 107
>>>>>>> 0d8fa8d9
stretching = 1.0

[globalupd149]
info       = ARPEGE T149C1 geometry
kind       = gauss
area       = france
truncation = 149
stretching = 1.0

[globalupd399]
info       = ARPEGE T399C1 geometry
kind       = gauss
area       = france
truncation = 399
stretching = 1.0

[globalupd479]
info       = ARPEGE T479C1 spectral geometry
kind       = gauss
area       = france
truncation = 479
stretching = 1.0


#R Specific Ensemble Prediction grids
#R ^^^^^^^^^^^^^^^^^^^^^^^^^^^^^^^^^^
#R

[globalsv095]
info       = PEARP Singular Vectors T095C1 geometry
kind       = gauss
area       = france
truncation = 95
stretching = 1.0
lam        = false

#R Projected grids
#R ---------------
#R
#R Projected grids are regular grids on a given geographical projection (for
#R example, in Arome, the Lambert projection is commonly used).
#R
#R LAM NWP systems over Metropolitan France
#R ^^^^^^^^^^^^^^^^^^^^^^^^^^^^^^^^^^^^^^^^
#R

[frangpsp]
info       = AROME 2.5km geometry
kind       = projected
area       = frangp
resolution = 2.50
runit      = km

[franmgsp]
info       = AROME 1.3km geometry
kind       = projected
area       = franmg
resolution = 1.30
runit      = km

[franmgsp25]
info       = AROME 2.5km geometry
kind       = projected
area       = franmg
resolution = 2.50
runit      = km

#R LAM NWP systems overseas
#R ^^^^^^^^^^^^^^^^^^^^^^^^
#R

[antillessp]
info       = AROME ANTILLES 2.5km geometry
kind       = projected
area       = antilles
resolution = 2.50
runit      = km

[caraibes2km5]
info       = AROME CARAIBES 2.5km geometry
kind       = projected
area       = caraibes
resolution = 2.50
runit      = km

[caraibesoc1s12deg]
info       = Mercator ocean CARAIBES 1s12deg geometry
kind       = projected
area       = caraibes
resolution = 0.08
runit      = deg

[guyanesp]
info       = AROME GUYANE 2.5km geometry
kind       = projected
area       = guyane
resolution = 2.50
runit      = km

[guyaneoc1s12deg]
info       = Mercator ocean GUYANE 1s12deg geometry
kind       = projected
area       = guyane
resolution = 0.08
runit      = deg

[indiensp]
info       = AROME INDIEN 2.5km geometry
kind       = projected
area       = indien
resolution = 2.50
runit      = km

[indienoc1s12deg]
info       = Mercator ocean INDIEN 1s12deg geometry
kind       = projected
area       = indien
resolution = 0.08
runit      = deg

[caledoniesp]
info       = AROME CALEDONIE 2.5km geometry atch
kind       = projected
area       = caledonie
resolution = 2.50
runit      = km

[caledonieoc1s12deg]
info       = Mercator ocean CALEDONIE 1s12deg geometry
kind       = projected
area       = caledonie
resolution = 0.08
runit      = deg

[polynesiesp]
info       = AROME POLYNESIE 2.5km geometry
kind       = projected
area       = polynesie
resolution = 2.50
runit      = km

[polynesieoc1s12deg]
info       = Mercator ocean POLYNESIE 1s12deg geometry
kind       = projected
area       = polynesie
resolution = 0.08
runit      = deg

[ncalsp]
info       = ALADIN CALEDONIE 8km geometry
kind       = projected
area       = ncal
resolution = 8.0
runit      = km

[ncalsp16km]
info       = ALADIN CALEDONIE 16km geometry for IFS coupling
kind       = projected
area       = ncal
resolution = 16.0
runit      = km

[polyfsp]
info       = ALADIN POLYNESIE 8km geometry
kind       = projected
area       = polyf
resolution = 8.0
runit      = km

[polyfsp16km]
info       = ALADIN POLYNESIE 16km geometry for IFS coupling
kind       = projected
area       = polyf
resolution = 16.0
runit      = km

[reunionsp]
info       = ALADIN REUNION 8km geometry
kind       = projected
area       = reunion
resolution = 8.00
runit      = km

[reunionsp16km]
info       = ALADIN REUNION 16km geometry for IFS coupling
kind       = projected
area       = reunion
resolution = 16.00
runit      = km

[antigsp]
info       = ALADIN ANTILLES GUYANE 8km geometry
kind       = projected
area       = antig
resolution = 8.00
runit      = km

[antigsp16km]
info       = ALADIN ANTILLES GUYANE 16km geometry for IFS coupling
kind       = projected
area       = antig
resolution = 16.00
runit      = km

#R LAM NWP systems for external users
#R ^^^^^^^^^^^^^^^^^^^^^^^^^^^^^^^^^^
#R

[testmp1sp]
info       = ALADIN TESTMP1 spectral geometry
kind       = projected
area       = testmp1
resolution = 10.00
runit      = km

[assms1sp]
info       = AROME ASSMS1 spectral geometry
kind       = projected
area       = assms1
resolution = 2.50
runit      = km

[assms2sp]
info       = AROME ASSMS2 spectral geometry
kind       = projected
area       = assms2
resolution = 2.50
runit      = km

[assmp1sp]
info       = AROME ASSMP1 spectral geometry
kind       = projected
area       = assmp1
resolution = 2.50
runit      = km

[assmp2sp]
info       = AROME ASSMP2 spectral geometry
kind       = projected
area       = assmp2
resolution = 2.50
runit      = km

[asscom1sp]
info       = AROME ASSCOM1 spectral geometry
kind       = projected
area       = asscom1
resolution = 2.50
runit      = km

[lace20km]
info       = Coupling grid for LACE partners
kind       = projected
area       = lace
resolution = 20.68
runit      = km

[lace8km]
info       = Coupling grid for LACE partners
kind       = projected
area       = lace
resolution = 8.0
runit      = km

[afgt20km]
info       = Coupling grid for afgt-Praha
kind       = projected
area       = afgt
resolution = 20.0
runit      = km

[afnord18km]
info       = Coupling grid for afnord-marocco
kind       = projected
area       = afnord
resolution = 18.0
runit      = km

[albachir10km]
info       = Coupling grid for albachir-marocco
kind       = projected
area       = albachir
resolution = 10.0
runit      = km

[belgique8km]
info       = Coupling grid for Belgium
kind       = projected
area       = belgique
resolution = 7.0
runit      = km

[pologne15km]
info       = Coupling grid for Poland
kind       = projected
area       = pologne
resolution = 15.70
runit      = km

[portugal10km]
info       = Coupling grid for Portugal
kind       = projected
area       = portugal
resolution = 10.0
runit      = km

[selam9km]
info       = Coupling grid for selam-romania
kind       = projected
area       = selam
resolution = 9.0
runit      = km

[tunisie10km]
info       = Coupling grid for Tunisia
kind       = projected
area       = tunisie
resolution = 10.0
runit      = km

[turquie9km]
info       = Coupling grid for Turkey
kind       = projected
area       = turquie
resolution = 9.0
runit      = km

#R Lon/Lat grids (also known as BDAP grids)
#R ----------------------------------------
#R
#R These kind of grids are regular on a lat/lon space (which does not result from
#R a geographical projection)
#R
#R Global grids
#R ^^^^^^^^^^^^
#R

[glob025]
info       = Global BDAP target
kind       = lonlat
area       = GLOB025
nlat       = 721
nlon       = 1440
resolution = 0.25
lam        = false

[glob05]
info       = Global BDAP target
kind       = lonlat
area       = GLOB05
nlat       = 361
nlon       = 720
resolution = 0.5
lam        = false

[glob15]
info       = Global BDAP target
kind       = lonlat
area       = GLOB15
nlat       = 121
nlon       = 240
resolution = 1.5
lam        = false

[glob25]
info       = Global BDAP target
kind       = lonlat
area       = GLOB25
nlat       = 73
nlon       = 144
resolution = 2.5
lam        = false

#R LAM Grids (Vaguely) centred over Metropolitan France
#R ^^^^^^^^^^^^^^^^^^^^^^^^^^^^^^^^^^^^^^^^^^^^^^^^^^^^
#R

[franx01]
kind       = lonlat
area       = FRANX01
resolution = 0.1
nlat       = 221
nlon       = 281

[frangp0025]
kind       = lonlat
area       = FRANGP0025
resolution = 0.025
nlat       = 601
nlon       = 801


[euroc25]
info       = Large european BDAP target
kind       = lonlat
area       = EUROC25
nlat       = 105
nlon       = 129
resolution = 2.5

[eurat01]
info       = Fine european BDAP target
kind       = lonlat
area       = EURAT01
nlat       = 521
nlon       = 741
resolution = 0.1

[atourx01]
info       = Fine european-atlantic BDAP target
kind       = lonlat
area       = ATOURX01
nlat       = 901
nlon       = 2001
resolution = 0.1

[atourx05]
info       = Fine european-atlantic BDAP target
kind       = lonlat
area       = ATOURX05
nlat       = 181
nlon       = 401
resolution = 0.5

[eurw1s100]
info       = West european BDAP Arome HR domain
kind       = lonlat
area       = EURW1S100
nlat       = 1791
nlon       = 2801
resolution = 0.01

[eurw1s40]
info       = West european BDAP Arome HR domain
kind       = lonlat
area       = EURW1S40
nlat       = 717
nlon       = 1121
resolution = 0.025

[fabec0125]
info       = FABEC BDAP domain
kind       = lonlat
area       = FABEC0125
nlat       = 193
nlon       = 277
resolution = 0.125

[hymex0025]
info       = Hymex BDAP domain
kind       = lonlat
area       = HYMEX0025
resolution = 0.025
nlat       = 521
nlon       = 1011

[sude005]
info       = Research grid over SE of France
kind       = lonlat
area       = SUDE005
resolution = 0.05
nlat       = 100
nlon       = 130

[hyatl01]
info       = Domaine Hycom / Atlantique 0deg01
kind       = lonlat
area       = atl
resolution = 0.1
nlat       = 191
nlon       = 191

[hymed01]
info       = Domaine Hycom / Mediterranean 0deg01
kind       = lonlat
area       = med
resolution = 0.1
nlat       = 171
nlon       = 511

#R LAM Grids overseas
#R ^^^^^^^^^^^^^^^^^^
#R

[masca025]
info       = Domaine Aladin Reunion 0deg25
kind       = lonlat
area       = MASCA025
nlat       = 129
nlon       = 229
resolution = 0.25

[masca01]
info       = Domaine Aladin Reunion 0deg1
kind       = lonlat
area       = MASCA01
nlat       = 321
nlon       = 571
resolution = 0.1

[anguy025]
info       = Domaine Aladin Antilles Guyane 0deg25
kind       = lonlat
area       = ANGUY025
nlat       = 133
nlon       = 121
resolution = 0.25

[anguy01]
info       = Domaine Aladin Antilles Guyane 0deg1
kind       = lonlat
area       = ANGUY01
nlat       = 381
nlon       = 301
resolution = 0.1

[poly025]
info       = Domaine Aladin Polynesie 0deg25
kind       = lonlat
area       = POLY025
nlat       = 121
nlon       = 145
resolution = 0.25

[poly01]
info       = Domaine Aladin Polynesie 0deg1
kind       = lonlat
area       = POLY01
nlat       = 301
nlon       = 361
resolution = 0.1

[caled025]
info       = Domaine Aladin Caledonie 0deg25
kind       = lonlat
area       = CALED025
nlat       = 81
nlon       = 73
resolution = 0.25

[caled01]
info       = Domaine Aladin Caledonie 0deg1
kind       = lonlat
area       = CALED01
nlat       = 201
nlon       = 181
resolution = 0.1

[antil0025]
info       = Domaine Arome Antilles 0deg025
kind       = lonlat
area       = ANTIL0025
resolution = 0.025
nlat       = 483
nlon       = 625

[caraib0025]
info       = Domaine Arome Antilles Haiti 0deg025
kind       = lonlat
area       = CARAIB0025
resolution = 0.025
nlat       = 529
nlon       = 945

[guyane0025]
info       = Domaine Arome Guyane 0deg025
kind       = lonlat
area       = GUYANE0025
resolution = 0.025
nlat       = 317
nlon       = 419

[indien0025]
info       = Domaine Arome Indien 0deg025
kind       = lonlat
area       = INDIEN0025
resolution = 0.025
nlat       = 747
nlon       = 1395

[reun0025]
info       = Domaine Arome Indien 0deg025
kind       = lonlat
area       = REUN0025
resolution = 0.025
nlat       = 747
nlon       = 1395

[ncaled0025]
info       = Domaine Arome Nouvelle-Caledonie 0deg025
kind       = lonlat
area       = NCALED0025
resolution = 0.025
nlat       = 491
nlon       = 521

[polyn0025]
info       = Domaine Arome Polynesie 0deg025
kind       = lonlat
area       = POLYN0025
resolution = 0.025
nlat       = 507
nlon       = 521

#R LAM Grids for external users
#R ^^^^^^^^^^^^^^^^^^^^^^^^^^^^
#R

[assms1]
info       = Domaine Arome assms1
kind       = lonlat
area       = ASSMS1
resolution = 0.025
nlat       = 521
nlon       = 601

[assms2]
info       = Domaine Arome assms2
kind       = lonlat
area       = ASSMS2
resolution = 0.025
nlat       = 461
nlon       = 661

[assmp1]
info       = Domaine Arome assmp1
kind       = lonlat
area       = ASSMP1
resolution = 0.025
nlat       = 541
nlon       = 541

[assmp2]
info       = Domaine Arome assmp2
kind       = lonlat
area       = ASSMP2
resolution = 0.025
nlat       = 541
nlon       = 541

[asscom1]
info       = Domaine Arome asscom1
kind       = lonlat
area       = ASSCOM1
resolution = 0.025
nlat       = 541
nlon       = 621

#R Curvlinear grids
#R ----------------
#R
#R LAM Grids for surges models
#R ^^^^^^^^^^^^^^^^^^^^^^^^^^^
#R

[hycomatl1]
info       = Manche Atlantique Gascogne curvilinear grid geometry
kind       = curvlinear
area       = atl
ni         = 995
nj         = 698

[hycommed1]
info       = Mediterranee curvilinear grid geometry
kind       = curvlinear
area       = med
ni         = 840
nj         = 796

#R ===================
#R Combined geometries
#R ===================
#R

[global]
kind       = combined
horizontal = globalsp
vertical   = l70

#R ===================
#R Vertical geometries
#R ===================
#R

[l70]
kind       = vertical
nlevels    = 70<|MERGE_RESOLUTION|>--- conflicted
+++ resolved
@@ -59,19 +59,18 @@
 #R ^^^^^^^^^^^^^^^^^^^^^^^
 #R
 
-<<<<<<< HEAD
 [globaltoy31]
 info       = ARPEGE T31C1 geometry
 kind       = gauss
 area       = france
 truncation = 31
-=======
+stretching = 1.0
+
 [globalupd107]
 info       = ARPEGE T107C1 geometry
 kind       = gauss
 area       = france
 truncation = 107
->>>>>>> 0d8fa8d9
 stretching = 1.0
 
 [globalupd149]
