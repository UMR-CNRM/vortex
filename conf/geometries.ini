#R .. _geo_list:
#R

[DEFAULT]
kind  = gauss
lam   = true
area  = unknown
runit = dg

#R ************************************************************
#R List of geometries defined in the default configuration file
#R ************************************************************
#R
#R =====================
#R Horizontal geometries
#R =====================
#R
#R Gaussian grids
#R --------------
#R These grids are defined by a truncation and a stretching factor
#R (if the grid is stretched, the location of the pole of interest is also
#R specified).
#R
#R Forward model grids
#R ^^^^^^^^^^^^^^^^^^^
#R

[global798]
info       = ARPEGE T798 stretched-rotated geometry
kind       = gauss
area       = france
truncation = 798
stretching = 2.4
lam        = false

[globalsp2]
info       = ARPEGE T1198 stretched-rotated geometry
kind       = gauss
area       = france
truncation = 1198
stretching = 2.2

[global1198]
info       = ARPEGE T1198 stretched-rotated geometry (alias of globalsp2)
kind       = gauss
area       = france
truncation = 1198
stretching = 2.2

[global1798]
info       = ARPEGE T1798 stretched-rotated geometry
kind       = gauss
area       = france
truncation = 1798
stretching = 2.2
lam        = false

#R Data assimilation grids
#R ^^^^^^^^^^^^^^^^^^^^^^^
#R

[globaltoy31]
info       = ARPEGE T31C1 geometry
kind       = gauss
area       = france
truncation = 31
stretching = 1.0

[globalupd107]
info       = ARPEGE T107C1 geometry
kind       = gauss
area       = france
truncation = 107
stretching = 1.0

[globalupd149]
info       = ARPEGE T149C1 geometry
kind       = gauss
area       = france
truncation = 149
stretching = 1.0

[globalupd399]
info       = ARPEGE T399C1 geometry
kind       = gauss
area       = france
truncation = 399
stretching = 1.0

[globalupd479]
info       = ARPEGE T479C1 spectral geometry
kind       = gauss
area       = france
truncation = 479
stretching = 1.0


#R Specific Ensemble Prediction grids
#R ^^^^^^^^^^^^^^^^^^^^^^^^^^^^^^^^^^
#R

[globalsv095]
info       = PEARP Singular Vectors T095C1 geometry
kind       = gauss
area       = france
truncation = 95
stretching = 1.0
lam        = false

#R Projected grids
#R ---------------
#R
#R Projected grids are regular grids on a given geographical projection (for
#R example, in Arome, the Lambert projection is commonly used).
#R
#R LAM NWP systems over Metropolitan France
#R ^^^^^^^^^^^^^^^^^^^^^^^^^^^^^^^^^^^^^^^^
#R

[fransp16km]
info       = ALADIN FRANCE 16km geometry for IFS coupling
kind       = projected
area       = francecep
resolution = 16.00
runit      = km

[frangpsp]
info       = AROME 2.5km geometry
kind       = projected
area       = frangp
resolution = 2.50
runit      = km

[franmgsp]
info       = AROME 1.3km geometry
kind       = projected
area       = franmg
resolution = 1.30
runit      = km

[franmgsp25]
info       = AROME 2.5km geometry
kind       = projected
area       = franmg
resolution = 2.50
runit      = km

#R LAM NWP systems overseas
#R ^^^^^^^^^^^^^^^^^^^^^^^^
#R

[antillessp]
info       = AROME ANTILLES 2.5km geometry
kind       = projected
area       = antilles
resolution = 2.50
runit      = km

[caraibes2km5]
info       = AROME CARAIBES 2.5km geometry
kind       = projected
area       = caraibes
resolution = 2.50
runit      = km

[caraibesoc1s12deg]
info       = Mercator ocean CARAIBES 1s12deg geometry
kind       = projected
area       = caraibes
resolution = 0.08
runit      = deg

[guyanesp]
info       = AROME GUYANE 2.5km geometry
kind       = projected
area       = guyane
resolution = 2.50
runit      = km

[guyaneoc1s12deg]
info       = Mercator ocean GUYANE 1s12deg geometry
kind       = projected
area       = guyane
resolution = 0.08
runit      = deg

[indiensp]
info       = AROME INDIEN 2.5km geometry
kind       = projected
area       = indien
resolution = 2.50
runit      = km

[indienoc1s12deg]
info       = Mercator ocean INDIEN 1s12deg geometry
kind       = projected
area       = indien
resolution = 0.08
runit      = deg

[caledoniesp]
info       = AROME CALEDONIE 2.5km geometry atch
kind       = projected
area       = caledonie
resolution = 2.50
runit      = km

[caledonieoc1s12deg]
info       = Mercator ocean CALEDONIE 1s12deg geometry
kind       = projected
area       = caledonie
resolution = 0.08
runit      = deg

[polynesiesp]
info       = AROME POLYNESIE 2.5km geometry
kind       = projected
area       = polynesie
resolution = 2.50
runit      = km

[polynesieoc1s12deg]
info       = Mercator ocean POLYNESIE 1s12deg geometry
kind       = projected
area       = polynesie
resolution = 0.08
runit      = deg

[ncalsp]
info       = ALADIN CALEDONIE 8km geometry
kind       = projected
area       = ncal
resolution = 8.0
runit      = km

[ncalsp16km]
info       = ALADIN CALEDONIE 16km geometry for IFS coupling
kind       = projected
area       = ncal
resolution = 16.0
runit      = km

[polyfsp]
info       = ALADIN POLYNESIE 8km geometry
kind       = projected
area       = polyf
resolution = 8.0
runit      = km

[polyfsp16km]
info       = ALADIN POLYNESIE 16km geometry for IFS coupling
kind       = projected
area       = polyf
resolution = 16.0
runit      = km

[reunionsp]
info       = ALADIN REUNION 8km geometry
kind       = projected
area       = reunion
resolution = 8.00
runit      = km

[reunionsp16km]
info       = ALADIN REUNION 16km geometry for IFS coupling
kind       = projected
area       = reunion
resolution = 16.00
runit      = km

[antigsp]
info       = ALADIN ANTILLES GUYANE 8km geometry
kind       = projected
area       = antig
resolution = 8.00
runit      = km

[antigsp16km]
info       = ALADIN ANTILLES GUYANE 16km geometry for IFS coupling
kind       = projected
area       = antig
resolution = 16.00
runit      = km

#R LAM NWP systems for external users
#R ^^^^^^^^^^^^^^^^^^^^^^^^^^^^^^^^^^
#R

[testmp1sp]
info       = ALADIN TESTMP1 spectral geometry
kind       = projected
area       = testmp1
resolution = 10.00
runit      = km

[assms1sp]
info       = AROME ASSMS1 spectral geometry
kind       = projected
area       = assms1
resolution = 2.50
runit      = km

[assms2sp]
info       = AROME ASSMS2 spectral geometry
kind       = projected
area       = assms2
resolution = 2.50
runit      = km

[assmp1sp]
info       = AROME ASSMP1 spectral geometry
kind       = projected
area       = assmp1
resolution = 2.50
runit      = km

[assmp2sp]
info       = AROME ASSMP2 spectral geometry
kind       = projected
area       = assmp2
resolution = 2.50
runit      = km

[asscom1sp]
info       = AROME ASSCOM1 spectral geometry
kind       = projected
area       = asscom1
resolution = 2.50
runit      = km

[lace20km]
info       = Coupling grid for LACE partners
kind       = projected
area       = lace
resolution = 20.68
runit      = km

[lace8km]
info       = Coupling grid for LACE partners
kind       = projected
area       = lace
resolution = 8.0
runit      = km

[afgt20km]
info       = Coupling grid for afgt-Praha
kind       = projected
area       = afgt
resolution = 20.0
runit      = km

[afnord18km]
info       = Coupling grid for afnord-marocco
kind       = projected
area       = afnord
resolution = 18.0
runit      = km

[albachir10km]
info       = Coupling grid for albachir-marocco
kind       = projected
area       = albachir
resolution = 10.0
runit      = km

[belgique8km]
info       = Coupling grid for Belgium
kind       = projected
area       = belgique
resolution = 7.0
runit      = km

[pologne15km]
info       = Coupling grid for Poland
kind       = projected
area       = pologne
resolution = 15.70
runit      = km

[portugal10km]
info       = Coupling grid for Portugal
kind       = projected
area       = portugal
resolution = 10.0
runit      = km

[selam9km]
info       = Coupling grid for selam-romania
kind       = projected
area       = selam
resolution = 9.0
runit      = km

[tunisie10km]
info       = Coupling grid for Tunisia
kind       = projected
area       = tunisie
resolution = 10.0
runit      = km

[turquie9km]
info       = Coupling grid for Turkey
kind       = projected
area       = turquie
resolution = 9.0
runit      = km

<<<<<<< HEAD
[algerie8km]
info       = Coupling grid for Algeria
kind       = projected
area       = algerie
resolution = 8.0
runit      = km
=======
#R
#R Const databases for PGD/Clim923
#R ^^^^^^^^^^^^^^^^^^^^^^^^^^^^^^^
#R

[custom]
info       = Olive Custom Geometry for PGD/Clim923 config
kind       = projected
area       = custom
resolution = 0.0
runit      = km 
>>>>>>> bc8012b4

#R Lon/Lat grids (also known as BDAP grids)
#R ----------------------------------------
#R
#R These kind of grids are regular on a lat/lon space (which does not result from
#R a geographical projection)
#R
#R Global grids
#R ^^^^^^^^^^^^
#R

[glob025]
info       = Global BDAP target
kind       = lonlat
area       = GLOB025
nlat       = 721
nlon       = 1440
resolution = 0.25
lam        = false

[glob05]
info       = Global BDAP target
kind       = lonlat
area       = GLOB05
nlat       = 361
nlon       = 720
resolution = 0.5
lam        = false

[glob15]
info       = Global BDAP target
kind       = lonlat
area       = GLOB15
nlat       = 121
nlon       = 240
resolution = 1.5
lam        = false

[glob25]
info       = Global BDAP target
kind       = lonlat
area       = GLOB25
nlat       = 73
nlon       = 144
resolution = 2.5
lam        = false


#R LAM Grids (Vaguely) centred over Metropolitan France
#R ^^^^^^^^^^^^^^^^^^^^^^^^^^^^^^^^^^^^^^^^^^^^^^^^^^^^
#R

[franx01]
kind       = lonlat
area       = FRANX01
resolution = 0.1
nlat       = 221
nlon       = 281

[frangp0025]
kind       = lonlat
area       = FRANGP0025
resolution = 0.025
nlat       = 601
nlon       = 801


[euroc25]
info       = Large european BDAP target
kind       = lonlat
area       = EUROC25
nlat       = 105
nlon       = 129
resolution = 2.5

[eurat01]
info       = Fine european BDAP target
kind       = lonlat
area       = EURAT01
nlat       = 521
nlon       = 741
resolution = 0.1

[atourx01]
info       = Fine european-atlantic BDAP target
kind       = lonlat
area       = ATOURX01
nlat       = 901
nlon       = 2001
resolution = 0.1

[atourx05]
info       = Fine european-atlantic BDAP target
kind       = lonlat
area       = ATOURX05
nlat       = 181
nlon       = 401
resolution = 0.5

[eurw1s100]
info       = West european BDAP Arome HR domain
kind       = lonlat
area       = EURW1S100
nlat       = 1791
nlon       = 2801
resolution = 0.01

[eurw1s40]
info       = West european BDAP Arome HR domain
kind       = lonlat
area       = EURW1S40
nlat       = 717
nlon       = 1121
resolution = 0.025

[fabec0125]
info       = FABEC BDAP domain
kind       = lonlat
area       = FABEC0125
nlat       = 193
nlon       = 277
resolution = 0.125

[hymex0025]
info       = Hymex BDAP domain
kind       = lonlat
area       = HYMEX0025
resolution = 0.025
nlat       = 521
nlon       = 1011

[sude005]
info       = Research grid over SE of France
kind       = lonlat
area       = SUDE005
resolution = 0.05
nlat       = 100
nlon       = 130

[hyatl01]
info       = Domaine Hycom / North Sea Manche Atlantique 0deg1
kind       = lonlat
area       = atl
resolution = 0.1
nlat       = 191
nlon       = 191

[hyatl0125]
info       = Domaine Hycom / North Sea Manche Atlantique 0deg125
kind       = lonlat
area       = atl
resolution = 0.125
nlat       = 153
nlon       = 153

[hyatl001]
info       = Domaine Hycom / Manche Atlantique 0deg01
kind       = lonlat
area       = atl
resolution = 0.01
nlat       = 1001
nlon       = 1801

[hymed01]
info       = Domaine Hycom / Mediterranean 0deg1
kind       = lonlat
area       = med
resolution = 0.1
nlat       = 171
nlon       = 511

[hymed0125]
info       = Domaine Hycom / Mediterranean 0deg125
kind       = lonlat
area       = med
resolution = 0.125
nlat       = 137
nlon       = 409

[hymedoc01]
info       = Domaine Hycom / Occidental Mediterranean 0deg1
kind       = lonlat
area       = med
resolution = 0.1
nlat       = 161
nlon       = 456

[hymedoc001]
info       = Domaine Hycom / Occidental Mediterranean 0deg01
kind       = lonlat
area       = med
resolution = 0.01
nlat       = 701
nlon       = 1301

[cotweu0042]
info       = Domaine mf surges / Atlantique 0deg042
kind       = lonlat
area       = COTWEU0042
resolution = 0.042
nlat       = 457
nlon       = 457

[medit0042]
info       = Domaine mf surges / Mediterranean 0deg042
kind       = lonlat
area       = MEDIT0042
resolution = 0.042
nlat       = 241
nlon       = 553

#R LAM Grids overseas
#R ^^^^^^^^^^^^^^^^^^
#R

[masca025]
info       = Domaine Aladin Reunion 0deg25
kind       = lonlat
area       = MASCA025
nlat       = 129
nlon       = 229
resolution = 0.25

[masca01]
info       = Domaine Aladin Reunion 0deg1
kind       = lonlat
area       = MASCA01
nlat       = 321
nlon       = 571
resolution = 0.1

[anguy025]
info       = Domaine Aladin Antilles Guyane 0deg25
kind       = lonlat
area       = ANGUY025
nlat       = 133
nlon       = 121
resolution = 0.25

[anguy01]
info       = Domaine Aladin Antilles Guyane 0deg1
kind       = lonlat
area       = ANGUY01
nlat       = 381
nlon       = 301
resolution = 0.1

[poly025]
info       = Domaine Aladin Polynesie 0deg25
kind       = lonlat
area       = POLY025
nlat       = 121
nlon       = 145
resolution = 0.25

[poly01]
info       = Domaine Aladin Polynesie 0deg1
kind       = lonlat
area       = POLY01
nlat       = 301
nlon       = 361
resolution = 0.1

[caled025]
info       = Domaine Aladin Caledonie 0deg25
kind       = lonlat
area       = CALED025
nlat       = 81
nlon       = 73
resolution = 0.25

[caled01]
info       = Domaine Aladin Caledonie 0deg1
kind       = lonlat
area       = CALED01
nlat       = 201
nlon       = 181
resolution = 0.1

[antil0025]
info       = Domaine Arome Antilles 0deg025
kind       = lonlat
area       = ANTIL0025
resolution = 0.025
nlat       = 483
nlon       = 625

[caraib0025]
info       = Domaine Arome Antilles Haiti 0deg025
kind       = lonlat
area       = CARAIB0025
resolution = 0.025
nlat       = 529
nlon       = 945

[guyane0025]
info       = Domaine Arome Guyane 0deg025
kind       = lonlat
area       = GUYANE0025
resolution = 0.025
nlat       = 317
nlon       = 419

[indien0025]
info       = Domaine Arome Indien 0deg025
kind       = lonlat
area       = INDIEN0025
resolution = 0.025
nlat       = 747
nlon       = 1395

[reun0025]
info       = Domaine Arome Indien 0deg025
kind       = lonlat
area       = REUN0025
resolution = 0.025
nlat       = 747
nlon       = 1395

[ncaled0025]
info       = Domaine Arome Nouvelle-Caledonie 0deg025
kind       = lonlat
area       = NCALED0025
resolution = 0.025
nlat       = 491
nlon       = 521

[polyn0025]
info       = Domaine Arome Polynesie 0deg025
kind       = lonlat
area       = POLYN0025
resolution = 0.025
nlat       = 507
nlon       = 521

[hyoin0125]
info       = Domaine Hycom / Ocean Indien 0deg125
kind       = lonlat
area       = oin
resolution = 0.125
nlat       = 185
nlon       = 285

[hyoin0025]
info       = Domaine Hycom / Ocean Indien 0deg025
kind       = lonlat
area       = oin
resolution = 0.025
nlat       = 747
nlon       = 1391

[hyang0125]
info       = Domaine Hycom / Antilles Guyane 0deg125
kind       = lonlat
area       = ang
resolution = 0.125
nlat       = 161
nlon       = 177

[hyang0025]
info       = Domaine Hycom / Antilles Guyane 0deg025
kind       = lonlat
area       = ang
resolution = 0.025
nlat       = 801
nlon       = 881

[hyang001]
info       = Domaine Hycom / Antilles Guyane 0deg01
kind       = lonlat
area       = ang
resolution = 0.01
nlat       = 1501
nlon       = 1381

[ocind1S20]
info       = Domaine mf surges / Ocean Indien 0deg05
kind       = lonlat
area       = OCIND1S20
resolution = 0.05
nlat       = 371
nlon       = 541

[antil1S100]
info       = Domaine mf surges / Antilles 0deg01
kind       = lonlat
area       = ANTIL1S100
resolution = 0.01
nlat       = 731
nlon       = 501

[guy2S100]
info       = Domaine mf surges / Guyane 0deg02
kind       = lonlat
area       = GUY2S100
resolution = 0.02
nlat       = 181
nlon       = 206


#R LAM Grids for external users
#R ^^^^^^^^^^^^^^^^^^^^^^^^^^^^
#R

[assms1]
info       = Domaine Arome assms1
kind       = lonlat
area       = ASSMS1
resolution = 0.025
nlat       = 521
nlon       = 601

[assms2]
info       = Domaine Arome assms2
kind       = lonlat
area       = ASSMS2
resolution = 0.025
nlat       = 461
nlon       = 661

[assmp1]
info       = Domaine Arome assmp1
kind       = lonlat
area       = ASSMP1
resolution = 0.025
nlat       = 541
nlon       = 541

[assmp2]
info       = Domaine Arome assmp2
kind       = lonlat
area       = ASSMP2
resolution = 0.025
nlat       = 541
nlon       = 541

[asscom1]
info       = Domaine Arome asscom1
kind       = lonlat
area       = ASSCOM1
resolution = 0.025
nlat       = 541
nlon       = 621

#R
#R Const databases for PGD/Clim923
#R ^^^^^^^^^^^^^^^^^^^^^^^^^^^^^^^
#R

[global30s]
kind       = lonlat
area       = globe
resolution = 30
runit      = s
nlon       = 43200
nlat       = 21600

[no_arctic_sea30s]
kind       = lonlat
area       = no_arctic_sea
resolution = 30
runit      = s
nlon       = 43200
nlat       = 20880
latmax     = 83.996

[no_arctics7.5s]
kind       = lonlat
area       = no_arctics
resolution = 7.5
runit      = s
nlon       = 67200
nlat       = 172800
latmax     = 83.999
latmin     = -55.999

[global1dg]
kind       = lonlat
area       = globe
resolution = 1
runit      = deg
nlon       = 360
nlat       = 180

[global2min]
kind       = lonlat
area       = globe
resolution = 2
runit      = min
nlon       = 10800
nlat       = 5400

[global2m5]
kind       = lonlat
area       = globe
resolution = 2.5
runit      = min
nlon       = 8640
nlat       = 4320

[global2dg5]
kind       = lonlat
area       = globe
resolution = 2.5
runit      = deg
nlon       = 144
nlat       = 72

[global5x4]
kind       = lonlat
area       = globe
resolution = 5
runit      = deg
nlon       = 72
nlat       = 45

[globaln108]
kind       = lonlat
area       = globe
resolution = 0.83
runit      = deg
nlon       = 432
nlat       = 216
truncation = 108

[europeb01]
kind       = lonlat
area       = europeb
resolution = 0.1
runit      = deg
nlon       = 860
nlat       = 420
lonmin     = -25
lonmax     = 61
latmin     = 30
latmax     = 72

#R Past errors... please do not use those unless absolutely necessary
#R ^^^^^^^^^^^^^^^^^^^^^^^^^^^^^^^^^^^^^^^^^^^^^^^^^^^^^^^^^^^^^^^^^^
#R

[globip18]
info       = Pseudo domain for the IP18 score calculation
kind       = lonlat
area       = GLOBIP18
resolution = 9.99
nlat       = 999
nlon       = 999

#R Curvlinear grids
#R ----------------
#R
#R LAM Grids for surges models
#R ^^^^^^^^^^^^^^^^^^^^^^^^^^^
#R

[hycomatl1]
info       = Manche Atlantique Gascogne curvilinear grid geometry
kind       = curvlinear
area       = atl
ni         = 995
nj         = 698

[hycomatl2]
info       = Manche Atlantique Gascogne curvilinear grid geometry
kind       = curvlinear
area       = atl
ni         = 1547
nj         = 1014

[hycommed1]
info       = Mediterranee curvilinear grid geometry
kind       = curvlinear
area       = med
ni         = 840
nj         = 796

[hycomoin1]
info       = Ocean Indien - Reunion curvilinear grid geometry
kind       = curvlinear
area       = oin
ni         = 1226
nj         = 792


[hycomang1]
info       = Antilles Guyane - Reunion curvilinear grid geometry
kind       = curvlinear
area       = ang
ni         = 1179
nj         = 1721


#R
#R LAM Grids for waves models
#R ^^^^^^^^^^^^^^^^^^^^^^^^^^^
#R

[ww3atl1]
info       = Manche Atlantique Gascogne unstructured grid geometry ww3
kind       = unstructured
area       = atl
ni         = 85519
nj         = 0

[ww3ang1]
info       = Antilles Guyane unstructured grid geometry ww3
kind       = unstructured
area       = ang
ni         = 72334
nj         = 0


#R
#R Massif geometry for Nivology models
#R -----------------------------------
#R

[alp]
info       = Alps massif geometry
kind       = massif
area       = alp
nmassif    = 24

#R ===================
#R Combined geometries
#R ===================
#R

[global]
kind       = combined
horizontal = globalsp
vertical   = l70

#R ===================
#R Vertical geometries
#R ===================
#R

[l70]
kind       = vertical
nlevels    = 70<|MERGE_RESOLUTION|>--- conflicted
+++ resolved
@@ -405,14 +405,13 @@
 resolution = 9.0
 runit      = km
 
-<<<<<<< HEAD
 [algerie8km]
 info       = Coupling grid for Algeria
 kind       = projected
 area       = algerie
 resolution = 8.0
 runit      = km
-=======
+
 #R
 #R Const databases for PGD/Clim923
 #R ^^^^^^^^^^^^^^^^^^^^^^^^^^^^^^^
@@ -424,7 +423,6 @@
 area       = custom
 resolution = 0.0
 runit      = km 
->>>>>>> bc8012b4
 
 #R Lon/Lat grids (also known as BDAP grids)
 #R ----------------------------------------
