--- conflicted
+++ resolved
@@ -25,17 +25,10 @@
 
 [mpitool]
 VORTEX_MPI_NAME         = mpiauto
-<<<<<<< HEAD
-VORTEX_MPI_LAUNCHER     = /opt/softs/mpiauto-1.6/mpiauto
-=======
 VORTEX_MPI_LAUNCHER     = /opt/softs/mpiauto-2.0/mpiauto
->>>>>>> 35d3bd13
 
 [mpienv]
 MPIAUTOCONFIG           = mpiauto.TIME.conf
-
-[mpienv@opuser]
-MPIAUTOCONFIG           = mpiauto.DAPL.conf
 
 [odbtools]
 rootdir     = /home/mf/dp/marp/verolive/public/odb-tools
@@ -145,7 +138,6 @@
 scpopts           = -Bp -o PasswordAuthentication=false -o ConnectTimeout=6
 
 soprano_target    = piccolo-int
-scriptdir         = /home/ch/mxpt001/util/scr
 resuldir          = /home/ch/mxpt001/resul
 spooldir          = /home/ch/mxpt001/spool_messdayf
 agt_path          = /opt/softs/sopra/bin
@@ -153,7 +145,6 @@
 agt_pa_cmd        = router_pa.bin
 agt_fake_cmd      = router_fake.sh
 agt_lirepe        = lirepe
-transmet_cmd      = entete_fichier_transmet.sh
 
 [agt]
 HOME_SOPRA               = /opt/softs/sopra
