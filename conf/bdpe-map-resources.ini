# Description of BDPE products
#   - each section is a BDPE id.
#   - it's (key, value) pairs will be checked against the
#     resource that the BDPE product is meant to provide.

#R ***************************************************************************
#R List of BDPE product descriptions defined in the default configuration file
#R ***************************************************************************
#R

#R
#R ==================================
#R Internal tests
#R ==================================
#R |
#R

[7885]  ;R tests only: this is the CDPH product, no real rsrc has been defined for it.
unknownflow = True

[43]  ;R tests only: this is reserved for BDPE testing
unknown = True


#R
#R =============================
#R NWP coupling files from ECMWF
#R =============================
#R

#R
#R --------------------------------
#R Legacy 16km products (901 + 927)
#R --------------------------------
#R |
#R

[8044]      ;R (legacy) 16km for Arome ifsfr
kind        = boundary
source_app  = ifs
source_conf = determ
geometry    = fransp16km
cutoff      = production
model       = aladin

[8097]     ;R (legacy) 16km for Arome antilles AND guyane
kind        = boundary
source_app  = ifs
source_conf = determ
geometry    = antigsp16km
cutoff      = production
model       = aladin

[8098]      ;R (legacy) 16km for Arome polynesie
kind        = boundary
source_app  = ifs
source_conf = determ
geometry    = polyfsp16km
cutoff      = production
model       = aladin

[8099]      ;R (legacy) 16km for Arome caledonie
kind        = boundary
source_app  = ifs
source_conf = determ
geometry    = ncalsp16km
cutoff      = production
model       = aladin

[12614]     ;R (legacy) 16km for Arome reunion (indien)
kind        = boundary
source_app  = ifs
source_conf = determ
geometry    = reunionsp16km
cutoff      = production
model       = aladin

#R
#R ------------------
#R 8km products (903)
#R ------------------
#R |
#R

[14355]     ;R (903) 8km for Arome ifsfr
kind        = boundary
source_app  = ifs
source_conf = determ
geometry    = france8km
cutoff      = production
model       = aladin

[14351]     ;R (903) 8km for Arome antilles
kind        = boundary
source_app  = ifs
source_conf = determ
geometry    = antilles8km
cutoff      = production
model       = aladin

[14361]     ;R (903) 8km for Arome guyane
kind        = boundary
source_app  = ifs
source_conf = determ
geometry    = guyane8km
cutoff      = production
model       = aladin

[14354]     ;R (903) 8km for Arome polynesie
kind        = boundary
source_app  = ifs
source_conf = determ
geometry    = polynesie8km
cutoff      = production
model       = aladin

[14352]     ;R (903) 8km for Arome caledonie
kind        = boundary
source_app  = ifs
source_conf = determ
geometry    = caledonie8km
cutoff      = production
model       = aladin

[14353]     ;R (903) 8km for Arome indien (Réunion)
kind        = boundary
source_app  = ifs
source_conf = determ
geometry    = indien8km
cutoff      = production
model       = aladin

#R
#R ------------------
#R restart CEP (903)
#R ------------------
#R |
#R

[14362]     ;R (903) ECMWF projected on ARPEGE c=2.2 stretched-rotated geometry
kind        = analysis
geometry    = global1198
model       = arpege

#R
#R ==================================
#R Arome OM OCEANFILEs (couplingsurf)
#R ==================================
#R |
#R

[13077]   ;R Antilles J
kind      = boundary
source    = psy4
model     = psy4
nativefmt = netcdf
geometry  = caraibesoc1s12deg
cutoff    = production

[13079]   ;R Antilles J+1
kind      = boundary
source    = psy4
model     = psy4
nativefmt = netcdf
geometry  = caraibesoc1s12deg
cutoff    = production

[14109]   ;R Antilles instant
kind      = boundary
source    = psy4
model     = psy4
nativefmt = netcdf
geometry  = caraibesoc1s12deg
cutoff    = production

[13078]   ;R Caledonie J
kind      = boundary
source    = psy4
model     = psy4
nativefmt = netcdf
geometry  = caledonieoc1s12deg
cutoff    = production

[13080]   ;R Caledonie J+1
kind      = boundary
source    = psy4
model     = psy4
nativefmt = netcdf
geometry  = caledonieoc1s12deg
cutoff    = production

[14111]   ;R Caledonie instant
kind      = boundary
source    = psy4
model     = psy4
nativefmt = netcdf
geometry  = caledonieoc1s12deg
cutoff    = production

[13081]   ;R Guyane J
kind      = boundary
source    = psy4
model     = psy4
nativefmt = netcdf
geometry  = guyaneoc1s12deg
cutoff    = production

[13082]   ;R Guyane J+1
kind      = boundary
source    = psy4
model     = psy4
nativefmt = netcdf
geometry  = guyaneoc1s12deg
cutoff    = production

[14117]   ;R Guyane instant
kind      = boundary
source    = psy4
model     = psy4
nativefmt = netcdf
geometry  = guyaneoc1s12deg
cutoff    = production

[13083]   ;R Indien J
kind      = boundary
source    = psy4
model     = psy4
nativefmt = netcdf
geometry  = indienoc1s12deg
cutoff    = production

[13084]   ;R Indien J+1
kind      = boundary
source    = psy4
model     = psy4
nativefmt = netcdf
geometry  = indienoc1s12deg
cutoff    = production

[14113]   ;R Indien instant
kind      = boundary
source    = psy4
model     = psy4
nativefmt = netcdf
geometry  = indienoc1s12deg
cutoff    = production

[13085]   ;R Polynesie J
kind      = boundary
source    = psy4
model     = psy4
nativefmt = netcdf
geometry  = polynesieoc1s12deg
cutoff    = production

[13086]   ;R Polynesie J+1
kind      = boundary
source    = psy4
model     = psy4
nativefmt = netcdf
geometry  = polynesieoc1s12deg
cutoff    = production

[14115]   ;R Polynesie instant
kind      = boundary
source    = psy4
model     = psy4
nativefmt = netcdf
geometry  = polynesieoc1s12deg
cutoff    = production

#R
#R
#R ========================
#R Other NWP systems inputs
#R ========================
#R |
#R

[6248]    ;R SST Nedis
kind      = observations
nativefmt = grib

[10550]   ;R SST Ostia C931
kind      = rawfields
fields    = sst
origin    = ostia

[13709]   ;R Sea Ice Concentration SAFOSI HN
nativefmt = netcdf

[13710]   ;R Sea Ice Concentration SAFOSI HS
nativefmt = netcdf

[14884]   ;R Sea Ice Thickness from Psy4
kind      = rawfields
fields    = seaice_thick
origin    = psy4

#R
#R ==============================
#R MACC coupling files from ECMWF
#R ==============================

#R
#R ---------------------------
#R Legacy products (901 + 927)
#R ---------------------------
#R |
#R

[11899]  ;R (legacy) atmospheric forcing ifs for MACC europe
kind     = gridpoint
geometry = macc02
cutoff   = production
model    = ifs

#R
#R ------------------
#R 903 products (903)
#R ------------------
#R |
#R

[14357]  ;R (903) atmospheric forcing ifs for MACC europe 0.1°
kind     = gridpoint
geometry = macc01
model    = ifs
nativefmt= fa

[13965]  ;R (903) atmospheric forcing ifs for MACC europe 0.1° (DBLE task)
kind     = gridpoint
geometry = macc01
model    = ifs
nativefmt= fa

[14358]  ;R (903) atmospheric forcing ifs for MACC global 2°
kind     = gridpoint
geometry = glob22
model    = ifs
nativefmt= fa

[11898]  ;R (903) atmospheric forcing ifs for MACC global 2° (DBLE task)
kind     = gridpoint
geometry = glob22
model    = ifs
nativefmt= fa

[14359]  ;R (903) atmospheric forcing ifs for MACC europe
kind     = gridpoint
geometry = macc02
cutoff   = production
model    = ifs
nativefmt= fa

[14360]  ;R (903) atmospheric forcing ifs for MACC global 1°
kind     = gridpoint
geometry = glob11
cutoff   = production
model    = ifs
nativefmt= fa

#R
#R =============================
#R MOCAGE model inputs
#R =============================
#R |
#R

[14513]  ;R surface forcing  ifs for MOCAGE global 2°
kind     = gridpoint
geometry = glob22
model    = ifs
nativefmt= grib

[14532]  ;R surface forcing  ifs for MOCAGE global 2°  (DBLE task)
kind     = gridpoint
geometry = glob22
model    = ifs
nativefmt= grib

[14514]  ;R surface forcing  ifs for MOCAGE regional MACC01
kind     = gridpoint
geometry = macc01
model    = ifs
nativefmt= grib

[14533]  ;R surface forcing  ifs for MOCAGE regional MACC01 (DBLE task)
kind     = gridpoint
geometry = macc01
model    = ifs
nativefmt= grib

[14515]  ;R chemical forcing  C-ifs for MOCAGE global 2°
kind     = chemical_bc
geometry = glob22
model    = cifs

[14834]  ;R chemical forcing  C-ifs for MOCAGE global 2° dble
kind     = chemical_bc
geometry = glob22
model    = cifs

[14516]  ;R chemical forcing  C-ifs for MOCAGE global 1°
kind     = chemical_bc
geometry = glob11
model    = cifs

[14678]  ;R dynamical emissions fire for MOCAGE input res12utc 1h=global 1°, 2h=global 2°, 11h=macc01
kind     = firecst

[14506]  ;R observations for MOCAGE surfana
kind     = observations

[14531]  ;R observations for MOCAGE surfana  (DBLE task)
kind     = observations

#R
#R
#R =============================
#R Marine forecast models inputs
#R =============================
#R |
#R

[11965]
kind      = observations
nativefmt = ascii

[13167]  ;R forecast ifs Ocean Indien
kind     = gridpoint
geometry = hyoin0125
cutoff   = production
model    = ifs

[13166]  ;R forecast arome Ocean Indien
kind     = gridpoint
geometry = hyoin0025
cutoff   = production
model    = arome

[13168]  ;R analysis ifs Ocean Indien
kind     = gridpoint
geometry = hyoin0125
cutoff   = production
model    = ifs

[13444]  ;R forecast arome Antilles Guyane
kind     = gridpoint
geometry = hyang0025
cutoff   = production
model    = arome

[13443]  ;R analysis ifs Antilles Guyane
kind     = gridpoint
geometry = hyang0125
cutoff   = production
model    = ifs

[13863]  ;R forecast arome Antilles Guyane dble
kind     = gridpoint
geometry = hyang0025
cutoff   = production
model    = arome

[13864]  ;R analysis ifs Antilles Guyane dble
kind     = gridpoint
geometry = hyang0125
cutoff   = production
model    = ifs

[11931]  ;R forecast arpege Atlantique
kind     = gridpoint
geometry = hyatl01
cutoff   = production
model    = arpege

[11925]  ;R analysis arpege Atlantique
kind     = gridpoint
geometry = hyatl01
cutoff   = production
model    = arpege

[10988]  ;R forecast ifs Atlantique
kind     = gridpoint
geometry = hyatl0125
cutoff   = production
model    = ifs

[10990]  ;R analysis ifs Atlantique
kind     = gridpoint
geometry = hyatl0125
cutoff   = production
model    = ifs

[10991]  ;R forecast arome Atlantique (HR)
kind     = gridpoint
geometry = hyatl001
cutoff   = production
model    = arome

[13209]  ;R forecast arome Atlantique (LR)
kind     = gridpoint
geometry = hyatl01
cutoff   = production
model    = arpege

[13352]  ;R forecast arome Atlantique (HR) with more terms
kind     = gridpoint
geometry = hyatl001
cutoff   = production
model    = arome

[13353]  ;R forecast arome Atlantique (LR) with more terms
kind     = gridpoint
geometry = hyatl01
cutoff   = production
model    = arpege

[10992]  ;R analysis arome Atlantique (HR)
kind     = gridpoint
geometry = hyatl001
cutoff   = production
model    = arome

[13208]  ;R analysis arome Atlantique (LR)
kind     = gridpoint
geometry = hyatl01
cutoff   = production
model    = arpege

[13354]  ;R analysis arome Atlantique (LR) with more points of pressure
kind     = gridpoint
geometry = hyatl01
cutoff   = production
model    = arpege

[13355]  ;R analysis arome Atlantique (HR) with more points of pressure
kind     = gridpoint
geometry = hyatl001
cutoff   = production
model    = arome

[11111]  ;R forecast arpege Mediterranee
kind     = gridpoint
geometry = hymed01
cutoff   = production
model    = arpege

[11112]  ;R analysis arpege Mediterranee
kind     = gridpoint
geometry = hymed01
cutoff   = production
model    = arpege

[10987]  ;R forecast ifs Mediterranee
kind     = gridpoint
geometry = hymed0125
cutoff   = production
model    = ifs

[10989]  ;R analysis ifs Mediterranee
kind     = gridpoint
geometry = hymed0125
cutoff   = production
model    = ifs

[11115]  ;R forecast arome Mediterranee (HR)
kind     = gridpoint
geometry = hymedoc001
cutoff   = production
model    = arome

[13364]  ;R forecast arome Mediterranee (HR) with more terms
kind     = gridpoint
geometry = hymedoc001
cutoff   = production
model    = arome

[13211]  ;R forecast arome Mediterranee (LR)
kind     = gridpoint
geometry = hymedoc01
cutoff   = production
model    = arpege

[13365]  ;R forecast arome Mediterranee (LR) with more terms
kind     = gridpoint
geometry = hymedoc01
cutoff   = production
model    = arpege

[11116]  ;R analysis arome Mediterranee (HR)
kind     = gridpoint
geometry = hymedoc001
cutoff   = production
model    = arome

[13210]  ;R analysis arome Mediterranee (LR)
kind     = gridpoint
geometry = hymedoc01
cutoff   = production
model    = arpege

[13367]  ;R analysis arome Mediterranee (HR) with more grid point for pressure
kind     = gridpoint
geometry = hymedoc001
cutoff   = production
model    = arome

[13366]  ;R analysis arome Mediterranee (LR) with more grid point for pressure
kind     = gridpoint
geometry = hymedoc01
cutoff   = production
model    = arpege

[13915]  ;R forecast arome-ifs Atlantique (HR)
kind     = gridpoint
geometry = hyatl0025
cutoff   = production
model    = aroifs

[13916]  ;R forecast arome-ifs Atlantique (LR)
kind     = gridpoint
geometry = hyatl0125
cutoff   = production
model    = ifs

[13917]  ;R forecast arome-ifs Mediterranee (HR)
kind     = gridpoint
geometry = hymed0025
cutoff   = production
model    = aroifs

[13918]  ;R forecast arome-ifs Mediterranee (LR)
kind     = gridpoint
geometry = hymed0125
cutoff   = production
model    = ifs

[14264]  ;R analysis arome Ocean Indien
kind     = gridpoint
geometry = hyoin0025
cutoff   = production
model    = arome

#R
#R ==========================
#R CEN forecast models inputs
#R ==========================
#R |
#R

[11978]
kind      = SnowpackState
nativefmt = netcdf

[14172]  ;R analysis s2m Corsica
kind     = packedobs
geometry = cor
cutoff   = assim
model    = safran

[14173]  ;R analysis s2m Pyrenees
kind     = packedobs
geometry = pyr
cutoff   = assim
model    = safran

[14174]  ;R analysis s2m Alpes
kind     = packedobs
geometry = alp
cutoff   = assim
model    = safran

[11968]  ;R nebul obs s2m Alp
kind     = observations
geometry = alp
cutoff   = assim
model    = safran

[11969]  ;R nebul obs s2m Pyrenees
kind     = observations
geometry = pyr
cutoff   = assim
model    = safran

[11970]  ;R nebul obs s2m Cor
kind     = observations
geometry = cor
cutoff   = assim
model    = safran

<<<<<<< HEAD

#R
#R ======================
#R Promethee config files
#R ======================
#R |
#R

[14797]
kind	= bdpe
model	= promethee
cutoff  = production
task	= rec_task
=======
#R
#R ===========================
#R SHOM forecast models inputs
#R ===========================
#R |
#R

[14620]  ;R analysis arpege global instantaneous
kind     = gridpoint
geometry = glob025
cutoff   = production
model    = arpege

[14621]  ;R analysis arpege North Sea-Gascogne-Mediterrannee instantaneous
kind     = gridpoint
geometry = eurat01
cutoff   = production
model    = arpege

[14622]  ;R forecast arpege global instantaneous
kind     = gridpoint
geometry = glob025
cutoff   = production
model    = arpege

[14623]  ;R forecast arpege North Sea-Gascogne-Mediterrannee instantaneous
kind     = gridpoint
geometry = eurat01
cutoff   = production
model    = arpege

[14680]  ;R analysis arpege global cumulated
kind     = gridpoint
geometry = glob025
cutoff   = production
model    = arpege

[14681]  ;R analysis arpege North Sea-Gascogne-Mediterrannee cumulated
kind     = gridpoint
geometry = eurat01
cutoff   = production
model    = arpege

[14682]  ;R forecast arpege global cumulated
kind     = gridpoint
geometry = glob025
cutoff   = production
model    = arpege

[14683]  ;R forecast arpege North Sea-Gascogne-Mediterrannee cumulated
kind     = gridpoint
geometry = eurat01
cutoff   = production
model    = arpege

[14674]   ;R daily mercator North Sea-Gascogne-Mediterrannee
kind      = boundary
model     = psy4
nativefmt = netcdf
geometry  = mercgm12
cutoff    = production

[14675]   ;R weekly mercator North Sea-Gascogne-Mediterrannee
kind      = boundary
model     = psy4
nativefmt = netcdf
geometry  = mercgm12
cutoff    = production

[14676]   ;R daily mercator Arabian Sea
kind      = boundary
model     = psy4
nativefmt = netcdf
geometry  = mercas12
cutoff    = production

[14677]   ;R weekly mercator Arabian Sea
kind      = boundary
model     = psy4
nativefmt = netcdf
geometry  = mercas12
cutoff    = production

[14679]   ;R daily cmems river observations
kind      = observations
>>>>>>> f1b828fa
<|MERGE_RESOLUTION|>--- conflicted
+++ resolved
@@ -690,7 +690,91 @@
 cutoff   = assim
 model    = safran
 
-<<<<<<< HEAD
+#R
+#R ===========================
+#R SHOM forecast models inputs
+#R ===========================
+#R |
+#R
+
+[14620]  ;R analysis arpege global instantaneous
+kind     = gridpoint
+geometry = glob025
+cutoff   = production
+model    = arpege
+
+[14621]  ;R analysis arpege North Sea-Gascogne-Mediterrannee instantaneous
+kind     = gridpoint
+geometry = eurat01
+cutoff   = production
+model    = arpege
+
+[14622]  ;R forecast arpege global instantaneous
+kind     = gridpoint
+geometry = glob025
+cutoff   = production
+model    = arpege
+
+[14623]  ;R forecast arpege North Sea-Gascogne-Mediterrannee instantaneous
+kind     = gridpoint
+geometry = eurat01
+cutoff   = production
+model    = arpege
+
+[14680]  ;R analysis arpege global cumulated
+kind     = gridpoint
+geometry = glob025
+cutoff   = production
+model    = arpege
+
+[14681]  ;R analysis arpege North Sea-Gascogne-Mediterrannee cumulated
+kind     = gridpoint
+geometry = eurat01
+cutoff   = production
+model    = arpege
+
+[14682]  ;R forecast arpege global cumulated
+kind     = gridpoint
+geometry = glob025
+cutoff   = production
+model    = arpege
+
+[14683]  ;R forecast arpege North Sea-Gascogne-Mediterrannee cumulated
+kind     = gridpoint
+geometry = eurat01
+cutoff   = production
+model    = arpege
+
+[14674]   ;R daily mercator North Sea-Gascogne-Mediterrannee
+kind      = boundary
+model     = psy4
+nativefmt = netcdf
+geometry  = mercgm12
+cutoff    = production
+
+[14675]   ;R weekly mercator North Sea-Gascogne-Mediterrannee
+kind      = boundary
+model     = psy4
+nativefmt = netcdf
+geometry  = mercgm12
+cutoff    = production
+
+[14676]   ;R daily mercator Arabian Sea
+kind      = boundary
+model     = psy4
+nativefmt = netcdf
+geometry  = mercas12
+cutoff    = production
+
+[14677]   ;R weekly mercator Arabian Sea
+kind      = boundary
+model     = psy4
+nativefmt = netcdf
+geometry  = mercas12
+cutoff    = production
+
+[14679]   ;R daily cmems river observations
+kind      = observations
 
 #R
 #R ======================
@@ -704,90 +788,3 @@
 model	= promethee
 cutoff  = production
 task	= rec_task
-=======
-#R
-#R ===========================
-#R SHOM forecast models inputs
-#R ===========================
-#R |
-#R
-
-[14620]  ;R analysis arpege global instantaneous
-kind     = gridpoint
-geometry = glob025
-cutoff   = production
-model    = arpege
-
-[14621]  ;R analysis arpege North Sea-Gascogne-Mediterrannee instantaneous
-kind     = gridpoint
-geometry = eurat01
-cutoff   = production
-model    = arpege
-
-[14622]  ;R forecast arpege global instantaneous
-kind     = gridpoint
-geometry = glob025
-cutoff   = production
-model    = arpege
-
-[14623]  ;R forecast arpege North Sea-Gascogne-Mediterrannee instantaneous
-kind     = gridpoint
-geometry = eurat01
-cutoff   = production
-model    = arpege
-
-[14680]  ;R analysis arpege global cumulated
-kind     = gridpoint
-geometry = glob025
-cutoff   = production
-model    = arpege
-
-[14681]  ;R analysis arpege North Sea-Gascogne-Mediterrannee cumulated
-kind     = gridpoint
-geometry = eurat01
-cutoff   = production
-model    = arpege
-
-[14682]  ;R forecast arpege global cumulated
-kind     = gridpoint
-geometry = glob025
-cutoff   = production
-model    = arpege
-
-[14683]  ;R forecast arpege North Sea-Gascogne-Mediterrannee cumulated
-kind     = gridpoint
-geometry = eurat01
-cutoff   = production
-model    = arpege
-
-[14674]   ;R daily mercator North Sea-Gascogne-Mediterrannee
-kind      = boundary
-model     = psy4
-nativefmt = netcdf
-geometry  = mercgm12
-cutoff    = production
-
-[14675]   ;R weekly mercator North Sea-Gascogne-Mediterrannee
-kind      = boundary
-model     = psy4
-nativefmt = netcdf
-geometry  = mercgm12
-cutoff    = production
-
-[14676]   ;R daily mercator Arabian Sea
-kind      = boundary
-model     = psy4
-nativefmt = netcdf
-geometry  = mercas12
-cutoff    = production
-
-[14677]   ;R weekly mercator Arabian Sea
-kind      = boundary
-model     = psy4
-nativefmt = netcdf
-geometry  = mercas12
-cutoff    = production
-
-[14679]   ;R daily cmems river observations
-kind      = observations
->>>>>>> f1b828fa
