--- conflicted
+++ resolved
@@ -26,28 +26,9 @@
 # rootdir               = /home/ms/fr/sos/public/sms-gateway
 
 [lfi]
-<<<<<<< HEAD
 rootdir                 = /home/ms/fr/sos/public/lfi-tools
-lfipath                 = /home/ms/fr/sos/public/lfi-tools/cy41t1_op2 # To be checked
-lficycle                = cy41t1_op2
-=======
-rootdir     = /home/ms/fr/sos/public/lfi-tools
-lfipath     = /home/ms/fr/sos/public/lfi-tools/cy41t1_op1 # To be checked
-lficmd      = lfitools
-lficycle    = cy41t1_op1
-
-[grib]
-
-[odb]
-
-[ddhpack]
-
-[obslocationpack]
-
-[rawfiles]
-
-[generic_nodes]
->>>>>>> e831ce9d
+lfipath                 = /home/ms/fr/sos/public/lfi-tools/cy41t1_op1 # To be checked
+lficycle                = cy41t1_op1
 
 [mars]
 command                 = /usr/local/bin/mars
