.. _vortex-library-index:

###########################
The VORTEX Standard Library
###########################

:Release: |version|
:Date: |today|

**vortex** - The core Vortex package
------------------------------------

.. toctree::
   :maxdepth: 3
   
   vortex/index
<<<<<<< HEAD

Other optional packages intended for various uses
-------------------------------------------------

Roughly, here is a description of the various packages:

* :ref:`gco <gco-autoindex>`: Code to interact with the constant files managed
  by Meteo-France's GCO team;
* :ref:`olive <olive-autoindex>`: Utility classes and functions to interact with
  Meteo-France's SWAPP-Olive system;
* :ref:`iga <iga-autoindex>`: Utility classes and functions usefull to
  Meteo-France's operations team;
* :ref:`ecmwf <ecmwf-autoindex>`: Utility classes to interact with ECMWF's tools
  (ectrans, ecfs, ...)

* :ref:`common <common-autoindex>`: Some common code but mostly Meteo-France's
  NWP related classes
* :ref:`cen <cen-autoindex>`: Code dedicated to snowpack forecast and data assimilation
  (Meteo-France's CEN team)
* :ref:`previmar <previmar-autoindex>`: Code dedicated to wave modelling
  (Meteo-France DIROP/Mar team)
* :ref:`intairpol <intairpol-autoindex>`: Code dedicated to atmospheric composition
  modelling (Meteo-France CNRM/GMGEC and DSM teams)
* :ref:`sandbox <sandbox-autoindex>`: Some demonstration/test code (note to be
  used in the real world)

Here is the expanded index for all of these packages:

.. toctree::
   :maxdepth: 3

=======
   
   cen/index
   common/index
   davai/index
   ecmwf/index
>>>>>>> 9a05712b
   gco/index
   olive/index
   iga/index
   ecmwf/index
   
   common/index
   cen/index
   previmar/index
   intairpol/index
   sandbox/index<|MERGE_RESOLUTION|>--- conflicted
+++ resolved
@@ -14,7 +14,6 @@
    :maxdepth: 3
    
    vortex/index
-<<<<<<< HEAD
 
 Other optional packages intended for various uses
 -------------------------------------------------
@@ -46,13 +45,6 @@
 .. toctree::
    :maxdepth: 3
 
-=======
-   
-   cen/index
-   common/index
-   davai/index
-   ecmwf/index
->>>>>>> 9a05712b
    gco/index
    olive/index
    iga/index
@@ -60,6 +52,7 @@
    
    common/index
    cen/index
+   davai/index
    previmar/index
    intairpol/index
    sandbox/index