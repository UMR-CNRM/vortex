--- conflicted
+++ resolved
@@ -44,7 +44,6 @@
 BDPELIST       = $(SOURCEDIR)/bdpe-map-resources.rst
 # Source configuration file to generate the BDPE ids list
 BDPELIST_DEP   = ../conf/bdpe-map-resources.ini
-
 
 # Target file for the pollutants list
 POL_ELTS      = $(SOURCEDIR)/pollutants-elements-std.rst
@@ -138,17 +137,12 @@
 footprints_libindex:
 	$(GENEINDEX) -v --versionid version_fp $(patsubst %_libindex, library/%, $@)
 
-<<<<<<< HEAD
 # Build the $(AUTO_HTML_DOC) directory
 auto_html_docs:
 	make -C $(AUTO_HTML_DOC) docs
 
 # Build the sphinx-html documentation
-html: $(CHECKREPORT) $(GEOLIST) $(POL_ELTS) $(POL_SITES) $(BUILD_LIBINDEXES) $(XMLEXPORTDIR)
-=======
-# Build the html documentation
 html: $(CHECKREPORT) $(GEOLIST) $(BDPELIST) $(POL_ELTS) $(POL_SITES) $(BUILD_LIBINDEXES) $(XMLEXPORTDIR)
->>>>>>> 9a05712b
 	$(SPHINXBUILD) -b html $(ALLSPHINXOPTS) $(BUILDDIR)/html
 
 # Clean the notebooks
