--- conflicted
+++ resolved
@@ -122,11 +122,7 @@
 	$(GENEINDEX) -v --versionid version_fp $(patsubst %_libindex, library/%, $@)
 
 # Build the html documentation
-<<<<<<< HEAD
-html: $(CHECKREPORT) $(GEOLIST) $(BUILD_LIBINDEXES) $(XMLEXPORTDIR)
-=======
-html: $(CHECKREPORT) $(GEOLIST) $(POL_ELTS) $(POL_SITES) $(XMLEXPORTDIR)
->>>>>>> fdf57135
+html: $(CHECKREPORT) $(GEOLIST) $(POL_ELTS) $(POL_SITES) $(BUILD_LIBINDEXES) $(XMLEXPORTDIR)
 	$(SPHINXBUILD) -b html $(ALLSPHINXOPTS) $(BUILDDIR)/html
 
 # Clean the notebooks
@@ -140,4 +136,4 @@
 # Clean the build directory and the automatically generated rst files. 
 clean: clean-$(NOTEBOOKS) $(CLEAN_LIBINDEXES)
 	rm -rf $(BUILDDIR) $(XMLEXPORTDIR)
-	rm -f $(CHECKREPORT) $(GEOLIST)+	rm -f $(CHECKREPORT) $(GEOLIST) $(POL_ELTS) $(POL_SITES)