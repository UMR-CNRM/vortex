default:
    style: olive
    sets:
        -   date: 2021041500
            geometry: glob11
            cutoff: production
            model: mocage
            namespace: vortex.multi.fr
            cycle: mo11_mocage@fcst-main.08
            gnamespace: 'gco.multi.fr'
            vapp: mocage
            vconf: fcst

register:
    genv:
<<<<<<< HEAD
        - mo07_mocage@camsfcst-main.05
        - mo11_mocage@fcst-main.07
=======
        - mo11_mocage@fcst-main.08
>>>>>>> 0f41df9e

todo:
    -   commons:
            genv: '[cycle]'
        tests:
<<<<<<< HEAD
            -   kind: emiss_cst
            -   kind: chemical_surf
            -   kind: firecst
            # incompatible change at the time of unification
=======
            -   kind: firecst
>>>>>>> 0f41df9e
            -   kind: gribtpl
                date: 2021033112
                cycle: mo11_mocage@fcst-main.07
                geometry: glob11
                edition:
                    - null
<<<<<<< HEAD
                    - 1
=======
                    - 1
            -   kind: chemical_surf
            -   kind: emiss_cst
>>>>>>> 0f41df9e
<|MERGE_RESOLUTION|>--- conflicted
+++ resolved
@@ -13,35 +13,19 @@
 
 register:
     genv:
-<<<<<<< HEAD
-        - mo07_mocage@camsfcst-main.05
-        - mo11_mocage@fcst-main.07
-=======
         - mo11_mocage@fcst-main.08
->>>>>>> 0f41df9e
 
 todo:
     -   commons:
             genv: '[cycle]'
         tests:
-<<<<<<< HEAD
-            -   kind: emiss_cst
-            -   kind: chemical_surf
             -   kind: firecst
-            # incompatible change at the time of unification
-=======
-            -   kind: firecst
->>>>>>> 0f41df9e
             -   kind: gribtpl
                 date: 2021033112
                 cycle: mo11_mocage@fcst-main.07
                 geometry: glob11
                 edition:
                     - null
-<<<<<<< HEAD
-                    - 1
-=======
                     - 1
             -   kind: chemical_surf
-            -   kind: emiss_cst
->>>>>>> 0f41df9e
+            -   kind: emiss_cst