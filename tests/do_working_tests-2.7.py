#!/usr/bin/env python2.7
# -*- coding: utf-8 -*-

from __future__ import print_function, absolute_import, unicode_literals, division

import importlib
import unittest

<<<<<<< HEAD
testmodules = [
    'tests_footprints.test_fp_core',
    'tests_footprints.test_fp_doc',
    'tests_footprints.test_fp_dumps',
    'tests_footprints.test_fp_logging',
    'tests_footprints.test_fp_observers',
    'tests_footprints.test_fp_priorities',
    'tests_footprints.test_fp_reporting',
    'tests_footprints.test_fp_setup',
    'tests_footprints.test_fp_stdtypes',
    'tests_footprints.test_fp_util',
    'test_import',
    'test_date',
    'test_env',
    'test_cfgparser',
    'test_vortexnames',
    'test_fortran',
    'test_layoutnodes',
    'test_providers'
]
=======
testmodules = ['test_import',
               'tests_bronx.test_datagrip_datastore',
               'tests_bronx.test_datagrip_namelist',
               'tests_bronx.test_stdtypes_date',
               'tests_bronx.test_system_hash',
               'tests_bronx.test_system_interrupt',
               'tests_footprints.test_fp_core',
               'tests_footprints.test_fp_logging',
               'tests_footprints.test_fp_priorities',
               'tests_footprints.test_fp_reporting',
               'tests_footprints.test_fp_setup',
               'tests_footprints.test_fp_stdtypes',
               'tests_footprints.test_fp_observers',
               'tests_footprints.test_fp_util',
               'test_env',
               'test_cfgparser',
               'test_vortexnames',
               'test_layoutnodes',
               'test_providers'
               ]
>>>>>>> ec0a02c4


def build_suite(testlist):
    """Load the test classes from a given list of modules."""
    outsuite = unittest.TestSuite()
    for t in testlist:
        try:
            # If the module defines a suite() function, call it to get the suite.
            mod = importlib.import_module(t)
            suitefn = getattr(mod, 'get_test_class')
            for x in suitefn():
                outsuite.addTest(unittest.makeSuite(x, 'test'))
        except (ImportError, AttributeError):
            # else, just load all the test cases from the module.
            outsuite.addTest(unittest.defaultTestLoader.loadTestsFromName(t))
    return outsuite


if __name__ == '__main__':
    results = unittest.TestResult()

    suite = build_suite(testmodules)
    suite.run(result=results)

    print("\n-- TEST RESULTS --\n")
    print('Number of tests executed: {:d}\n'.format(results.testsRun))

    for result, message in ((results.errors, "errors"),
                            (results.skipped, "tests skipped"),
                            (results.failures, "failures"),
                            ):
        if len(result):
            print('!!! Number of {}: {:d}\n'.format(message.upper(), len(result)))
            for entry in result:
                print(repr(entry[0]))
                print(entry[1])
        else:
            print('No {} :-)'.format(message))
        print()<|MERGE_RESOLUTION|>--- conflicted
+++ resolved
@@ -6,28 +6,6 @@
 import importlib
 import unittest
 
-<<<<<<< HEAD
-testmodules = [
-    'tests_footprints.test_fp_core',
-    'tests_footprints.test_fp_doc',
-    'tests_footprints.test_fp_dumps',
-    'tests_footprints.test_fp_logging',
-    'tests_footprints.test_fp_observers',
-    'tests_footprints.test_fp_priorities',
-    'tests_footprints.test_fp_reporting',
-    'tests_footprints.test_fp_setup',
-    'tests_footprints.test_fp_stdtypes',
-    'tests_footprints.test_fp_util',
-    'test_import',
-    'test_date',
-    'test_env',
-    'test_cfgparser',
-    'test_vortexnames',
-    'test_fortran',
-    'test_layoutnodes',
-    'test_providers'
-]
-=======
 testmodules = ['test_import',
                'tests_bronx.test_datagrip_datastore',
                'tests_bronx.test_datagrip_namelist',
@@ -35,20 +13,21 @@
                'tests_bronx.test_system_hash',
                'tests_bronx.test_system_interrupt',
                'tests_footprints.test_fp_core',
+               'tests_footprints.test_fp_doc',
+               'tests_footprints.test_fp_dumps',
                'tests_footprints.test_fp_logging',
+               'tests_footprints.test_fp_observers',
                'tests_footprints.test_fp_priorities',
                'tests_footprints.test_fp_reporting',
                'tests_footprints.test_fp_setup',
                'tests_footprints.test_fp_stdtypes',
-               'tests_footprints.test_fp_observers',
                'tests_footprints.test_fp_util',
                'test_env',
                'test_cfgparser',
                'test_vortexnames',
                'test_layoutnodes',
                'test_providers'
-               ]
->>>>>>> ec0a02c4
+]
 
 
 def build_suite(testlist):
