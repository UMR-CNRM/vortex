--- conflicted
+++ resolved
@@ -9,14 +9,11 @@
 testmodules = ['test_import',
                'tests_bronx.test_datagrip_datastore',
                'tests_bronx.test_datagrip_namelist',
-<<<<<<< HEAD
                'tests_bronx.test_fancies_dump',
                'tests_bronx.test_fancies_loggers',
+               'tests_bronx.test_net_netrc',
                'tests_bronx.test_patterns_getbytag',
                'tests_bronx.test_patterns_observer',
-=======
-               'tests_bronx.test_net_netrc',
->>>>>>> 95fe6f62
                'tests_bronx.test_stdtypes_date',
                'tests_bronx.test_stdtypes_dictionaries',
                'tests_bronx.test_syntax_parsing',
