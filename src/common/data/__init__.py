--- conflicted
+++ resolved
@@ -6,9 +6,5 @@
 
 # Recursive inclusion of packages with potential FootprintBase classes
 import binaries, boundaries, climfiles, consts, diagnostics, fields
-<<<<<<< HEAD
-import assim, gridfiles, logs, modelstates, namelists, obs, surfex
-import providers, stores
-=======
 import assim, gridfiles, logs, modelstates, namelists, obs, surfex, ens
->>>>>>> d0de3e43
+import providers, stores