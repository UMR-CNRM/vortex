#!/usr/bin/env python
# -*- coding: utf-8 -*-

#: No automatic export
__all__ = []

# Recursive inclusion of packages with potential FootprintBase classes
import boundaries, climfiles, consts, diagnostics, executables, fields
<<<<<<< HEAD
import assim, gridfiles, logs, modelstates, namelists, obs, surfex, ens
import providers, stores, query
=======
import assim, gridfiles, logs, modelstates, namelists, obs, surfex, eps, eda
import providers, stores
>>>>>>> 0d8fa8d9
<|MERGE_RESOLUTION|>--- conflicted
+++ resolved
@@ -6,10 +6,5 @@
 
 # Recursive inclusion of packages with potential FootprintBase classes
 import boundaries, climfiles, consts, diagnostics, executables, fields
-<<<<<<< HEAD
-import assim, gridfiles, logs, modelstates, namelists, obs, surfex, ens
-import providers, stores, query
-=======
 import assim, gridfiles, logs, modelstates, namelists, obs, surfex, eps, eda
-import providers, stores
->>>>>>> 0d8fa8d9
+import providers, stores, query