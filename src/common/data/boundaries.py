--- conflicted
+++ resolved
@@ -113,14 +113,10 @@
     _footprint = dict(
         attr = dict(
             source = dict(
-<<<<<<< HEAD
-                values  = ['arpege', 'aladin', 'arome', 'ifs', 'ecmwf', 'psy4', 'mfwam', 'glo12']
-=======
                 values  = [
                     'arpege', 'aladin', 'arome', 'ifs', 'ecmwf', 'psy4',
-                    'mercator_global', 'mfwam'
+                    'mercator_global', 'glo12', 'mfwam'
                 ]
->>>>>>> 658f2223
             ),
         )
     )
