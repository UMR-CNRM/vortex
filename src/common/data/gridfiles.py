#!/usr/bin/env python
# -*- coding: utf-8 -*-

from __future__ import print_function, absolute_import, unicode_literals, division

"""
Resources associated with the handling of gridded data.
"""

import re

from bronx.stdtypes.date import Time
import footprints

from vortex.data.contents import JsonDictContent
from vortex.data.flow import GeoFlowResource, FlowResource
from vortex.syntax.stdattrs import term_deco, timeperiod_deco
from vortex.syntax.stddeco import namebuilding_insert
from vortex.tools import env

#: No automatic export
__all__ = []


_ORIGIN_INFO = """Describes where the data originaly comes from. The most common
values are: ``ana`` (that stands for analysis), ``fcst`` (that stands for
forecast), ``hst`` (that stands for Historic file. i.e a file that contains a
full model state variable), ``stat_ad`` (that stands for statistical adapatation)."""


class AbstractGridpoint(GeoFlowResource):
    """Gridpoint file calculated in a post-processing task or module.

    * Possible formats are 'grib', 'fa' or 'netcdf'.
    * A gridpoint file can be calculated for files from different sources given
      by the "origin" attribute.
    """

    _abstract = True
    _footprint = dict(
        info = 'Any kind of GridPoint file.',
        attr = dict(
            origin = dict(
                info = _ORIGIN_INFO,
                values = [
                    'analyse', 'ana', 'guess', 'gss', 'arpege', 'arp', 'arome', 'aro',
                    'aladin', 'ald', 'historic', 'hst', 'forecast', 'fcst', 'era40', 'e40',
                    'era15', 'e15', 'interp', 'sumo', 'filter', 'stat_ad',
                ],
                remap = dict(
                    analyse = 'ana',
                    guess = 'gss',
                    arpege = 'arp',
                    aladin = 'ald',
                    arome = 'aro',
                    historic = 'hst',
                    forecast = 'fcst',
                    era40 = 'e40',
                    era15 = 'e15'
                )
            ),
            kind = dict(
                values = [ 'gridpoint', 'gribfile', 'fullpos' ],
                remap = dict(
                    fullpos = 'gridpoint'
                )
            ),
            nativefmt   = dict(
                values  = ['grib', 'grib1', 'grib2', 'netcdf', 'fa'],
            ),
            filtername = dict(
                # Dummy argument but avoid priority related messages with footprints
                info = 'With GridPoint files, leave filtername empty...',
                optional = True,
                values = [None, ],
            ),
        )
    )

    @property
    def realkind(self):
        return 'gridpoint'

    def olive_basename(self):
        """OLIVE specific naming convention (abstract)."""
        pass

    def archive_basename(self):
        """OP ARCHIVE specific naming convention (abstract)."""
        pass

    def namebuilding_info(self):
        """Generic information, radical = ``grid``."""
<<<<<<< HEAD
        ninfo = super(GridPoint, self).namebuilding_info()
        if self.model == 'mocage':
            if self.origin == 'hst':
                source = 'forecast'
            else:
                source = 'sumo'
        elif self.model in ('hycom', 'mfwam'):
            if self.origin == 'ana':
                source = 'analysis'
=======
        ninfo = super(AbstractGridpoint, self).namebuilding_info()
        if self.origin in ('stat_ad', ):
            # For new ``origin`` please use this code path... Please, no more
            # weird logic like the one hard-coded in the else statement !
            source = self.origin
        else:
            if self.model == 'mocage':
                if self.origin == 'hst':
                    source = 'forecast'
                else:
                    source = 'sumo'
            elif self.model == 'hycom':
                if self.origin == 'ana':
                    source = 'analysis'
                else:
                    source = 'forecast'
>>>>>>> 7f5afa49
            else:
                source = 'forecast'
        ninfo.update(
            radical = 'grid',
            src     = [self.model, source],
        )
        return ninfo

    def iga_pathinfo(self):
        """Standard path information for IGA inline cache."""
        directory = dict(
            fa = 'fic_day',
            grib = 'bdap'
        )
        return dict(
            fmt       = directory[self.nativefmt],
            nativefmt = self.nativefmt,
            model     = self.model,
        )


class GridPoint(AbstractGridpoint):
    """
    Gridpoint files calculated in a post-processing task or module for
    a single-term.
    """

    _abstract = True
    _footprint = [ term_deco, ]


class TimePeriodGridPoint(AbstractGridpoint):
    """
    Gridpoint files calculated in a post-processing task or module for
    a given time period.
    """

    _abstract = True
    _footprint = [
        timeperiod_deco,
        dict(
            attr = dict(
                begintime = dict(
                    optional = True,
                    default = Time(0),
                )
            )
        )
    ]


# A bunch of generic footprint declaration to ease with class creation
_NATIVEFMT_FULLPOS_FP = footprints.Footprint(
    info='Abstract nativefmt for fullpos files.',
    attr=dict(nativefmt=dict(values=['fa'],
                             default='fa', ))
)
_NATIVEFMT_GENERIC_FP = footprints.Footprint(
    info='Abstract nativefmt for any other gridpoint files.',
    attr=dict(nativefmt=dict(values=['grib', 'grib1', 'grib2', 'netcdf'],
                             default='grib'))
)
_FILTERNAME_AWARE_FPDECO = footprints.DecorativeFootprint(
    footprints.Footprint(
        info='Abstract filtering attribute (used when the filtername attribute is allowed).',
        attr=dict(filtername=dict(info="The filter used to obtain this data.",
                                  optional=False, values=[],))),
    decorator=[namebuilding_insert('filtername', lambda s: s.filtername), ]
)


class GridPointMap(FlowResource):
    """Map of the gridpoint files as produced by fullpos."""

    _footprint = dict(
        info = 'Gridpoint Files Map',
        attr = dict(
            kind = dict(
                values   = ['gridpointmap', 'gribfilemap', 'fullposmap'],
                remap = dict(fullposmap = 'gridpointmap', )
            ),
            clscontents = dict(
                default = JsonDictContent,
            ),
            nativefmt   = dict(
                values  = ['json'],
                default = 'json',
            ),
        )
    )

    @property
    def realkind(self):
        return 'gridpointmap'


class GridPointFullPos(GridPoint):
    """Gridpoint file produced by FullPos in ``fa`` format."""

    _footprint = [
        _NATIVEFMT_FULLPOS_FP,
        dict(info='GridPoint file produced by Fullpos (with a single term)'),
    ]

    def olive_basename(self):
        """OLIVE specific naming convention."""

        t = self.term.hour
        e = env.current()
        if 'VORTEX_ANA_TERMSHIFT' not in e and self.origin == 'ana':
            t = 0

        name = None
        if self.model == 'mocage':
            if self.origin == 'hst':
                name = 'HM' + self.geometry.area + '+' + self.term.fmthour
            elif self.origin == 'sumo':
                deltastr = 'PT{!s}H'.format(self.term.hour)
                deltadate = self.date + deltastr
                name = 'SM' + self.geometry.area + '_void' + '+' + deltadate.ymd
            elif self.origin == 'interp':
                deltastr = 'PT{!s}H'.format(self.term.hour)
                deltadate = self.date + deltastr
                name = 'SM' + self.geometry.area + '_interp' + '+' + deltadate.ymd
        else:
            name = 'PFFPOS' + self.origin.upper() + self.geometry.area + '+' + self.term.nice(t)

        if name is None:
            raise ValueError('Could not build a proper olive name: {!s}'.format(self))

        return name

    def archive_basename(self):
        """OP ARCHIVE specific naming convention."""

        deltastr = 'PT{!s}H'.format(self.term.hour)
        deltadate = self.date + deltastr

        name = None
        if self.origin == 'hst':
            if self.model == 'ifs':
                name = 'PFFPOS' + self.geometry.area + '+' + self.term.fmthour
            else:
                name = 'HM' + self.geometry.area + '+' + deltadate.ymdh
        elif self.origin == 'interp':
            name = 'SM' + self.geometry.area + '+' + deltadate.ymd

        if name is None:
            raise ValueError('Could not build a proper archive name: {!s}'.format(self))

        return name


class GridPointExport(GridPoint):
    """Generic single term gridpoint file using a standard format."""

    _footprint = [
        _NATIVEFMT_GENERIC_FP,
        dict(info='Generic gridpoint file (with a single term)'),
    ]

    def olive_basename(self):
        """OLIVE specific naming convention."""

        t = self.term.hour
        e = env.current()
        if 'VORTEX_ANA_TERMSHIFT' not in e and self.origin == 'ana':
            t = 0
        return 'GRID' + self.origin.upper() + self.geometry.area + '+' + self.term.nice(t)

    def archive_basename(self):
        """OP ARCHIVE specific naming convention."""

        name = None
        if re.match('aladin|arome', self.model):
            name = 'GRID' + self.geometry.area + 'r{!s}'.format(self.date.hour) + '_' + self.term.fmthour
        elif re.match('arp|hycom|surcotes', self.model):
            name = '(gribfix:igakey)'
        elif self.model == 'ifs':
            deltastr = 'PT{!s}H'.format(self.term.hour)
            deltadate = self.date + deltastr
            name = 'MET' + deltadate.ymd + '.' + self.geometry.area  + '.grb'

        if name is None:
            raise ValueError('Could not build a proper archive name: {!s}'.format(self))

        return name


class FilteredGridPointExport(GridPointExport):
    """Generic single term gridpoint file using a standard format."""
    _footprint = [_FILTERNAME_AWARE_FPDECO, ]


class TimePeriodGridPointExport(TimePeriodGridPoint):
    """Generic multi term gridpoint file using a standard format."""
    _footprint = [_NATIVEFMT_GENERIC_FP, ]


class FilteredTimePeriodGridPointExport(TimePeriodGridPointExport):
    """Generic multi term gridpoint file using a standard format."""
    _footprint = [_FILTERNAME_AWARE_FPDECO, ]<|MERGE_RESOLUTION|>--- conflicted
+++ resolved
@@ -91,17 +91,6 @@
 
     def namebuilding_info(self):
         """Generic information, radical = ``grid``."""
-<<<<<<< HEAD
-        ninfo = super(GridPoint, self).namebuilding_info()
-        if self.model == 'mocage':
-            if self.origin == 'hst':
-                source = 'forecast'
-            else:
-                source = 'sumo'
-        elif self.model in ('hycom', 'mfwam'):
-            if self.origin == 'ana':
-                source = 'analysis'
-=======
         ninfo = super(AbstractGridpoint, self).namebuilding_info()
         if self.origin in ('stat_ad', ):
             # For new ``origin`` please use this code path... Please, no more
@@ -113,12 +102,11 @@
                     source = 'forecast'
                 else:
                     source = 'sumo'
-            elif self.model == 'hycom':
+            elif self.model == ('hycom', 'mfwam'):
                 if self.origin == 'ana':
                     source = 'analysis'
                 else:
                     source = 'forecast'
->>>>>>> 7f5afa49
             else:
                 source = 'forecast'
         ninfo.update(
