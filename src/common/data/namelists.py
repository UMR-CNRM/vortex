#!/usr/bin/env python
# -*- coding: utf-8 -*-

#: No automatic export
__all__ = []

import re

import footprints
logger = footprints.loggers.getLogger(__name__)

from vortex import sessions
from vortex.tools import env
from vortex.tools.date import Time, Date
from vortex.data.outflow import ModelResource, NoDateResource
from vortex.data.contents import AlmostDictContent, IndexedTable
from vortex.syntax.stdattrs import binaries, term, cutoff
from gco.syntax.stdattrs import GenvKey


KNOWN_NAMELIST_MACROS = set(['NPROC', 'NBPROC', 'NBPROC_IO', 'NCPROC', 'NDPROC',
                             'NBPROCIN', 'NBPROCOUT', 'IDAT', 'CEXP',
                             'TIMESTEP', 'FCSTOP', 'NMODVAL', 'NBE', 'SEED',
                             'MEMBER'])


class NamelistContentError(ValueError):
    pass


class NamelistContent(AlmostDictContent):
    """Fortran namelist including namelist blocks."""

    def __init__(self, **kw):
        """
        Initialize default namelist content with optional parameters:
          * macros : pre-defined macros for all namelist blocks
          * remove : elements to remove from the contents
          * parser : a namelist parser object (a default one will be built otherwise)
          * automkblock : give automaticaly a name to new blocks when not provided
          * namblockcls : class for new blocks
        """
<<<<<<< HEAD
        kw.setdefault('macros', {k: None for k in KNOWN_NAMELIST_MACROS})
=======
        kw.setdefault('macros', dict(
            NPROC     = None,
            NBPROC    = None,
            NBPROC_IO = None,
            NCPROC    = None,
            NDPROC    = None,
            NBPROCIN  = None,
            NBPROCOUT = None,
            IDAT      = None,
            CEXP      = None,
            TIMESTEP  = None,
            FCSTOP    = None,
            NMODVAL   = None,
            NBE       = None,
            SEED      = None,
            MEMBER    = None,
            NUMOD     = None,
        ))
>>>>>>> 019818b1
        kw.setdefault('remove', set())
        kw.setdefault('parser', None)
        kw.setdefault('automkblock', 0)
        if 'namblockcls' not in kw:
            import vortex.tools.fortran
            kw['namblockcls'] = vortex.tools.fortran.NamelistBlock
        super(NamelistContent, self).__init__(**kw)

    def add(self, addlist):
        """Add namelist blocks to current contents."""
        for nam in filter(lambda x: x.isinstance(self._namblockcls), addlist):
            self._data[nam.name] = nam

    def toremove(self, bname):
        """Add an entry to the list of blocks to be removed."""
        self._remove.add(bname)

    def rmblocks(self):
        """Returns the list of blocks to get rid off."""
        return self._remove

    def newblock(self, name=None):
        """Construct a new block."""
        if name is None:
            self._automkblock += 1
            name = 'AUTOBLOCK{0:03d}'.format(self._automkblock)
        if name not in self._data:
            self._data[name] = self._namblockcls(name=name)
        return self._data[name]

    def macros(self):
        """Returns the dictionary of macros already registered."""
        return self._macros.copy()

    def setmacro(self, item, value):
        """Set macro value for further substitution."""
        for namblock in filter(lambda x: item in x.macros(), self.values()):
            namblock.addmacro(item, value)
        self._macros[item] = value

    def dumps(self):
        """Returns the namelist contents as a string."""
        return ''.join([self.get(x).dumps() for x in sorted(self.keys())])

    def merge(self, delta, rmkeys=None, rmblocks=None, clblocks=None):
        """Merge of the current namelist content with the set of namelist blocks provided."""
        for namblock in delta.values():
            if namblock.name in self:
                self[namblock.name].merge(namblock)
            else:
                newblock = self._namblockcls(name=namblock.name)
                for dk in namblock.keys():
                    newblock[dk] = namblock[dk]
                # Also copy the macro and delete information
                for mn in namblock.macros():
                    newblock.addmacro(mn, None)
                for dn in namblock.rmkeys():
                    newblock.todelete(dn)
                self[namblock.name] = newblock
        if rmblocks is None and hasattr(delta, 'rmblocks'):
            rmblocks = delta.rmblocks()
        if rmblocks is not None:
            for item in [x for x in rmblocks if x in self]:
                del self[item]
        if clblocks is not None:
            for item in [x for x in clblocks if x in self]:
                self[item].clear()
        if rmkeys is not None:
            for item in self:
                self[item].clear(rmkeys)

    def slurp(self, container):
        """Get data from the ``container`` namelist."""
        container.rewind()
        if not self._parser:
            import vortex.tools.fortran
            self._parser = vortex.tools.fortran.NamelistParser(macros=self._macros.keys())
        try:
            namset = self._parser.parse(container.read())
        except (ValueError, IOError) as e:
            raise NamelistContentError('Could not parse container contents: {!s}'.format(e))
        self._data = namset.as_dict()

    def rewrite(self, container):
        """Write the namelist contents in the specified container."""
        container.close()
        container.write(self.dumps())
        container.close()


class Namelist(ModelResource):
    """
    Class for all kinds of namelists
    """
    _footprint = dict(
        info = 'Namelist from binary pack',
        attr = dict(
            kind = dict(
                values   = ['namelist']
            ),
            clscontents = dict(
                default  = NamelistContent
            ),
            gvar = dict(
                type = GenvKey,
                optional = True,
                values   = ['NAMELIST_' + x.upper() for x in binaries],
                default  = 'namelist_[binary]'
            ),
            source = dict(
                optional = True,
                default  = 'namel_[binary]',
            ),
            model = dict(
                optional = True,
            ),
            binary = dict(
                optional = True,
                values   = binaries,
                default  = '[model]',
            ),
            date = dict(
                type     = Date,
                optional = True,
            )
        )
    )

    @property
    def realkind(self):
        return 'namelist'

    def _find_source(self):
        sources = self.source.split('|')
        if len(sources) == 1:
            source = sources[0].split(':')[0]
        else:
            # Check that the date argument was provided.:
            if self.date is None:
                raise AttributeError('The date argument should be provided when dealing ' +
                                     'with time based namelist sources.')
            datedSource = {}
            for s in sources:
                dateNsource = s.split(':')
                if dateNsource[0]:
                    if len(dateNsource) == 2:
                        date = Date(dateNsource[1], year = self.date.year)
                    else:
                        date = Date(self.date.year, 1, 1)
                    if date not in datedSource.keys():
                        datedSource[date] = dateNsource[0]
                    else:
                        logger.warning('%s already begins the %s, %s is ignored.',
                                       datedSource[date],
                                       date.strftime('%d of %b.'), dateNsource[0])
            datedSource = sorted(datedSource.iteritems(), reverse=True)
            source = datedSource[0][1]
            for dateNsource in datedSource:
                if self.date >= dateNsource[0]:
                    source = dateNsource[1]
                    break
            logger.info('The consistent source is %s', source)

        return source

    def gget_urlquery(self):
        """GGET specific query : ``extract``."""
        return 'extract=' + self._find_source()


class NamelistUtil(Namelist):
    """
    Class for namelists utilities
    """
    _footprint = dict(
        info = 'Namelist from utilities pack',
        attr = dict(
            kind = dict(
                values   = ['namelist_util', 'namutil'],
                remap    = dict(namelist_util = 'namutil'),
            ),
            gvar = dict(
                values   = ['NAMELIST_UTILITIES'],
                default  = 'namelist_utilities'
            ),
            binary = dict(
                values   = ['batodb', 'utilities', 'odbtools'],
                default  = 'utilities',
                optional = True,
            ),
        )
    )


class NamelistTerm(Namelist):
    """
    Class for all the terms dependent namelists
    """
    _footprint = [
        term,
        dict(
            info = 'Terms dependent namelist',
            attr = dict(
                kind = dict(
                    values = ['namterm']
                )
            )
        )
    ]

    def incoming_xxt_fixup(self, attr, key=None, prefix=None):
        """Fix as best as possible the ``xxt.def`` file."""

        regex = re.compile(r',(.*)$')
        myenv = env.current()
        suffix = regex.search(myenv.VORTEX_XXT_DEF)
        if suffix:
            fp = suffix.group(1)
        else:
            fp = None

        try:
            with open('xxt.def', 'r') as f:
                lines = f.readlines()
        except IOError:
            logger.error('Could not open file xxt.def')
            raise

        select = lines[self.term.hour].split()[2]

        if not re.match(r'undef', select):
            if fp:
                rgx = re.compile(key + r'(.*)$')
                sfx = rgx.search(select)
                if sfx:
                    s = sfx.group(1)
                else:
                    s = ''
                return ''.join((key, '_', fp, s))
            else:
                return select
        else:
            logger.error('Fullpos namelist id not defined for term %s', self.term)

    def incoming_namelist_fixup(self, attr, key=None):
        """Fix as best as possible the namelist term extensions."""

        val = getattr(self, attr)
        r1 = re.compile(r'^(.*\/)?(' + key + r'.*_fp|cpl)$')
        r2 = re.compile(r'^(.*\/)?(' + key + r'.*_fp)(\..*)$')
        r3 = re.compile(r'^(.*\/)?(' + key + r'.*_p)$')

        fixed = 0

        for r in (r1, r2, r3):
            s = r.search(val)
            if s:
                fixed = 1
                ( dirpath, base ) = (s.group(1), s.group(2))
                if dirpath is None:
                    dirpath = ''
                ext = ''
                if r == r3:
                    if self.term.hour == 0:
                        p = '0'
                    elif self.term.hour % 6 == 0:
                        p = '6'
                    elif self.term.hour % 3 == 0:
                        p = '3'
                    else:
                        p = '1'
                else:
                    if self.term.hour == 0:
                        p = '0'
                    else:
                        p = ''
                    if r == r2:
                        ext = s.group(3)
                        if ext is None:
                            ext = ''

        if fixed:
            return dirpath + base + p + ext
        else:
            return val


class NamelistSelect(NamelistTerm):
    """
    Class for the select namelists
    """
    _footprint = [
        dict(
            info = 'Select namelist for fullpos ',
            attr = dict(
                kind = dict(
                    values = [ 'namselect' ]
                )
            )
        )
    ]

    @property
    def realkind(self):
        return 'namselect'

    def gget_urlquery(self):
        """GGET specific query : ``extract``."""
        myenv = env.current()
        if myenv.true('VORTEX_XXT_DEF'):
            return 'extract=' + self.incoming_xxt_fixup('source', 'select')
        else:
            return 'extract=' + self.incoming_namelist_fixup('source', 'select')


class NamelistFullPos(NamelistTerm):
    """
    Class for the fullpos term dependent namelists
    """
    _footprint = [
        dict(
            info = 'Namelist for offline fullpos ',
            attr = dict(
                kind = dict(
                    values = [ 'namelistfp' ]
                )
            )
        )
    ]

    @property
    def realkind(self):
        return 'namelistfp'

    def gget_urlquery(self):
        """GGET specific query : ``extract``."""
        return 'extract=' + self.incoming_namelist_fixup('source', 'namel')


class XXTContent(IndexedTable):
    """Indexed table of selection namelist used by inlined fullpos forecasts."""

    def __init__(self, *kargs, **kwargs):
        super(XXTContent, self).__init__(*kargs, **kwargs)
        self._cachedomains = None
        self._cachedomains_term = None

    def fmtkey(self, key):
        """Reshape entry keys of the internal dictionary as a :class:`~vortex.tools.date.Time` value."""
        key = Time(key)
        return key.fmthm

    def xxtpos(self, n, g, x):
        """
        Return value in position ``n`` for the ``term`` occurence defined in ``g`` or ``x``.
          * ``g`` stands for a guess dictionary.
          * ``x`` stands for an extra dictionary.

        These naming convention refer to the footprints resolve mechanism.
        """
        t = g.get('term', x.get('term', None))
        if t is None:
            return None
        else:
            value = None
            tkey = self.get(t.fmthm, self.get(str(t.hour), None))
            if tkey is not None:
                try:
                    value = tkey[n]
                except IndexError:
                    return None
            return value

    def xxtnam(self, g, x):
        """Return local namelist filename according to first column."""
        return self.xxtpos(0, g, x)

    def xxtsrc(self, g, x):
        """Return local namelist source in gco set according to second column."""
        return self.xxtpos(1, g, x)

    def mapdomains(self, maxterm=None):
        """Return a map of domains associated for each term in selection namelists."""
        mapdom = dict()
        allterms = sorted([ Time(x) for x in self.keys() ])
        if maxterm is None:
            if allterms:
                maxterm = allterms[-1]
            else:
                maxterm = -1
        maxterm = Time(maxterm)

        if (self._cachedomains is None) or (self._cachedomains_term != maxterm):

            import vortex.tools.fortran

            select_seen = dict()
            for term in [ x for x in allterms if x <= maxterm ]:
                tvalue = self.get(term.fmthm, self.get(str(term.hour), None))
                sh = sessions.system()
                if tvalue[0] is not None and sh.path.exists(tvalue[0]):
                    # Do not waste time on duplicated selects...
                    if tvalue[1] not in select_seen:
                        fortp = vortex.tools.fortran.NamelistParser()
                        with open(tvalue[0], 'r') as fd:
                            xx = fortp.parse(fd.read())
                        domains = set()
                        for nb in xx.values():
                            for domlist in [ y for x, y in nb.iteritems() if x.startswith('CLD') ]:
                                domains = domains | set(domlist.pop().split(':'))
                        select_seen[tvalue[1]] = domains
                    else:
                        domains = select_seen[tvalue[1]]
                    mapdom[term.fmthm] = list(domains)
                    if term.minute == 0:
                        mapdom[str(term.hour)] = list(domains)

            self._cachedomains_term = maxterm
            self._cachedomains = mapdom

        else:
            mapdom = self._cachedomains

        return dict(term=mapdom)


class NamelistSelectDef(NoDateResource):
    """Utility, so-called xxt file."""
    _footprint = [
        cutoff,
        dict(
            info = 'xxt.def file from namelist pack',
            attr = dict(
                gvar = dict(
                    type = GenvKey,
                    optional = True,
                    values = ['NAMELIST_' + x.upper() for x in binaries],
                    default = 'namelist_[binary]'
                ),
                source = dict(
                    optional = True,
                ),
                binary = dict(
                    optional = True,
                    values = binaries,
                    default = '[model]',
                ),
                kind = dict(
                    values = [ 'xxtdef', 'namselectdef' ]
                ),
                clscontents = dict(
                    default = XXTContent
                )
            ),
            bind = ['gvar', 'source']
        )
    ]

    _source_map = dict(assim='xxt.def.assim', )

    @property
    def realkind(self):
        return 'namselectdef'

    def gget_urlquery(self):
        """GGET specific query : ``extract``."""
        if self.source is None:
            thesource = self._source_map.get(self.cutoff, 'xxt.def')
        else:
            thesource = self.source
        return 'extract=' + thesource<|MERGE_RESOLUTION|>--- conflicted
+++ resolved
@@ -21,7 +21,7 @@
 KNOWN_NAMELIST_MACROS = set(['NPROC', 'NBPROC', 'NBPROC_IO', 'NCPROC', 'NDPROC',
                              'NBPROCIN', 'NBPROCOUT', 'IDAT', 'CEXP',
                              'TIMESTEP', 'FCSTOP', 'NMODVAL', 'NBE', 'SEED',
-                             'MEMBER'])
+                             'MEMBER', 'NUMOD'])
 
 
 class NamelistContentError(ValueError):
@@ -40,28 +40,7 @@
           * automkblock : give automaticaly a name to new blocks when not provided
           * namblockcls : class for new blocks
         """
-<<<<<<< HEAD
         kw.setdefault('macros', {k: None for k in KNOWN_NAMELIST_MACROS})
-=======
-        kw.setdefault('macros', dict(
-            NPROC     = None,
-            NBPROC    = None,
-            NBPROC_IO = None,
-            NCPROC    = None,
-            NDPROC    = None,
-            NBPROCIN  = None,
-            NBPROCOUT = None,
-            IDAT      = None,
-            CEXP      = None,
-            TIMESTEP  = None,
-            FCSTOP    = None,
-            NMODVAL   = None,
-            NBE       = None,
-            SEED      = None,
-            MEMBER    = None,
-            NUMOD     = None,
-        ))
->>>>>>> 019818b1
         kw.setdefault('remove', set())
         kw.setdefault('parser', None)
         kw.setdefault('automkblock', 0)
