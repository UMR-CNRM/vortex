#!/usr/bin/env python
# -*- coding: utf-8 -*-

from __future__ import print_function, absolute_import, unicode_literals, division

from vortex.data.outflow import ModelGeoResource
from vortex.syntax.stddeco import namebuilding_delete
from gco.syntax.stdattrs import gvar

#: No automatic export
__all__ = []


@namebuilding_delete('src')
class PGDRaw(ModelGeoResource):
    """
    SURFEX climatological resource.
    A Genvkey can be provided.
    """
    _abstract = True
    _footprint = [
        gvar,
        dict(
            info = 'Surfex climatological file',
            attr = dict(
                gvar = dict(
                    default  = 'pgd_[nativefmt]',
                ),
            )
        )
    ]
    _extension_remap = dict(netcdf='nc')

    @property
    def realkind(self):
        return 'pgd'

    def olive_basename(self):
        """OLIVE specific naming convention."""
        return 'PGDFILE-' + self.geometry.area + '.' + self.nativefmt

<<<<<<< HEAD
    def cenvortex_basename(self):
        """CEN specific naming convention"""
        return 'PGD_' + self.geometry.area + '.' + self._extension_remap.get(self.nativefmt, self.nativefmt)

    def basename_info(self):
        """Generic information, radical = ``pgd``."""
        return dict(
            fmt     = self.nativefmt,
            geo     = [ self.geometry.area, self.geometry.rnice ],
            radical = self.realkind,
=======
    def namebuilding_info(self):
        nbi = super(PGDRaw, self).namebuilding_info()
        nbi.update(
            # will work only with the @cen namebuilder:
            cen_rawbasename = ('PGD_' + self.geometry.area + '.' +
                               self._extension_remap.get(self.nativefmt, self.nativefmt))
            # With the standard provider, the usual keys will be used...
>>>>>>> 87922088
        )
        return nbi


class PGDLFI(PGDRaw):
    """
    SURFEX climatological resource in lfi format.
    A Genvkey can be provided.
    """
    _footprint = dict(
        info = 'Grid-point data consts',
        attr = dict(
            kind = dict(
                values  = ['pgdlfi'],
            ),
            nativefmt = dict(
                default = 'lfi',
            )
        )
    )


class PGDFA(PGDRaw):
    """
    SURFEX climatological resource in fa format.
    A Genvkey can be provided.
    """
    _footprint = dict(
        info = 'Grid-point data consts',
        attr = dict(
            kind = dict(
                values  = ['pgdfa'],
            ),
            nativefmt = dict(
                default = 'fa',
            )
        )
    )


class PGDNC(PGDRaw):
    """
    SURFEX climatological resource in netcdf format.
    A Genvkey can be provided.
    """
    _footprint = dict(
        info = 'Grid-point data consts',
        attr = dict(
            kind = dict(
                values  = ['pgdnc'],
            ),
            nativefmt = dict(
                default = 'netcdf',
            )
        )
    )


class CoverParams(ModelGeoResource):
    """
    Class of a tar-zip set of coefficients for radiative transfers computations.
    A Genvkey can be given.
    """
    _footprint = [
        gvar,
        dict(
            info = 'Coefficients of RRTM scheme',
            attr = dict(
                kind = dict(
                    values   = ['coverparams', 'surfexcover'],
                    remap    = dict(surfexcover = 'coverparams'),
                ),
                source = dict(
                    optional = True,
                    default  = 'ecoclimap',
                    values   = ['ecoclimap', 'ecoclimap1', 'ecoclimap2'],
                ),
                gvar = dict(
                    default  = '[source]_covers_param'
                ),
            )
        )
    ]

    @property
    def realkind(self):
        return 'coverparams'


class IsbaParams(ModelGeoResource):
    """
    Class of surface (vegetations, etc.) coefficients.
    A Genvkey can be given.
    """
    _footprint = [
        gvar,
        dict(
            info = 'ISBA parameters',
            attr = dict(
                kind = dict(
                    values   = ['isba', 'isbaan'],
                    remap    = dict(isbaan = 'isba'),
                ),
                gvar = dict(
                    default  = 'analyse_isba'
                ),
            )
        )
    ]

    @property
    def realkind(self):
        return 'isba'


class SandDB(ModelGeoResource):
    """
    Class of a tar-zip (.dir/.hdr) file containing surface sand database.
    A Genvkey can be given.
    """
    _footprint = [
        gvar,
        dict(
            info = 'Database for quantity of sand in soil',
            attr = dict(
                kind = dict(
                    values   = ['sand'],
                ),
                source = dict(
                ),
                gvar = dict(
                    default  = '[source]_[kind]'
                ),
            )
        )
    ]

    @property
    def realkind(self):
        return 'sand'


class ClayDB(ModelGeoResource):
    """
    Class of a tar-zip (.dir/.hdr) file containing surface clay database.
    A Genvkey can be given.
    """
    _footprint = [
        gvar,
        dict(
            info = 'Database for quantity of clay in soil',
            attr = dict(
                kind = dict(
                    values   = ['clay'],
                ),
                source = dict(
                ),
                gvar = dict(
                    default  = '[source]_[kind]'
                ),
            )
        )
    ]

    @property
    def realkind(self):
        return 'clay'


class OrographyDB(ModelGeoResource):
    """
    Class of a tar-zip (.dir/.hdr) file containing orography database.
    A Genvkey can be given.
    """
    _footprint = [
        gvar,
        dict(
            info = 'Database for orography',
            attr = dict(
                kind = dict(
                    values   = ['orography'],
                ),
                source = dict(
                ),
                gvar = dict(
                    default  = '[source]_[kind]_[geometry::rnice_u]'
                ),
            )
        )
    ]

    @property
    def realkind(self):
        return 'orography'


class SurfaceTypeDB(ModelGeoResource):
    """
    Class of a tar-zip (.dir/.hdr) file containing surface type database.
    A Genvkey can be given.
    """
    _footprint = [
        gvar,
        dict(
            info = 'Database for surface type',
            attr = dict(
                kind = dict(
                    values   = ['surface_type'],
                ),
                source = dict(
                ),
                gvar = dict(
                    default  = '[source]_[kind]'
                ),
            )
        )
    ]

    @property
    def realkind(self):
        return 'surface_type'


class BathymetryDB(ModelGeoResource):
    """
    Class of a tar-zip (.dir/.hdr) file containing bathymetry database.
    A Genvkey can be given.
    """
    _footprint = [
        gvar,
        dict(
            info = 'Database for bathymetry',
            attr = dict(
                kind = dict(
                    values   = ['bathymetry'],
                ),
                source = dict(
                ),
                gvar = dict(
                    default  = '[source]_[kind]_[geometry::rnice_u]'
                ),
            )
        )
    ]

    @property
    def realkind(self):
        return 'bathymetry'<|MERGE_RESOLUTION|>--- conflicted
+++ resolved
@@ -39,18 +39,6 @@
         """OLIVE specific naming convention."""
         return 'PGDFILE-' + self.geometry.area + '.' + self.nativefmt
 
-<<<<<<< HEAD
-    def cenvortex_basename(self):
-        """CEN specific naming convention"""
-        return 'PGD_' + self.geometry.area + '.' + self._extension_remap.get(self.nativefmt, self.nativefmt)
-
-    def basename_info(self):
-        """Generic information, radical = ``pgd``."""
-        return dict(
-            fmt     = self.nativefmt,
-            geo     = [ self.geometry.area, self.geometry.rnice ],
-            radical = self.realkind,
-=======
     def namebuilding_info(self):
         nbi = super(PGDRaw, self).namebuilding_info()
         nbi.update(
@@ -58,7 +46,6 @@
             cen_rawbasename = ('PGD_' + self.geometry.area + '.' +
                                self._extension_remap.get(self.nativefmt, self.nativefmt))
             # With the standard provider, the usual keys will be used...
->>>>>>> 87922088
         )
         return nbi
 
