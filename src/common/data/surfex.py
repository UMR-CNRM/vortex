#!/usr/bin/env python
# -*- coding: utf-8 -*-

from __future__ import print_function, absolute_import, unicode_literals, division

from vortex.data.outflow import ModelGeoResource
from vortex.syntax.stddeco import namebuilding_delete
from gco.syntax.stdattrs import gvar

#: No automatic export
__all__ = []


@namebuilding_delete('src')
class PGDRaw(ModelGeoResource):
    """
    SURFEX climatological resource.
    A Genvkey can be provided.
    """
    _abstract = True
    _footprint = [
        gvar,
        dict(
            info = 'Surfex climatological file',
            attr = dict(
                gvar = dict(
                    default  = 'pgd_[nativefmt]',
                ),
            )
        )
    ]
    _extension_remap = dict(netcdf='nc')

    @property
    def realkind(self):
        return 'pgd'

    def olive_basename(self):
        """OLIVE specific naming convention."""
        return 'PGDFILE-' + self.geometry.area + '.' + self.nativefmt

<<<<<<< HEAD
    def cenvortex_basename(self):
        """CEN specific naming convention"""
        return 'PGD_' + self.geometry.area + '.' + self._extension_remap.get(self.nativefmt, self.nativefmt)

    def basename_info(self):
        """Generic information, radical = ``pgd``."""
        return dict(
            fmt     = self.nativefmt,
            geo     = self._geo2basename_info(),
            radical = self.realkind,
        )

=======
>>>>>>> c331da30

class PGDLFI(PGDRaw):
    """
    SURFEX climatological resource in lfi format.
    A Genvkey can be provided.
    """
    _footprint = dict(
        info = 'Grid-point data consts',
        attr = dict(
            kind = dict(
                values  = ['pgdlfi'],
            ),
            nativefmt = dict(
                default = 'lfi',
            )
        )
    )


class PGDFA(PGDRaw):
    """
    SURFEX climatological resource in fa format.
    A Genvkey can be provided.
    """
    _footprint = dict(
        info = 'Grid-point data consts',
        attr = dict(
            kind = dict(
                values  = ['pgdfa'],
            ),
            nativefmt = dict(
                default = 'fa',
            )
        )
    )


class PGDNC(PGDRaw):
    """
    SURFEX climatological resource in netcdf format.
    A Genvkey can be provided.
    """
    _footprint = dict(
        info = 'Grid-point data consts',
        attr = dict(
            kind = dict(
                values  = ['pgdnc'],
            ),
            nativefmt = dict(
                default = 'netcdf',
            )
        )
    )


class CoverParams(ModelGeoResource):
    """
    Class of a tar-zip set of coefficients for radiative transfers computations.
    A Genvkey can be given.
    """
    _footprint = [
        gvar,
        dict(
            info = 'Coefficients of RRTM scheme',
            attr = dict(
                kind = dict(
                    values   = ['coverparams', 'surfexcover'],
                    remap    = dict(surfexcover = 'coverparams'),
                ),
                source = dict(
                    optional = True,
                    default  = 'ecoclimap',
                    values   = ['ecoclimap', 'ecoclimap1', 'ecoclimap2'],
                ),
                gvar = dict(
                    default  = '[source]_covers_param'
                ),
            )
        )
    ]

    @property
    def realkind(self):
        return 'coverparams'


class IsbaParams(ModelGeoResource):
    """
    Class of surface (vegetations, etc.) coefficients.
    A Genvkey can be given.
    """
    _footprint = [
        gvar,
        dict(
            info = 'ISBA parameters',
            attr = dict(
                kind = dict(
                    values   = ['isba', 'isbaan'],
                    remap    = dict(isbaan = 'isba'),
                ),
                gvar = dict(
                    default  = 'analyse_isba'
                ),
            )
        )
    ]

    @property
    def realkind(self):
        return 'isba'


class SandDB(ModelGeoResource):
    """
    Class of a tar-zip (.dir/.hdr) file containing surface sand database.
    A Genvkey can be given.
    """
    _footprint = [
        gvar,
        dict(
            info = 'Database for quantity of sand in soil',
            attr = dict(
                kind = dict(
                    values   = ['sand'],
                ),
                source = dict(
                ),
                gvar = dict(
                    default  = '[source]_[kind]'
                ),
            )
        )
    ]

    @property
    def realkind(self):
        return 'sand'


class ClayDB(ModelGeoResource):
    """
    Class of a tar-zip (.dir/.hdr) file containing surface clay database.
    A Genvkey can be given.
    """
    _footprint = [
        gvar,
        dict(
            info = 'Database for quantity of clay in soil',
            attr = dict(
                kind = dict(
                    values   = ['clay'],
                ),
                source = dict(
                ),
                gvar = dict(
                    default  = '[source]_[kind]'
                ),
            )
        )
    ]

    @property
    def realkind(self):
        return 'clay'


class OrographyDB(ModelGeoResource):
    """
    Class of a tar-zip (.dir/.hdr) file containing orography database.
    A Genvkey can be given.
    """
    _footprint = [
        gvar,
        dict(
            info = 'Database for orography',
            attr = dict(
                kind = dict(
                    values   = ['orography'],
                ),
                source = dict(
                ),
                gvar = dict(
                    default  = '[source]_[kind]_[geometry::rnice_u]'
                ),
            )
        )
    ]

    @property
    def realkind(self):
        return 'orography'


class SurfaceTypeDB(ModelGeoResource):
    """
    Class of a tar-zip (.dir/.hdr) file containing surface type database.
    A Genvkey can be given.
    """
    _footprint = [
        gvar,
        dict(
            info = 'Database for surface type',
            attr = dict(
                kind = dict(
                    values   = ['surface_type'],
                ),
                source = dict(
                ),
                gvar = dict(
                    default  = '[source]_[kind]'
                ),
            )
        )
    ]

    @property
    def realkind(self):
        return 'surface_type'


class BathymetryDB(ModelGeoResource):
    """
    Class of a tar-zip (.dir/.hdr) file containing bathymetry database.
    A Genvkey can be given.
    """
    _footprint = [
        gvar,
        dict(
            info = 'Database for bathymetry',
            attr = dict(
                kind = dict(
                    values   = ['bathymetry'],
                ),
                source = dict(
                ),
                gvar = dict(
                    default  = '[source]_[kind]_[geometry::rnice_u]'
                ),
            )
        )
    ]

    @property
    def realkind(self):
        return 'bathymetry'<|MERGE_RESOLUTION|>--- conflicted
+++ resolved
@@ -39,21 +39,10 @@
         """OLIVE specific naming convention."""
         return 'PGDFILE-' + self.geometry.area + '.' + self.nativefmt
 
-<<<<<<< HEAD
     def cenvortex_basename(self):
         """CEN specific naming convention"""
         return 'PGD_' + self.geometry.area + '.' + self._extension_remap.get(self.nativefmt, self.nativefmt)
 
-    def basename_info(self):
-        """Generic information, radical = ``pgd``."""
-        return dict(
-            fmt     = self.nativefmt,
-            geo     = self._geo2basename_info(),
-            radical = self.realkind,
-        )
-
-=======
->>>>>>> c331da30
 
 class PGDLFI(PGDRaw):
     """
