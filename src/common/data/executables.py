--- conflicted
+++ resolved
@@ -127,8 +127,6 @@
         return 'buildpgd'
 
 
-<<<<<<< HEAD
-=======
 class OfflineSurfex(SurfaceModel):
     """Surfex executable."""
 
@@ -155,7 +153,6 @@
         return 'offline'
 
 
->>>>>>> 519fa152
 class ProGrid(BlackBox):
     """A tool for grib conversion."""
 
@@ -726,6 +723,7 @@
         )
     ]
 
+
 class ExecReverser(BlackBox):
     """Compute the initial state for Ctpini."""
 
