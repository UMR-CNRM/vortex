#!/usr/bin/env python
# -*- coding:Utf-8 -*-

from __future__ import print_function, absolute_import, division

#: No automatic export
__all__ = []


from vortex.data.executables import Script, BlackBox, NWPModel
from gco.syntax.stdattrs import gvar, arpifs_cycle


class IFSModel(NWPModel):
    """Yet an other IFS Model."""

    _footprint = [
        arpifs_cycle,
        gvar,
        dict(
            info = 'IFS Model',
            attr = dict(
                gvar = dict(
                    default  = 'master_[model]'
                ),
                kind = dict(
                    values   = ['ifsmodel', 'mfmodel'],
                ),
                model = dict(
                    outcast  = ['aladin', 'arome'],
                ),
            )
        )
    ]

    @property
    def realkind(self):
        return 'ifsmodel'

    def iga_pathinfo(self):
        """Standard path information for IGA inline cache."""
        return dict(
            model = self.model
        )

    def iga_basename(self):
        """Standard expected basename for IGA inline cache."""
        return 'ARPEGE'

    def command_line(self, model='arpifs', vmodel='meteo',
                     name='XRUN', conf=1, timescheme='sli',
                     timestep=600, fcterm=0, fcunit='h'):
        """
        Build command line for execution as a single string.
        Depending on the cycle it may returns nothing.
        """
        if self.cycle < 'cy41':
            return '-v{0:s} -e{1:s} -c{2:d} -a{3:s} -t{4:g} -f{5:s}{6:d} -m{7:s}'.format(
                vmodel, name, conf, timescheme, timestep, fcunit, fcterm, model
            )
        else:
            return ''


class Arome(IFSModel):
    """Dedicated to local area model."""

    _footprint = dict(
        info = 'ALADIN / AROME Local Area Model',
        attr = dict(
            model = dict(
                values  = ['aladin', 'arome'],
                outcast = set(),
            ),
        )
    )

    def command_line(self, **kw):
        """Enforce aladin model option."""
        kw.setdefault('model', 'aladin')
        return super(Arome, self).command_line(**kw)


class Prep(BlackBox):
    """A tool to interpolate Surfex files."""

    _footprint = [
        gvar,
        dict(
            info = 'Prep utility to interpolate Surfex files',
            attr = dict(
                gvar = dict(
                    default  = 'master_prep'
                ),
                kind = dict(
                    values   = ['prep', ],
                ),
            )
        )
    ]

    @property
    def realkind(self):
        return 'prep'


class ProGrid(BlackBox):
    """A tool for grib conversion."""

    _footprint = [
        gvar,
        dict(
            info = 'ProGrid utility for grib conversion',
            attr = dict(
                gvar = dict(
                    default  = 'master_progrid'
                ),
                kind = dict(
                    values   = ['progrid', 'gribtool'],
                    remap    = dict(gribtool = 'progrid'),
                ),
            )
        )
    ]

    @property
    def realkind(self):
        return 'progrid'


class ProTool(BlackBox):
    """A tool for adding fields on FA objects."""

    _footprint = [
        gvar,
        dict(
            info = 'ProTool utility for field manipulation',
            attr = dict(
                gvar = dict(
                    default  = 'master_addsurf'
                ),
                kind = dict(
                    values   = [ 'protool', 'addsurf' ],
                    remap    = dict(addsurf = 'protool'),
                ),
            )
        )
    ]

    @property
    def realkind(self):
        return 'protool'


class SstNetcdf2Ascii(BlackBox):
    """Change format of NetCDF sst files."""

    _footprint = [
        gvar,
        dict(
            info = 'Tool to change the format of NetCDF sst files',
            attr = dict(
                gvar = dict(
                    default = "master_sst_netcdf"
                ),
                kind = dict(
                    values = ['sst_netcdf'],
                )
            )
        )
    ]


class SstGrb2Ascii(BlackBox):
    """Transform sst grib files from the BDAP into ascii files."""

    _footprint = [
        gvar,
        dict(
            info = 'Tool to change the format of grib sst files',
            attr = dict(
                gvar = dict(
                    default = "master_lectbdap"
                ),
                kind = dict(
                    values = ['lectbdap'],
                )
            )
        )
    ]

    def command_line(self, year, month, day, hour, lon, lat):
        """Build the command line to launch the executable."""
        return '-y{year} -m{month} -d{day} -r{hour} -o{lon} -a{lat}'.format(
            year=year, month=month, day=day, hour=hour, lon=lon, lat=lat
        )


class IceGrb2Ascii(BlackBox):
    """Transform sea ice grib files into ascii files using the SeaIceLonLat file for coordinates."""

    _footprint = [
        gvar,
        dict(
            info = 'Ice_grib executable to convert sea ice grib files into ascii files',
            attr = dict(
                gvar = dict(
                    default = 'master_ice_grb'
                ),
                kind = dict(
                    values = ['ice_grb']
                )
            )
        )
    ]


class IOAssign(BlackBox):
    """A tool for ODB pools mapping."""

    _footprint = [
        gvar,
        dict(
            info = 'ProTool utility for field manipulation',
            attr = dict(
                kind = dict(
                    values   = ['ioassign', 'odbioassign'],
                    remap    = dict(odbioassign = 'ioassign'),
                ),
                gvar = dict(
                    default  = 'master_ioassign'
                ),
                iotool = dict(
                    optional = True,
                    default  = 'create_ioassign',
                    access   = 'rwx',
                ),
            )
        )
    ]

    @property
    def realkind(self):
        return 'ioassign'


class Batodb(BlackBox):
    """A tool for conversion to ODB format."""

    _footprint = [
        arpifs_cycle,
        gvar,
        dict(
            info = 'Batodb conversion program',
            attr = dict(
                kind = dict(
                    values   = ['bator', 'batodb'],
                    remap    = dict(bator = 'batodb'),
                ),
                gvar = dict(
                    default  = 'master_batodb'
                ),
            )
        )
    ]

    @property
    def realkind(self):
        return 'batodb'


class Odbtools(BlackBox):
    """A tool for shuffle operations in ODB format."""

    _footprint = [
        gvar,
        dict(
            info = 'Odbtools shuffle program',
            attr = dict(
                kind = dict(
                    values   = ['odbtools'],
                ),
                gvar = dict(
                    default  = 'master_odbtools'
                ),
            )
        )
    ]

    @property
    def realkind(self):
        return 'odbtools'

    def command_line(self, dbin='ECMA', dbout='CCMA', npool=1, nslot=1, fcma=None, masksize=None, date=None):
        """Build command line for execution as a single string."""
        cmdline = '-i{0:s} -o{1:s} -b1 -a{2:d} -T{3:d}'.format(dbin.upper(), dbout.upper(), npool, nslot)
        if fcma is not None:
            cmdline = cmdline + ' -F{0:s}'.format(fcma.upper())
        if masksize is not None:
            cmdline = cmdline + ' -n{0:d}'.format(int(masksize))
        if date is not None:
            cmdline = cmdline + ' -B' + date.ymdh
        return cmdline


class FcqODB(BlackBox):
    """A tool to calculate flags on observations."""

    _footprint = [
        gvar,
        dict(
            info = 'Flags calculation program',
            attr = dict(
                kind = dict(
                    values = ['fcqodb'],
                ),
                gvar = dict(
                    default = 'master_fcqodb'
                )
            ),
        )
    ]


class VarBCTool(BlackBox):
    """Well... a single minded binary for a quite explicite purpose."""

    _footprint = [
        gvar,
        dict(
            info = 'VarBC merger program',
            attr = dict(
                kind = dict(
                    values   = ['varbctool'],
                ),
                gvar = dict(
                    default  = 'master_merge_varbc'
                ),
            )
        )
    ]

    @property
    def realkind(self):
        return 'varbctool'


class LopezMix(BlackBox):
    """Some mixture for surface fields during the 3DVar assimilation process."""

    _footprint = [
        gvar,
        dict(
            info = 'Surface mix',
            attr = dict(
                kind = dict(
                    values   = ['lopezmix', 'lopez', 'mastsurf', 'surfmix'],
                    remap    = dict(autoremap = 'first'),
                ),
                gvar = dict(
                    default  = 'master_surfmix'
                ),
            )
        )
    ]

    @property
    def realkind(self):
        return 'lopezmix'


class MasterDiag(BlackBox):
    """A binary to compute a diagnostic with some gribs."""

    _footprint = [
        gvar,
        dict(
            info = 'MasterDiag utility for diagnostics computation',
            attr = dict(
                gvar = dict(
                    default  = 'master_diag_[diagnostic]'
                ),
                kind = dict(
                    values   = ['masterdiag', 'masterdiagpi'],
                    remap    = dict(masterdiagpi='masterdiag'),
                ),
                diagnostic = dict(
                    info     = "The type of diagnostic to be performed.",
                    optional = True,
                    default  = 'aromepi',
                    values   = ['voisin', 'neighbour', 'aromepi'],
                    remap    = dict(neighbour='voisin'),
                ),
            )
        )
    ]

    @property
    def realkind(self):
        return 'masterdiag'


class IOPoll(Script):
    """
    The IOPoll script. A Genvkey can be given.
    """
    _footprint = [
        gvar,
        dict(
            info='IOPoll script',
            attr=dict(
                kind=dict(
                    values=['iopoll', 'io_poll'],
                    remap=dict(autoremap='first'),
                ),
                gvar=dict(
                    default='tools_io_poll',
                ),
            )
        )
    ]

    @property
    def realkind(self):
        return 'iopoll'


class LFITools(BlackBox):
    """Multipurpose tool to handle LFI/FA files."""

    _footprint = [
        gvar,
        dict(
            info = 'Tool to handle LFI/FA files',
            attr = dict(
                kind = dict(
                    values   = ['lfitools', ],
                ),
                gvar = dict(
                    default  = 'master_lfitools'
                ),
            )
        )
    ]

    @property
    def realkind(self):
        return 'lfitools'


class SFXTools(BlackBox):
    """Multipurpose tool to handle Surfex files."""

    _footprint = [
        gvar,
        dict(
            info = 'Tool that handles Surfex files',
            attr = dict(
                kind = dict(
                    values   = ['sfxtools', ],
                ),
                gvar = dict(
                    default  = 'master_sfxtools'
                ),
            )
        )
    ]

    @property
    def realkind(self):
        return 'sfxtools'


class Combi(BlackBox):
    """Multipurpose tool to build the initial states of the ensemble prediction system."""

    _footprint = [
        gvar,
        dict(
            info = 'Tool to build EPS initial conditions',
            attr = dict(
                kind = dict(
                    values   = ['combi'],
                ),
                gvar = dict(
                    default  = 'master_combi'
                ),
            )
        )
    ]

    @property
    def realkind(self):
        return 'combi'


class Gobptout(BlackBox):
    """A tool for grib conversion on a gaussian grid."""

    _footprint = [
        gvar,
        dict(
            info = 'Gobptout utility for grib conversion',
            attr = dict(
                gvar = dict(
                    default  = 'master_gobtout'
                ),
                kind = dict(
                    values   = ['gobptout'],
                ),
            )
        )
    ]

    @property
    def realkind(self):
        return 'gobptout'


class Clust(BlackBox):
    """Tool that selects a subset of EPS members using the Clustering method."""

    _footprint = [
        gvar,
        dict(
            info = 'Tool that selects a subset of EPS members using the Clustering method',
            attr = dict(
                kind = dict(
                    values   = ['clust'],
                ),
                gvar = dict(
                    default  = 'master_clust'
                ),
            )
        )
    ]

    @property
    def realkind(self):
        return 'clust'


class PertSurf(BlackBox):
    """Tool that adds perturbations to surface fields."""

    _footprint = [
        gvar,
        dict(
            info = 'Tool that adds perturbations to surface fields',
            attr = dict(
                kind = dict(
                    values   = ['pertsurf'],
                ),
                gvar = dict(
                    default  = 'master_pertsurf'
                ),
            )
        )
    ]

    @property
    def realkind(self):
        return 'pertsurf'


class AddPearp(BlackBox):
    """Tool that adds perturbations taken from a given PEARP member to the deterministic initial conditions."""

    _footprint = [
        gvar,
        dict(
            info = 'Tool that adds perturbations taken from a given PEARP member',
            attr = dict(
                kind = dict(
                    values   = ['addpearp'],
                ),
                gvar = dict(
                    default  = 'master_addpearp'
                ),
            )
        )
    ]

    @property
    def realkind(self):
        return 'addpearp'


<<<<<<< HEAD
class BDMExecutableBUFR(Script):
    """An executable to extract BDM BUFR files."""
=======
class ExecMonitoring(BlackBox):
    """Compute monitoring statistics."""
>>>>>>> 204c418d

    _footprint = [
        gvar,
        dict(
<<<<<<< HEAD
            info = 'Executable to extract BDM files using Oulan',
            attr = dict(
                source = dict(
                    values  = ['alim.awk', 'alim_olive.awk'],
                ),
                kind = dict(
                    values   = ['bdm_bufr_extract', ],
                ),
                gvar=dict(
                    values=['extract_stuff'],
                    default='extract_stuff',
                ),
                language = dict(
                    default = 'awk',
                    values = ['awk'],
                    optional = True,
                )
            )
        )
    ]

    @property
    def realkind(self):
        return 'bdm_bufr_extract'

    def gget_urlquery(self):
        """GGET specific query : ``extract``."""
        return 'extract=' + self.source

    def command_line(self, **opts):
        """Returns optional attribute :attr:`rawopts`."""
        args = []
        if 'query' in opts:
            args.append(opts['query'])  # The query name
        superraw = super(BDMExecutableBUFR, self).command_line(**opts)
        if superraw:
            args.append(superraw)  # Other arguments provided by the user
        return ' '.join(args)


class BDMExecutableOulan(BlackBox):
    """An executable to extract BDM files using Oulan."""

    _footprint = [
        gvar,
        dict(
            info = 'Executable to extract BDM BUFR files',
            attr = dict(
                kind = dict(
                    values   = ['bdm_oulan_extract', ],
                ),
                gvar=dict(
                    values=['master_oulan'],
                    default='master_oulan',
                ),
            )
        )
    ]

    @property
    def realkind(self):
        return 'bdm_obsoul_extract'
=======
            info = 'Executable to compute monitoring statistics',
            attr = dict(
                gvar = dict(
                    default = "master_monitoring"
                ),
                kind = dict(
                    values = ['exec_monitoring'],
                )
            )
        )
    ]
>>>>>>> 204c418d
<|MERGE_RESOLUTION|>--- conflicted
+++ resolved
@@ -586,18 +586,12 @@
         return 'addpearp'
 
 
-<<<<<<< HEAD
 class BDMExecutableBUFR(Script):
     """An executable to extract BDM BUFR files."""
-=======
-class ExecMonitoring(BlackBox):
-    """Compute monitoring statistics."""
->>>>>>> 204c418d
-
-    _footprint = [
-        gvar,
-        dict(
-<<<<<<< HEAD
+
+    _footprint = [
+        gvar,
+        dict(
             info = 'Executable to extract BDM files using Oulan',
             attr = dict(
                 source = dict(
@@ -660,7 +654,14 @@
     @property
     def realkind(self):
         return 'bdm_obsoul_extract'
-=======
+
+
+class ExecMonitoring(BlackBox):
+    """Compute monitoring statistics."""
+
+    _footprint = [
+        gvar,
+        dict(
             info = 'Executable to compute monitoring statistics',
             attr = dict(
                 gvar = dict(
@@ -671,5 +672,4 @@
                 )
             )
         )
-    ]
->>>>>>> 204c418d
+    ]