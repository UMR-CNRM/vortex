--- conflicted
+++ resolved
@@ -272,15 +272,10 @@
         """
         if k == 'role':
             return item[k] or item['alternate']
-<<<<<<< HEAD
-        elif k == 'kind':
-            return item['rh']['resource']['kind']
-        elif k == 'section_kind':
-            return item['kind']
-=======
         elif k == 'kind' and k in item.get('rh', dict()).get('resource', dict()):
             return item['rh']['resource'][k]
->>>>>>> d631ec72
+        elif k == 'section_kind' and 'kind' in intem:
+            return item['kind']
         elif k in item:
             return item[k]
         elif k in item.get('rh', dict()).get('resource', dict()):
