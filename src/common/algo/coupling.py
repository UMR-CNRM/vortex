--- conflicted
+++ resolved
@@ -345,12 +345,8 @@
                     thispromise.put(incache=True)
 
             # Some cleaning
-<<<<<<< HEAD
             sh.rmall('*.des')
             sh.rmall('PREP1.*')
-=======
-            sh.rmall('*.des', fmt = r.container.actualfmt)
-            sh.rmall('PREP1.*', fmt = r.container.actualfmt)
 
 
 class C901(IFSParallel):
@@ -442,5 +438,4 @@
             sh.cat(self.OUTPUT_LISTING_NAME, output='NODE.all')
             # Remove unneeded files
             sh.rmall(self.ATM_FC_FILE, self.ATM_FC_SPE_FILE, self.SURF_FC_FILE, self.SURF_ANA_FILE,
-                     self.OROGRAPHY_SPE_FILE, self.OUTPUT_LISTING_NAME, 'std*')
->>>>>>> 086c0af9
+                     self.OROGRAPHY_SPE_FILE, self.OUTPUT_LISTING_NAME, 'std*')