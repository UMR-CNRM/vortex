--- conflicted
+++ resolved
@@ -146,17 +146,11 @@
     def prepare(self, rh, opts):
         """Set some variables according to target definition."""
         super(IFSParallel, self).prepare(rh, opts)
-<<<<<<< HEAD
+        # Basic exports
         for optpack in ('drhook{}'.format('prof' if self.drhookprof else ''), ):
             self.export(optpack)
         self.gribapi_setup(rh, opts)
-=======
-        # Basic exports
-        for optpack in ('drhook{}'.format('prof' if self.drhookprof else ''),
-                        'gribapi'):
-            self.export(optpack)
         # Namelist fixes
->>>>>>> b199d945
         self.prepare_namelists(rh, opts)
         # Fix for RTTOV coefficients
         rtcoefs = self.context.sequence.effective_inputs(role='RtCoef',
