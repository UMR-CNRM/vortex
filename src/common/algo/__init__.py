#!/usr/bin/env python
# -*- coding:Utf-8 -*-

#: No automatic export
__all__ = []

# Recursive inclusion of packages with potential FootprintBase classes
<<<<<<< HEAD
import forecasts, coupling, mpitools, odbtools, stdpost, assim, ens, request
=======
import forecasts, coupling, mpitools, odbtools, stdpost, assim, eps, eda
>>>>>>> 0d8fa8d9
<|MERGE_RESOLUTION|>--- conflicted
+++ resolved
@@ -5,8 +5,4 @@
 __all__ = []
 
 # Recursive inclusion of packages with potential FootprintBase classes
-<<<<<<< HEAD
-import forecasts, coupling, mpitools, odbtools, stdpost, assim, ens, request
-=======
-import forecasts, coupling, mpitools, odbtools, stdpost, assim, eps, eda
->>>>>>> 0d8fa8d9
+import forecasts, coupling, mpitools, odbtools, stdpost, assim, eps, eda, request