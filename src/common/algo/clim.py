--- conflicted
+++ resolved
@@ -14,7 +14,6 @@
 from bronx.datagrip import namelist
 from bronx.fancies import loggers
 import footprints
-from vortex.util.structs import FootprintCopier
 
 from vortex.algo.components import BlindRun, AlgoComponent, Parallel, TaylorRun
 from vortex.data.geometries import HorizontalGeometry
@@ -29,17 +28,8 @@
 logger = loggers.getLogger(__name__)
 
 
-<<<<<<< HEAD
-class _BuildPGDCommons(FootprintCopier):
-    """Class variables and methods usefull for BuildPGD.
-
-    They will be copied to the "real" BuildPGD classes using the FootprintCopier
-    metaclass.
-    """
-=======
 class BuildPGD(BlindRun, DrHookDecoMixin):
     """Preparation of physiographic fields for Surfex."""
->>>>>>> 0185a395
 
     _footprint = dict(
         info = "Physiographic fields for Surfex.",
@@ -50,28 +40,18 @@
         )
     )
 
-<<<<<<< HEAD
-    @staticmethod
-    def prepare(self, rh, opts):
-        """DrHook stuff."""
-        super(self.__class__, self).prepare(rh, opts)
-        # Basic exports
-        for optpack in ['drhook', 'drhook_not_mpi']:
-            self.export(optpack)
-
-=======
->>>>>>> 0185a395
-
-class BuildPGD(BlindRun):
+
+class BuildPGD_MPI(Parallel, DrHookDecoMixin):
     """Preparation of physiographic fields for Surfex."""
 
-    __metaclass__ = _BuildPGDCommons
-
-
-class BuildPGD_MPI(Parallel):
-    """Preparation of physiographic fields for Surfex, launch with MPI."""
-
-    __metaclass__ = _BuildPGDCommons
+    _footprint = dict(
+        info = "Physiographic fields for Surfex.",
+        attr = dict(
+            kind = dict(
+                values   = ['buildpgd'],
+            ),
+        )
+    )
 
 
 class C923(IFSParallel):
