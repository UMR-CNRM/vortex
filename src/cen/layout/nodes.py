--- conflicted
+++ resolved
@@ -11,11 +11,7 @@
 from bronx.stdtypes.date import yesterday, Period, Time
 
 
-<<<<<<< HEAD
-class TaskMixIn(object):
-=======
 class S2MTaskMixIn(object):
->>>>>>> 44eec664
 
     nightruntime = Time(hour=3, minute=0)
 
