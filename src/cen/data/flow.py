#!/usr/bin/env python
# -*- coding:Utf-8 -*-

from __future__ import print_function, absolute_import, unicode_literals, division

from bronx.stdtypes.date     import Time
import footprints
from footprints.util import rangex

from vortex.data.flow        import GeoFlowResource
from vortex.data.geometries  import MassifGeometry
from vortex.syntax.stddeco   import namebuilding_append, namebuilding_delete, namebuilding_insert

from common.data.modelstates import InitialCondition
from common.data.obs         import ObsRaw

from cen.syntax.stdattrs     import cendateperiod_deco

#: No automatic export
__all__ = []

logger = footprints.loggers.getLogger(__name__)


class SafranObsDateError(ValueError):
    """General content error."""

    def __init__(self, allowedhours):
        super(SafranObsDateError, self).__init__(
            'SAFRAN guess are synoptic, therefore the hour must be in {!s}'.
            format(rangex(allowedhours))
        )


@namebuilding_insert('src', lambda s: [s.source_app, s.source_conf])
@namebuilding_insert('term', lambda s: s.cumul.fmthour)
class SafranGuess(GeoFlowResource):
    """Class for the guess file (P ou E file) that is used by SAFRAN."""

    _footprint = [
        dict(
            info = 'Safran guess',
            attr = dict(
                kind = dict(
                    values = ['guess'],
                ),
                nativefmt = dict(
                    values  = ['ascii', 'txt'],
                    default = 'ascii',
                ),
                model = dict(
                    values = ['safran'],
                    optional = True,
                ),
                source_app = dict(
                    values = ['arpege', 'arome', 'ifs'],
                ),
                source_conf = dict(
                    values = ['4dvarfr', 'pearp', '3dvarfr', 'pefrance', 'eps', 'pearo', 'era40'],
                ),
                geometry = dict(
                    info = "The resource's massif geometry.",
                    type = MassifGeometry,
                ),
                cumul = dict(
                    info     = "The duration of cumulative fields (equivalent to the initial model resource term).",
                    type     = Time,
                ),
            )
        )
    ]

    _extension_remap = dict(ascii='txt')

    @property
    def realkind(self):
        return 'guess'

    def cendev_basename(self):
        # guess files could be named PYYMMDDHH_hh where YYMMDDHH is the creation date and hh the echeance
        # origin_date = self.date.replace(hour=0)
        # return 'P' + origin_date.yymdh + '_{0:02d}'.format(self.term.hour + 6)
        # guess files are named PYYMMDDHH
        if self.source_app == 'arpege':
            if self.date.hour in [0, 6, 12, 18]:
                return 'P' + self.date.yymdh
            else:
                raise SafranObsDateError('SAFRAN guess are synoptic, therefore the hour must be 0, 6, 12 or 18')
        elif self.conf.source_app == 'cep':
            return 'cep_' + self.data.nivologyseason()


@namebuilding_delete('src')
@namebuilding_delete('geo')
class SurfaceIO(GeoFlowResource):

    _abstract = True
    _footprint = [
        cendateperiod_deco,
        dict(
            info = 'SURFEX input or output file',
            attr = dict(
                nativefmt = dict(
                    values  = ['netcdf', 'nc'],
                    default = 'netcdf',
                    remap = dict(autoremap = 'first'),
                ),
                geometry = dict(
                    info = "The resource's massif geometry.",
                    type = MassifGeometry,
                ),
                begindate = dict(
                    info = "First date of the forcing file",
                ),
                enddate = dict(
                    info = "Last date of the forcing file",
                ),
                # This notion does not mean anything in our case (and seems to be rather ambiguous also in other cases)
                cutoff = dict(
                    optional = True,
                ),
            )
        )
    ]

    _extension_remap = dict(netcdf='nc')

    @property
    def realkind(self):
        return self.kind


@namebuilding_append('src', lambda self: self.source_app, none_discard=True)
@namebuilding_append('src', lambda self: self.source_conf, none_discard=True)
class SurfaceForcing(SurfaceIO):
    """Class for all kind of meteorological forcing files."""
    _footprint = [
        dict(
            info = 'Safran-produced forcing file',
            attr = dict(
                kind = dict(
                    values = ['MeteorologicalForcing'],
                ),
                model = dict(
                    values = ['safran', 'obs', 'surfex'],
                ),
                source_app = dict(
                    values = ['arpege', 'arome', 'ifs', ],
                    optional = True
                ),
                source_conf = dict(
                    values = ['4dvarfr', 'pearp', '3dvarfr', 'pefrance', 'determ', 'eps', 'pearome'],
                    optional = True
                ),
            )
        )
    ]

    @property
    def realkind(self):
<<<<<<< HEAD
        return 'forcing'
=======
        return 'FORCING'

    def basename_info(self):
        src = None
        for var in [self.source_app, self.source_conf]:
            if var:
                if not src:
                    src = list()
                src.append(var)
        return dict(
            radical     = self.realkind,
            src         = src,
            cen_period  = [self.datebegin.ymdh, self.dateend.ymdh],
            fmt         = self._extension_remap.get(self.nativefmt, self.nativefmt),
        )

    def cenvortex_basename(self):
        return self.vortex_basename()
>>>>>>> 44eec664


class Pro(SurfaceIO):
    """Class for the safrane output files."""
    _footprint = [
        dict(
            info = 'Safran-produced forcing file',
            attr = dict(
                kind = dict(
                    values = ['SnowpackSimulation'],
                ),
                model = dict(
                    values = ['surfex'],
                ),
            )
        )
    ]

    @property
    def realkind(self):
        return "pro"


@namebuilding_delete('src')
@namebuilding_delete('geo')
@namebuilding_insert('cen_period', lambda self: [self.datevalidity, ])
class Prep(InitialCondition):
    """Class for the SURFEX-Crocus initialisation of the snowpack state."""

    _footprint = [
        dict(
            info = 'Instant SURFEX-Crocus Snowpack state',
            attr = dict(
                kind = dict(
                    values  = ['PREP'],
                ),
                nativefmt = dict(
                    values = ['ascii', 'netcdf', 'nc'],
                    default = 'netcdf',
                ),
                origin = dict(
                    default = None,
                    optional = True,
                ),
                geometry = dict(
                    info = "The resource's massif geometry.",
                    type = MassifGeometry,
                ),
                filling = dict(
                    value = ['surf', ],
                    default = 'surf',
                ),
                # In operational applications, date is used to refer to the run time but the validity date of the file can be different.
                # In research applications, there is only the validity date which makes sense.
                datevalidity = dict(
                    optional = True,
                    type = Date,
                    default = '[date]',
                ),
                # This notion does not mean anything in our case (and seems to be rather ambiguous also in other cases)
                cutoff = dict(
                    optional = True
                )
            )
        )
    ]

    _extension_remap = dict(netcdf='nc', ascii='txt')

    @property
    def realkind(self):
        return 'PREP'

<<<<<<< HEAD
=======
    def basename_info(self):
        return dict(
            radical    = self.realkind,
            cen_period = [self.datevalidity.ymdh],
            fmt        = self._extension_remap.get(self.nativefmt, self.nativefmt),
        )

>>>>>>> 44eec664

@namebuilding_insert('cen_period', lambda self: [self.begindate.y, self.enddate.y])
class SnowObs(GeoFlowResource):

    _footprint = [
        cendateperiod_deco,
        dict(
            info = 'Observations of snow for model evaluation',
            attr = dict(
                kind = dict(
                    values = ['SnowObservations'],
                ),

                model = dict(
                    values = ['obs']
                ),

                nativefmt = dict(
                    values  = ['netcdf', 'nc'],
                    default = 'netcdf',
                    remap = dict(autoremap = 'first'),
                ),
                geometry = dict(
                    info = "The resource's massif geometry.",
                    type = MassifGeometry,
                ),
                begindate = dict(
                    info = "First date of the forcing file",
                ),
                enddate = dict(
                    info = "Last date of the forcing file",
                ),
                # This notion does not mean anything in our case (and seems to be rather ambiguous also in other cases)
                cutoff = dict(
                    optional = True
                )
            )
        )
    ]

    _extension_remap = dict(netcdf='nc')

    @property
    def realkind(self):
        return "obs_insitu"


class ScoresSnow(SurfaceIO):
    """Class for the safrane output files."""

    _footprint = [
        dict(
            info = 'Safran-produced forcing file',
            attr = dict(
                kind = dict(
                    values = ['ScoresSnow'],
                ),
                model = dict(
                    values = ['surfex'],
                ),
            )
        )
    ]

    @property
    def realkind(self):
        return "scores"


class SafranObsRaw(ObsRaw):

    _footprint = dict(
        info = 'SAFRAN observation files (SYNOP observations)',
        attr = dict(
            part = dict(
                values  = ['synop', 'precipitation', 'hourlyobs', 'radiosondage', 'nebulosity'],
            ),
            model = dict(
                values  = ['safran'],
            ),
            stage = dict(
                values = ['safrane', 'sypluie']
            ),
            cendev_map = dict(
                type     = footprints.FPDict,
                optional = True,
                default  = footprints.FPDict({'precipitation': 'R',
                                              'hourlyobs': 'T',
                                              'radiosondage': 'A'}),
            ),
            cendev_hours = dict(
                type     = footprints.FPDict,
                optional = True,
                default  = footprints.FPDict({'default': '0-18-6',
                                              'precipitation': '6',
                                              'hourlyobs': '6',
                                              'nebulosity': '6'}),
            ),
        ),
    )

    def cendev_basename(self):
        prefix = self.cendev_map.get(self.part, self.part[0].upper())
        allowed = rangex(self.cendev_hours.get(self.part, self.cendev_hours['default']))
        if self.date.hour in allowed:
            return prefix + self.date.yymdh
        else:
            raise SafranObsDateError(allowed)<|MERGE_RESOLUTION|>--- conflicted
+++ resolved
@@ -3,7 +3,7 @@
 
 from __future__ import print_function, absolute_import, unicode_literals, division
 
-from bronx.stdtypes.date     import Time
+from bronx.stdtypes.date     import Date, Time
 import footprints
 from footprints.util import rangex
 
@@ -158,28 +158,7 @@
 
     @property
     def realkind(self):
-<<<<<<< HEAD
         return 'forcing'
-=======
-        return 'FORCING'
-
-    def basename_info(self):
-        src = None
-        for var in [self.source_app, self.source_conf]:
-            if var:
-                if not src:
-                    src = list()
-                src.append(var)
-        return dict(
-            radical     = self.realkind,
-            src         = src,
-            cen_period  = [self.datebegin.ymdh, self.dateend.ymdh],
-            fmt         = self._extension_remap.get(self.nativefmt, self.nativefmt),
-        )
-
-    def cenvortex_basename(self):
-        return self.vortex_basename()
->>>>>>> 44eec664
 
 
 class Pro(SurfaceIO):
@@ -205,7 +184,7 @@
 
 @namebuilding_delete('src')
 @namebuilding_delete('geo')
-@namebuilding_insert('cen_period', lambda self: [self.datevalidity, ])
+@namebuilding_insert('cen_period', lambda self: [self.datevalidity.ymdh, ])
 class Prep(InitialCondition):
     """Class for the SURFEX-Crocus initialisation of the snowpack state."""
 
@@ -253,16 +232,6 @@
     def realkind(self):
         return 'PREP'
 
-<<<<<<< HEAD
-=======
-    def basename_info(self):
-        return dict(
-            radical    = self.realkind,
-            cen_period = [self.datevalidity.ymdh],
-            fmt        = self._extension_remap.get(self.nativefmt, self.nativefmt),
-        )
-
->>>>>>> 44eec664
 
 @namebuilding_insert('cen_period', lambda self: [self.begindate.y, self.enddate.y])
 class SnowObs(GeoFlowResource):
