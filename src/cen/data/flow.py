--- conflicted
+++ resolved
@@ -13,13 +13,6 @@
 
 from common.data.modelstates import InitialCondition
 from common.data.obs         import ObsRaw
-<<<<<<< HEAD
-from vortex.data.geometries  import MassifGeometry
-from common.data.modelstates import InitialCondition
-from vortex.syntax.stdattrs  import term
-
-from bronx.stdtypes.date import Date
-=======
 
 from cen.syntax.stdattrs     import cendateperiod_deco
 
@@ -27,7 +20,6 @@
 __all__ = []
 
 logger = footprints.loggers.getLogger(__name__)
->>>>>>> 87922088
 
 
 class SafranObsDateError(ValueError):
@@ -76,6 +68,7 @@
                     type     = Time,
                 ),
             )
+
         )
     ]
 
@@ -96,19 +89,13 @@
             return 'cep_' + self.data.nivologyseason()
 
 
-<<<<<<< HEAD
-=======
 @namebuilding_delete('src')
 @namebuilding_delete('geo')
->>>>>>> 87922088
 class SurfaceIO(GeoFlowResource):
 
     _abstract = True
     _footprint = [
-<<<<<<< HEAD
-=======
         cendateperiod_deco,
->>>>>>> 87922088
         dict(
             info = 'SURFEX input or output file',
             attr = dict(
@@ -131,18 +118,6 @@
                 cutoff = dict(
                     optional = True,
                 ),
-                datebegin = dict(
-                    info = "First date of the forcing file",
-                    type = Date,
-                ),
-                dateend = dict(
-                    info = "Last date of the forcing file",
-                    type = Date,
-                    optional = True,
-                ),
-                # This notion does not mean anything in our case (and seems to be rather ambiguous also in other cases)
-                cutoff = dict(
-                    optional = True)
             )
         )
     ]
@@ -153,23 +128,11 @@
     def realkind(self):
         return self.kind
 
-<<<<<<< HEAD
-    def cenvortex_basename(self):
-
-        for var in [self.realkind, self.datebegin.ymdh, self.dateend.ymdh, self._extension_remap.get(self.nativefmt, self.nativefmt)]:
-            print type(var), var
-        return self.realkind + "_" + self.datebegin.ymdh + "_" + self.dateend.ymdh + "." + self._extension_remap.get(self.nativefmt, self.nativefmt)
-
-
-class SurfaceForcing(SurfaceIO):
-    """Class for the safrane output files."""
-=======
 
 @namebuilding_append('src', lambda self: self.source_conf, none_discard=True)
 @namebuilding_append('src', lambda self: self.source_app, none_discard=True)
 class SurfaceForcing(SurfaceIO):
     """Class for all kind of meteorological forcing files."""
->>>>>>> 87922088
     _footprint = [
         dict(
             info = 'Safran-produced forcing file',
@@ -178,9 +141,6 @@
                     values = ['MeteorologicalForcing'],
                 ),
                 model = dict(
-<<<<<<< HEAD
-                    values = ['safran'],
-=======
                     values = ['safran', 'obs', 's2m'],
                 ),
                 source_app = dict(
@@ -190,19 +150,14 @@
                 source_conf = dict(
                     values = ['4dvarfr', 'pearp', '3dvarfr', 'pefrance', 'determ', 'eps', 'pearome', 'era40'],
                     optional = True
->>>>>>> 87922088
-                ),
-            )
-        )
-    ]
-
-    @property
-    def realkind(self):
-<<<<<<< HEAD
-        return "FORCING"
-=======
+                ),
+            )
+        )
+    ]
+
+    @property
+    def realkind(self):
         return 'FORCING'
->>>>>>> 87922088
 
 
 class Pro(SurfaceIO):
@@ -220,13 +175,6 @@
             )
         )
     ]
-<<<<<<< HEAD
-
-    @property
-    def realkind(self):
-        return "PRO"
-=======
->>>>>>> 87922088
 
     @property
     def realkind(self):
@@ -262,17 +210,6 @@
                     value = ['surf', ],
                     default = 'surf',
                 ),
-<<<<<<< HEAD
-                # This notion does not mean anything in our case (and seems to be rather ambiguous also in other cases)
-                cutoff = dict(
-                    optional = True),
-                stage = dict(
-                    info = "specify for SODA if prep is background or analyzed",
-                    values = ['_an', '_bg', ''],
-                    default= '',
-                    optional = True,
-                ),
-=======
                 # In operational applications, date is used to refer to the run time but the validity date of the file can be different.
                 # In research applications, there is only the validity date which makes sense.
                 datevalidity = dict(
@@ -284,7 +221,6 @@
                 cutoff = dict(
                     optional = True
                 )
->>>>>>> 87922088
             )
         )
     ]
@@ -296,25 +232,13 @@
         return 'PREP'
 
 
-<<<<<<< HEAD
-    def cenvortex_basename(self):
-
-        return 'PREP_' + self.date.ymdh + self.stage + "." + self._extension_remap.get(self.nativefmt, self.nativefmt)
-
-=======
 @namebuilding_insert('cen_period', lambda self: [self.datebegin.y, self.dateend.y])
-class SnowObs(GeoFlowResource):
->>>>>>> 87922088
-
 class SnowObsOld(GeoFlowResource):
-    '''
-    Deprecated class
-    '''
-    _footprint = [
-<<<<<<< HEAD
-=======
+	'''
+	Deprecated class
+	'''
+    _footprint = [
         cendateperiod_deco,
->>>>>>> 87922088
         dict(
             info = 'Observations of snow for model evaluation',
             attr = dict(
@@ -331,22 +255,20 @@
                     default = 'netcdf',
                     remap = dict(autoremap = 'first'),
                 ),
-<<<<<<< HEAD
                 geometry = dict(
                     info = "The resource's massif geometry.",
-                    type = MassifGeometry,
+                    type = HorizontalGeometry,
                 ),
                 datebegin = dict(
                     info = "First date of the forcing file",
-                    type = Date,
                 ),
                 dateend = dict(
                     info = "Last date of the forcing file",
-                    type = Date,
                 ),
                 # This notion does not mean anything in our case (and seems to be rather ambiguous also in other cases)
                 cutoff = dict(
-                    optional = True)
+                    optional = True
+                )
             )
         )
     ]
@@ -356,12 +278,6 @@
     @property
     def realkind(self):
         return "obs_insitu"
-
-    def cenvortex_basename(self):
-        print "CENVORTEX_BASENAME"
-        print self.realkind + "_" + self.geometry.area + "_" + self.datebegin.y + "_" + self.dateend.y + "." + self._extension_remap.get(self.nativefmt, self.nativefmt)
-
-        return self.realkind + "_" + self.geometry.area + "_" + self.datebegin.y + "_" + self.dateend.y + "." + self._extension_remap.get(self.nativefmt, self.nativefmt)
 
 
 class SnowObs(ObsRaw):
@@ -387,19 +303,10 @@
                     default = 'netcdf',
                     remap = dict(autoremap = 'first'),
                 ),
-=======
->>>>>>> 87922088
                 geometry = dict(
                     info = "The resource's massif geometry.",
-                    type = HorizontalGeometry,
-                ),
-                datebegin = dict(
-                    info = "First date of the forcing file",
-                ),
-                dateend = dict(
-                    info = "Last date of the forcing file",
-                ),
-<<<<<<< HEAD
+                    type = MassifGeometry,
+                ),
                 stage = dict(
                     info = 'processing level of the obs',
                     optional = True,
@@ -408,12 +315,6 @@
                 # This notion does not mean anything in our case (and seems to be rather ambiguous also in other cases)
                 cutoff = dict(
                     optional = True)
-=======
-                # This notion does not mean anything in our case (and seems to be rather ambiguous also in other cases)
-                cutoff = dict(
-                    optional = True
-                )
->>>>>>> 87922088
             )
         )
     ]
@@ -426,14 +327,7 @@
 
     @property
     def realkind(self):
-<<<<<<< HEAD
         return "obs"
-
-    def cenvortex_basename(self):
-        print "CENVORTEX_BASENAME"
-        print self.realkind + "_" + self.geometry.area + "_" + self.period + "." + self._extension_remap.get(self.nativefmt, self.nativefmt)
-
-        return self.realkind + "_" + self.geometry.area + "_" + self.datebegin.y + "_" + self.dateend.y + "." + self._extension_remap.get(self.nativefmt, self.nativefmt)
 
 
 class Snowobs_timeseries(SnowObs):
@@ -444,6 +338,7 @@
 
     _footprint = [
         dict(
+			cendateperiod_deco  # let's try this
             info = 'Timeseries of snow observations',
             attr = dict(
                 datebegin = dict(
@@ -471,12 +366,6 @@
     def realkind(self):
         return super(Snowobs_1date, self).realkind + '_' + self.part
 
-    def cenvortex_basename(self):
-        print "CENVORTEX_BASENAME"
-        name = self.realkind + "_" + self.geometry.area + "_" + self.period + "." + self._extension_remap.get(self.nativefmt, self.nativefmt)
-        print name
-        return name
-
 
 class Snowobs_1date(SnowObs):
     '''
@@ -513,22 +402,10 @@
     def realkind(self):
         return super(Snowobs_1date, self).realkind + '_' + self.part
 
-    def cenvortex_basename(self):
-        print "CENVORTEX_BASENAME"
-        name = self.realkind + "_" + self.geometry.area + "_" + self.period + "." + self._extension_remap.get(self.nativefmt, self.nativefmt)
-        print name
-        return name
-=======
-        return "obs_insitu"
->>>>>>> 87922088
-
 
 class ScoresSnow(SurfaceIO):
     """Class for the safrane output files."""
-<<<<<<< HEAD
-=======
-
->>>>>>> 87922088
+
     _footprint = [
         dict(
             info = 'Safran-produced forcing file',
