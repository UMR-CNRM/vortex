--- conflicted
+++ resolved
@@ -3,13 +3,8 @@
 
 from __future__ import print_function, absolute_import, unicode_literals, division
 
-<<<<<<< HEAD
 import footprints
 import os
-=======
-from bronx.fancies import loggers
-
->>>>>>> 55d100c6
 from vortex.util.config     import GenericConfigParser
 from vortex.data.providers  import Provider, VortexFreeStd
 from vortex.syntax.stdattrs import namespacefp, FmtInt
@@ -171,89 +166,4 @@
 
         logger.debug('sopranodevprovider::pathname info %s', info)
         self.config.setall(info)
-        return self.config.resolvedpath(resource, self.vapp, self.vconf, self.storage)
-
-
-class CenSxcenProvider(VortexFreeStd):
-
-    _footprint = [
-        namespacefp,
-        dict(
-            info = 'CEN sxcen.cnrm provider',
-            attr = dict(
-                member = dict(
-                    type    = FmtInt,  # BC quid ? à remplacer
-                    args    = dict(fmt = '04'),
-                    optional = True,
-                ),
-
-                namespace = dict(
-                    values   = ['vortex.sxcen.fr'],
-                    optional  = False,
-                ),
-                storage = dict(
-                    values   = ['sxcen.cnrm.meteo.fr']
-                ),
-                tube = dict(
-                    optional = True,
-                    values   = ['scp', 'ftp'],
-                    default  = 'ftp'
-                ),
-                rootpath = dict(
-                    optional = True,
-                    default = "/cnrm/cen/users/NO_SAVE/cluzetb/vortex/"
-                ),
-                block = dict(optional = True)
-            )
-        )
-    ]
-
-    def __init__(self, *args, **kw):
-        logger.debug('SXCEN dev job provider init %s', self.__class__)
-        super(CenSxcenProvider, self).__init__(*args, **kw)
-
-    @property
-    def realkind(self):
-        return 'vortex'
-
-    def scheme(self, resource):
-        """The actual scheme is the ``tube`` attribute of the current provider."""
-        return self.tube
-
-    def netloc(self, resource):
-        """The actual netloc is the ``namespace`` attribute of the current provider."""
-        return self.storage
-
-    def pathname(self, resource):
-        """Constructs pathname of the ``resource`` according to :func:`pathinfo`."""
-
-        rpath = [self.rootpath,
-                 self.vapp,
-                 self.vconf,
-                 self.experiment,
-                 ]
-        print("block=")
-        print(self.block)
-        if self.member is not None:
-            print(self.member)
-            rpath.append('mb' + str(self.member))
-        if self.block:
-            rpath.append(self.block)
-
-        print(os.path.join(*rpath))
-        return(os.path.join(*rpath))
-        '''
-        """
-        The actual pathname is the directly obtained from the templated ini file
-        provided through the ``config`` footprint attribute.
-        """
-        info = self.pathinfo(resource)
-        info['model'] = 's2m'
-        info['level_one'] = self.vconf.split('@')[0]
-        # suffix = map_suffix[info['level_one']]
-        region = resource.geometry.tag
-        info['level_two'] = region
-        logger.debug('censxcenprovider::pathname info %s', info)
-        self.config.setall(info)
-        return self.config.resolvedpath(resource, self.vapp, self.vconf, self.storage)
-        '''+        return self.config.resolvedpath(resource, self.vapp, self.vconf, self.storage)