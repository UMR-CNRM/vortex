--- conflicted
+++ resolved
@@ -41,11 +41,7 @@
         return 'safran_namelist'
 
 
-<<<<<<< HEAD
-class SSA_param(GenvStaticGeoResource):
-=======
-class Snowr_param(GenvModelGeoResource):
->>>>>>> c331da30
+class SSA_param(GenvModelGeoResource):
 
     _footprint = dict(
         attr = dict(
@@ -67,7 +63,7 @@
         return self.kind
 
 
-class climTG(GenvStaticGeoResource):
+class climTG(GenvModelGeoResource):
     """
     Ground temperature climatological resource.
     """
