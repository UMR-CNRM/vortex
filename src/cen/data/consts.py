# -*- coding: utf-8 -*-

"""
Specific CEN "genv" resources.
"""

from __future__ import print_function, absolute_import, unicode_literals, division

from bronx.fancies import loggers

from common.data.consts import GenvModelGeoResource, GenvModelResource
from gco.syntax.stdattrs import gdomain

#: No automatic export
__all__ = []

logger = loggers.getLogger(__name__)


class List(GenvModelGeoResource):

    _footprint = [
        gdomain,
        dict(
            info = 'Config file used by  S2M models.',
            attr = dict(
                kind = dict(
                    values = ['listem', 'lystem', 'listeo', 'lysteo', 'listeml', 'lysteml',
                              'carpost', 'rsclim', 'icrccm', 'NORELot', 'NORELmt', 'blacklist',
                              'metadata', 'NORELo', 'NORELm', 'shapefile'],
                ),
                nativefmt = dict(
                    values  = ['ascii', 'shp'],
                    default = 'ascii',
                ),
                gvar = dict(
                    default = '[kind]_[gdomain]',
                ),
            )
        )
    ]

    @property
    def realkind(self):
        return 'safran_namelist'


class Params(GenvModelGeoResource):

    _footprint = dict(
        attr = dict(
            kind = dict(
                values = ['ssa_params', 'surfz'],
            ),
            nativefmt = dict(
                values  = ['netcdf', 'nc', 'ascii'],
                default = 'netcdf',
                remap   = dict(nc='netcdf'),
            ),
            gvar = dict(
                default = '[kind]',
            ),
        )
    )

    @property
    def realkind(self):
        return self.kind


class climTG(GenvModelGeoResource):
    """
    Ground temperature climatological resource.
    """

    _footprint = dict(
        attr = dict(
            kind = dict(
                values = ["climTG"],
            ),
            nativefmt = dict(
                values  = ['netcdf', 'nc'],
                default = 'netcdf',
                remap   = dict(nc='netcdf'),
            ),
            gvar = dict(
                default = '[kind]',
            ),
        )
    )

    _extension_remap = dict(netcdf='nc')

    @property
    def realkind(self):
        return 'init_TG'

    def namebuilding_info(self):

        nbi = super(climTG, self).namebuilding_info()
        nbi.update(
            # will work only with the @cen namebuilder:
            cen_rawbasename=(self.realkind + "." + self._extension_remap.get(self.nativefmt, self.nativefmt)),
            # With the standard provider, the usual keys will be used.
        )
        return nbi


class GridTarget(GenvModelGeoResource):
    """
    Resource describing a grid for interpolation of data based on massifs geometry
    """

    _footprint = [
        gdomain,
        dict(
            attr = dict(
                kind = dict(
                    values = ["interpolgrid"],
                ),
                nativefmt = dict(
                    values  = ['netcdf', 'nc'],
                    default = 'netcdf',
                    remap   = dict(nc='netcdf'),
                ),
                gvar = dict(
                    default = '[kind]_[gdomain]',
                ),
            )
        )
    ]


class Prosnow_SetUp_Global(GenvModelResource):
    """Prosnow general setup file.

    This class was implemented by C. Carmagnola in April 2019 (PROSNOW project).
    """

    _footprint = dict(
        attr = dict(
            kind = dict(
                values = ['prep_fillup_5', 'prep_fillup_50', 'list_updated_variables'],
            ),
            nativefmt = dict(
                values  = ['ascii', 'netcdf'],
            ),
            gvar = dict(
                default = '[kind]',
            ),
        ),
    )

    @property
    def realkind(self):
        return self.kind


class Prosnow_SetUp_Resort(GenvModelResource):
    """
    Prosnow ski-resort setup file.

    This class was implemented by C. Carmagnola in April 2019 (PROSNOW project).
    """

    _footprint = dict(
        attr = dict(
            kind = dict(
                values = ['sru', 'sru_flat', 'pgd_spinup', 'prep_spinup', 'water', 'snow_nogro', 'snow_nosm',
                          'snow_noobs', 'obs_empty'],
            ),
            nativefmt = dict(
                values  = ['ascii', 'netcdf'],
            ),
            resort = dict(
<<<<<<< HEAD
                info = "The ski resort name."
=======
                info    = "The ski resort name.",
                values  = ['saisies', 'plagne', 'soldeu', 'peyra', 'saetde'],
>>>>>>> c9bbc46c
            ),
            gvar = dict(
                default = '[kind]_[resort]',
            ),
        ),
    )

    @property
    def realkind(self):
        return self.kind<|MERGE_RESOLUTION|>--- conflicted
+++ resolved
@@ -173,12 +173,8 @@
                 values  = ['ascii', 'netcdf'],
             ),
             resort = dict(
-<<<<<<< HEAD
-                info = "The ski resort name."
-=======
                 info    = "The ski resort name.",
                 values  = ['saisies', 'plagne', 'soldeu', 'peyra', 'saetde'],
->>>>>>> c9bbc46c
             ),
             gvar = dict(
                 default = '[kind]_[resort]',
