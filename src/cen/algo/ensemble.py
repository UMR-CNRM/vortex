--- conflicted
+++ resolved
@@ -5,14 +5,7 @@
 TODO: Module documentation.
 """
 
-<<<<<<< HEAD
 from __future__ import print_function, absolute_import, unicode_literals, division
-=======
-from collections import defaultdict
-import io
-import six
-import datetime
->>>>>>> 56200efe
 
 from bronx.fancies import loggers
 from bronx.stdtypes.date import Date, Period, tomorrow
@@ -27,7 +20,7 @@
 from vortex.util.helpers import InputCheckerError
 
 import six
-
+import datetime
 
 logger = loggers.getLogger(__name__)
 
@@ -36,7 +29,7 @@
     from snowtools.tools.change_prep import prep_tomodify
     from snowtools.utils.resources import get_file_period, save_file_period, save_file_date
     from snowtools.tools.update_namelist import update_surfex_namelist_object
-    from snowtools.tools.change_forcing import forcinput_select, forcinput_applymask, forcinput_extract, forcinput_changedates
+    from snowtools.tools.change_forcing import forcinput_select, forcinput_applymask
     from snowtools.utils.infomassifs import infomassifs
     from snowtools.tools.massif_diags import massif_simu
     from snowtools.utils.ESCROCsubensembles import ESCROC_subensembles
@@ -852,12 +845,8 @@
             list_files_copy = self.dailynamelist
         else:
             list_files_copy = ["OPTIONS.nam"]
-<<<<<<< HEAD
         list_files_link = ["PGD.nc", "METADATA.xml", "ecoclimapI_covers_param.bin",
                            "ecoclimapII_eu_covers_param.bin", "drdt_bst_fit_60.nc"]
-=======
-        list_files_link = ["PGD.nc", "METADATA.xml", "ecoclimapI_covers_param.bin", "ecoclimapII_eu_covers_param.bin", "drdt_bst_fit_60.nc"]
->>>>>>> 56200efe
         list_files_link_ifnotprovided = ["PREP.nc"]
 
         for required_copy in list_files_copy:
@@ -924,7 +913,6 @@
                         forcingname = "FORCING_" + massif + ".nc"
                         self.system.mv("FORCING.nc", forcingname)
                         forcinglist.append(forcingname)
-<<<<<<< HEAD
 
                     print(forcinglist)
                     try:
@@ -946,18 +934,6 @@
                         self.dateend)
                     print("FORCING FOUND")
 
-=======
- 
-                    print (forcinglist)
-                    forcinput_applymask(forcinglist, "FORCING.nc",)
-                    need_save_forcing = True
-                else:
-                    # Get the first file covering part of the whole simulation period
-                    print ("LOOK FOR FORCING")
-                    dateforcbegin, dateforcend = get_file_period("FORCING", forcingdir, datebegin_this_run, self.dateend)
-                    print ("FORCING FOUND")
- 
->>>>>>> 56200efe
                     if self.geometry[0] in ["alp", "pyr", "cor"]:
                         print("FORCING EXTENSION")
                         liste_massifs = infomassifs().dicArea[self.geometry[0]]
@@ -1113,7 +1089,7 @@
 
             if need_other_forcing:
 
-                forcingdir = self.forcingdir(rundir, thisdir)
+                forcingdir = rundir
 
                 if len(self.geometry_in) > 1:
                     print("FORCING AGGREGATION")
@@ -1124,7 +1100,6 @@
                         forcingname = "FORCING_" + massif + ".nc"
                         self.system.mv("FORCING.nc", forcingname)
                         forcinglist.append(forcingname)
-<<<<<<< HEAD
 
                     forcinput_applymask(forcinglist, "FORCING.nc", )
                     need_save_forcing = True
@@ -1135,29 +1110,13 @@
                                                                  datebegin_this_run, self.dateend)
                     print("FORCING FOUND")
 
-=======
- 
-                    forcinput_applymask(forcinglist, "FORCING.nc",)
-                    need_save_forcing = True
-                else:
-                    # Get the first file covering part of the whole simulation period
-                    print ("LOOK FOR FORCING")
-                    dateforcbegin, dateforcend = get_file_period("FORCING", forcingdir, datebegin_this_run, self.dateend)
-                    print ("FORCING FOUND")
- 
->>>>>>> 56200efe
                     if self.geometry_in[0] in ["alp", "pyr", "cor"]:
                         if "allslopes" in self.geometry_out:
                             list_slopes = ["0", "20", "40"]
                         elif "flat" in self.geometry_out:
                             list_slopes = ["0"]
-<<<<<<< HEAD
 
                         print("FORCING EXTENSION")
-=======
- 
-                        print ("FORCING EXTENSION")
->>>>>>> 56200efe
                         liste_massifs = infomassifs().dicArea[self.geometry_in[0]]
                         liste_aspect = infomassifs().get_list_aspect(8, list_slopes)
                         self.system.mv("FORCING.nc", "FORCING_OLD.nc")
@@ -1172,7 +1131,7 @@
             need_other_run = dateend_this_run < self.dateend
 
             if need_save_forcing and not (need_other_run and not need_other_forcing):
-                save_file_period(forcingdir, "FORCING", dateforcbegin, dateforcend)
+                save_file_period(rundir, "FORCING", dateforcbegin, dateforcend)
 
         return rdict
 
