#!/usr/bin/env python
# -*- coding: utf-8 -*-

from __future__ import print_function, absolute_import, unicode_literals, division

import io
from collections import defaultdict

import six
import os
import random

import footprints
from bronx.fancies import loggers
from bronx.stdtypes.date import Date, Period, tomorrow
from bronx.syntax.externalcode import ExternalCodeImportChecker
<<<<<<< HEAD
import footprints

from vortex.algo.components import ParaBlindRun, ParaExpresso, Parallel
from vortex.tools.parallelism import VortexWorkerBlindRun
=======
from vortex.algo.components import ParaBlindRun, ParaExpresso, TaylorRun
>>>>>>> 55d100c6
from vortex.syntax.stdattrs import a_date
from vortex.tools.parallelism import VortexWorkerBlindRun, TaylorVortexWorker
from vortex.tools.systems import ExecutionError
from vortex.util.helpers import InputCheckerError

logger = loggers.getLogger(__name__)

echecker = ExternalCodeImportChecker('snowtools')
with echecker:
    from snowtools.tools.change_prep import prep_tomodify
    from snowtools.utils.resources import get_file_period, save_file_period, save_file_date
    from snowtools.tools.update_namelist import update_surfex_namelist_object
    from snowtools.tools.change_forcing import forcinput_select, forcinput_applymask
    from snowtools.utils.infomassifs import infomassifs
    from snowtools.tools.massif_diags import massif_simu
    from snowtools.utils.ESCROCsubensembles import ESCROC_subensembles
    from snowtools.tasks.vortex_kitchen import vortex_conf_file


class _S2MWorker(VortexWorkerBlindRun):
    """This algo component is designed to run an S2M task without MPI parallelization."""

    _abstract  = True
    _footprint = dict(
        info = 'AlgoComponent designed to run an S2M experiment without MPI parallelization.',
        attr = dict(
            subdir = dict(
                info = 'work in this particular subdirectory',
                optional = True
            ),
            deterministic = dict(
                type     = bool,
                default  = False,
                optional = True,
            ),
        )
    )

    def vortex_task(self, **kwargs):
        rdict = dict(rc=True)
        rundir = self.system.getcwd()
        if self.subdir is not self.system.path.dirname(rundir):
            thisdir = self.system.path.join(rundir, self.subdir)
            with self.system.cdcontext(self.subdir, create=True):
                rdict = self._commons(rundir, thisdir, rdict, **kwargs)

        else:
            thisdir = rundir
            rdict = self._commons(rundir, thisdir, rdict, **kwargs)

        return rdict

    def _commons(self, rundir, thisdir, rdict):
        pass

    def mv_if_exists(self, local, dest):
        """Move a file if it exists (intended to deal with output files)."""
        if self.system.path.isfile(local):
            self.system.mv(local, dest)

    def copy_if_exists(self, local, dest):
        """Copy a file if it exists (intended to deal with input files)."""
        if self.system.path.isfile(local):
            self.system.cp(local, dest)

    def link_in(self, local, dest):
        """Link a file (the target is cleaned first)."""
        self.system.remove(dest)
        if self.system.path.isfile(local):
            self.system.symlink(local, dest)

    def link_ifnotprovided(self, local, dest):
        """Link a file if the target does not already exist."""
        if not self.system.path.islink(dest) and not self.system.path.isfile(dest):
            if self.system.path.isfile(local):
                self.system.symlink(local, dest)

    def postfix(self):
        self.system.subtitle('{0:s} : directory listing (post-run)'.format(self.kind))
        for line in self.system.dir():
            print(line)


class GuessWorker(_S2MWorker):

    _footprint = dict(
        attr = dict(
            kind = dict(
                values = ['guess', 'intercep']
            ),
            interpreter = dict(
                values = ['python', 'current' ]
            ),
            reforecast = dict(
                type     = bool,
                default  = False,
                optional = True,
            ),
        )
    )

    def vortex_task(self, **kwargs):
        ebauche = self.find_ebauche()
        super(GuessWorker, self).vortex_task(ebauche=ebauche)

    def _commons(self, rundir, thisdir, rdict, **kwargs):
        ebauche = kwargs['ebauche']
        if ebauche and not self.system.path.exists(ebauche):
            self.system.symlink(self.system.path.join(rundir, ebauche), ebauche)
        list_name = self.system.path.join(thisdir, self.kind + '.out')
        try:
            self.local_spawn(list_name)
            self.postfix()
        except ExecutionError:
            rdict['rc'] = S2MExecutionError(self.progname, self.deterministic, self.subdir, self.datebegin, self.dateend)
        finally:
            return rdict  # Note than in the other case return rdict is at the end

    def find_ebauche(self, opts=None):
        """Find ebauche namelist in actual context inputs."""
        namcandidates = [x.rh for x in self.context.sequence.effective_inputs(kind='namelist')]
        self.system.subtitle('Namelist candidates')
        ebauche = None
        for nam in namcandidates:
            nam.quickview()
            if nam.container.basename.startswith('EBAUCHE_'):
                ebauche = nam.container.basename

        return ebauche


class _SafranWorker(_S2MWorker):

    _abstract  = True
    _footprint = dict(
        attr = dict(
            datebegin = a_date,
            dateend   = a_date,
            day_begins_at = dict(
                type     = int,
                optional = True,
                default  = 6,
            ),
            posts = dict(
                info = "Switch to activate posts chain (=1) or not (=0)",
                type = int,
                optional = True,
                default = 1,
            ),
            execution = dict(
                values = ['analysis', 'forecast', 'reanalysis', 'reforecast'],
                optional = True,
            ),
        )
    )

    def __init__(self, *kargs, **kwargs):
        super(_SafranWorker, self).__init__(*kargs, **kwargs)
        self.set_actual_period()

    def set_actual_period(self):
        """Guess the dates that are to be covered by the forecast"""
        if self.datebegin.hour > self.day_begins_at:
            self.datebegin.day = self.datebegin.day + 1
        self.datebegin.replace(hour=self.day_begins_at, minute=0, second=0, microsecond=0)
        if self.dateend.hour < self.day_begins_at:
            self.dateend.day = self.dateend.day - 1
        self.dateend.replace(hour=self.day_begins_at, minute=0, second=0, microsecond=0)

    @property
    def days(self):
        self._days = defaultdict(list)
        ndays = (self.dateend - self.datebegin).days
        d = self.datebegin
        if ndays > 0:
            for n in range(1, ndays + 1):
                try_dates = [d + Period(hours=h) for h in range(0, 25, 3)]  # We check for 3-hours guess
                self._days[n] = self.get_guess(try_dates, fatal=False)
                d = d + Period(days=1)
        elif ndays == 0:
            logger.warning('The given time period is too short, doing nothing.')
        else:
            logger.warning('datebegin argument must be before dateend argument')
        return self._days

    def _commons(self, rundir, thisdir, rdict, **kwargs):
        _Safran_namelists = ['ANALYSE', 'CENPRAA', 'OBSERVA', 'OBSERVR', 'IMPRESS',
                             'ADAPT', 'SORTIES', 'MELANGE', 'EBAUCHE']
        for nam in _Safran_namelists:
            self.link_in(self.system.path.join(rundir, nam), nam)

        # Generate the 'OPxxxxx' files containing links for the safran execution.
        _OP_files_common = ['OPlisteo', 'OPlysteo', 'OPlistem', 'Oplystem', 'OPlisteml', 'OPlysteml',
                            'OPclim', 'OPNOmt', 'OPsat', 'OPnoir', 'OPposte']
        _OP_files_individual = ['OPguess', 'OPprevi', 'OPMET', 'OPSA', 'OPSG', 'OPSAP', 'OPSAN']
        if self.execution == 'reanalysis':
            # In reanalysis tasks the parallelisation is made over the seasons so
            # the observations are "individal files"
            _OP_files_individual.extend(['OPA', 'OPR', 'OPS', 'OPT'])
            # Add 'weather type' normals
            _OP_files_common.extend(['OPNOot', 'OPNOmt'])
        else:
            _OP_files_common.extend(['OPA', 'OPR', 'OPS', 'OPT'])

        for op_file in _OP_files_common:
            if not self.system.path.isfile(op_file):
                with io.open(op_file, 'w') as f:
                    f.write(rundir + '@\n')

        for op_file in _OP_files_individual:
            if not self.system.path.isfile(op_file):
                with io.open(op_file, 'w') as f:
                    f.write(thisdir + '@\n')

        self.system.remove('sapfich')

        print('Running task {0:s}'.format(self.kind))
        for day, dates in self.days.items():
            nech = len(dates) if len(dates) == 9 else 5
            self.sapdat(dates[-1], nech)
            rdict = self._safran_task(rundir, thisdir, day, dates, rdict)

        self.postfix()

        return rdict

    def _safran_task(self, rundir, thisdir, rdict):
        """The piece of code specific to a Safran submodule does here."""
        raise NotImplementedError()

    def check_mandatory_resources(self, rdict, filenames):
        outcome = True
        missing_files = False
        for filename in filenames:
            if not self.system.path.exists(filename):
                missing_files = True
        if missing_files:
            rdict['rc'] = InputCheckerError('Some mandatory flow resources are missing.')
            outcome = False
        return rdict, outcome

    def sapdat(self, thisdate, nech=5):
        # Creation of the 'sapdat' file containing the exact date of the file to be processed.
        self.system.remove('sapdat')

        # A PASSER EN NAMELIST OU A PARAMETRISER POUR D'AUTRES APPLICATIONS
        with io.open('sapdat', 'w') as d:
            d.write(thisdate.strftime('%y,%m,%d,%H,') + six.text_type(nech) + '\n')
            # In reanalysis execution the RR guess comes from a "weather types" analysis
            d.write('0,0,0\n')
            d.write('3,1,3,3\n')

    def get_guess(self, dates, fatal=False, dt=3):
        """ Try to guess the corresponding input file"""
        # TODO : Ajouter un control de cohérence sur les cumuls : on ne doit pas
        # mélanger des cumuls sur 6h avec des cumuls sur 24h
        actual_dates = list()
        for date in dates:
            if date >= Date(2002, 8, 1) or self.execution == 'reforecast':
                prefix = 'P'
            else:
                prefix = 'E'
            p = '{0:s}{1:s}'.format(prefix, date.yymdh)
            if self.system.path.exists(p) and not self.system.path.islink(p):
                actual_dates.append(date)
            else:
                if self.system.path.islink(p):
                    self.system.remove(p)
                # We try to find the P file with format Pyymmddhh_tt (yymmddhh + tt = date)
                # The maximum time is 108h (4 days)
                if self.execution == 'reforecast':
                    # We look for the first forecast run before the begining of the target period
                    t = int((date - self.datebegin).days * 24 + (date - self.datebegin).seconds / 3600)
                elif self.execution == 'forecast':
                    # In operational task the datebegin is 24h earlier (pseudo-forecast from 6h J-1 to 6h J)
                    # The forecast perdiod is split into two parts :
                    #     1) From J-1 6h to J 6h
                    #        The 'deterministic member' takes the 6h ARPEGE analysis
                    #        All PEARP members take the forecasts from the 6h J lead time
                    #     2) From J 6h to J+4 6h
                    #        The deterministic member takes the forecasts from the 0h J lead time
                    #        All PEARP members take the forecats froms the 18h J-1 lead time
                    d = date - Period(hours=6)
                    oldp = 'P{0:s}_{1!s}'.format(d.yymdh, 6)
                    if self.system.path.exists(oldp):
                        self.link_in(oldp, p)
                        actual_dates.append(date)
                    else:
                        if dates[0] == self.datebegin:
                            t = int((date - self.datebegin).days * 24 +
                                    (date - self.datebegin).seconds / 3600)
                        else:
                            t = int((date - self.datebegin).days * 24 +
                                    (date - self.datebegin).seconds / 3600) - 18
                else:
                    if date == dates[-1]:
                        # Avoid to take the first P file of the next day
                        # Check for a 6-hour analysis
                        d = date - Period(hours=6)
                        oldp = 'P{0:s}_{1!s}'.format(d.yymdh, 6)
                        if self.system.path.exists(oldp):
                            self.link_in(oldp, p)
                            actual_dates.append(date)
                        else:
                            # If there is no 6-hour analysis we need at least a 24h forecast
                            # to have a cumulate rr24
                            t = 24
                    else:
                        t = 0
                while not self.system.path.islink(p) and (t <= 108):
                    d = date - Period(hours=t)
                    oldp = 'P{0:s}_{1!s}'.format(d.yymdh, t)
                    if self.system.path.exists(oldp):
                        self.link_in(oldp, p)
                        actual_dates.append(date)
                    t = t + dt  # 3-hours check

        if len(actual_dates) < 5:
            # print("WARNING : Not enough guess for date {0:s}, expecting at least 5, "
            #      "got {1:d}".format(dates[0].ymdh, len(actual_dates)))
            # In this case, actual_dates is filled with the mandatory dates
            actual_dates = [d for d in dates if d.hour in [0, 6, 12, 18]]
<<<<<<< HEAD
            # raise InputCheckerError("Not enough guess for date {0:s}, expecting at least 5, got {1:d}".format(dates[0].ymdh, len(actual_dates)))
        elif len(actual_dates) > 5 and len(actual_dates) < 9:
=======
        elif 5 < len(actual_dates) < 9:
>>>>>>> 55d100c6
            # We must have either 5 or 9 dates, if not we only keep synoptic ones
            for date in actual_dates:
                if date.hour not in [0, 6, 12, 18]:
                    actual_dates.remove(date)

        return actual_dates


class InterCEPWorker(_SafranWorker):

    _footprint = dict(
        attr = dict(
            kind = dict(
                values = ['intercep']
            ),
        )
    )

    def _commons(self, rundir, thisdir, rdict, **kwargs):
        _Safran_namelists = ['ANALYSE', 'CENPRAA', 'OBSERVA', 'OBSERVR', 'IMPRESS',
                             'ADAPT', 'SORTIES', 'MELANGE', 'EBAUCHE', 'surfz']
        for nam in _Safran_namelists:
            self.link_in(self.system.path.join(rundir, nam), nam)

        # Generate the 'OPxxxxx' files containing links for the safran execution.
        _OP_files_individual = ['OPguess']
        _OP_files_common = ['OPcep']

        for op_file in _OP_files_individual:
            if not self.system.path.isfile(op_file):
                with io.open(op_file, 'w') as f:
                    f.write(thisdir + '@\n')

        for op_file in _OP_files_common:
            if not self.system.path.isfile(op_file):
                with io.open(op_file, 'w') as f:
                    f.write(rundir + '@\n')

        if self.datebegin < Date(2002, 8, 1):
            print('Running task {0:s}'.format(self.kind))
            rundate = self.datebegin.replace(hour=self.day_begins_at)
            while rundate <= self.dateend and rundate < Date(2002, 8, 1):
                self.sapdat(rundate)
                list_name = self.system.path.join(thisdir, self.kind + rundate.ymdh + '.out')
                self.local_spawn(list_name)
                rundate = rundate + Period(hours=6)
        else:
            print('Guess should already be there, doing nothing')

        self.postfix()

        return rdict

    def sapdat(self, thisdate, nech=5):
        # Creation of the 'sapdat' file containing the exact date of the file to be processed.
        self.system.remove('sapdat')

        # A PASSER EN NAMELIST OU A PARAMETRISER POUR D'AUTRES APPLICATIONS
        with io.open('sapdat', 'w') as d:
            d.write(thisdate.strftime('%y,%m,%d,%H,') + six.text_type(nech) + '\n')


class SafraneWorker(_SafranWorker):

    _footprint = dict(
        attr = dict(
            kind = dict(
                values = ['safrane']
            ),
        )
    )

    def _safran_task(self, rundir, thisdir, day, dates, rdict):
        nech = len(dates) if len(dates) == 9 else 5
        self.get_guess(dates)
        mandatory_dates = [d for d in dates if d.hour in [0, 6, 12, 18]]
        rdict, go = self.check_mandatory_resources(rdict, ['P{0:s}'.format(d.yymdh)
                                                           for d in mandatory_dates])
        if go:
            for d in dates:
                logger.info('Running date : {0:s}'.format(d.ymdh))
                self.sapdat(d, nech)
                # Creation of the 'sapfich' file containing the name of the output file
                with io.open('sapfich', 'w') as f:
                    f.write('SAFRANE_d{0!s}_{1:s}'.format(day, d.ymdh))
                list_name = self.system.path.join(thisdir, self.kind + d.ymdh + '.out')
                try:
                    self.local_spawn(list_name)
                    # Reanalysis : if the execution was allright we don't need the log file
                    # if self.execution in ['reanalysis', 'reforecast']:
                    #     self.system.remove(list_name)
                except ExecutionError:
                    rdict['rc'] = S2MExecutionError(self.progname, self.deterministic,
                                                    self.subdir,
                                                    self.datebegin, self.dateend)
        return rdict


class SypluieWorker(_SafranWorker):

    _footprint = dict(
        attr = dict(
            kind = dict(
                values = ['sypluie']
            ),
        )
    )

    def _safran_task(self, rundir, thisdir, day, dates, rdict):
        self.link_in('SAPLUI5' + dates[-1].ymdh, 'SAPLUI5_ARP')
        # Creation of the 'sapfich' file containing the name of the output file
        with io.open('sapfich', 'w') as f:
            f.write('SAPLUI5' + dates[-1].ymdh)
        list_name = self.system.path.join(thisdir, self.kind + dates[-1].ymd + '.out')
        try:
            self.local_spawn(list_name)
            # Reanalysis : if the execution was allright we don't need the log file
            # if self.execution in ['reanalysis', 'reforecast']:
            #     self.system.remove(list_name)
        except ExecutionError:
            rdict['rc'] = S2MExecutionError(self.progname, self.deterministic, self.subdir,
                                            self.datebegin, self.dateend)
        finally:
            return rdict  # Note than in the other case return rdict is at the end

    def sapdat(self, thisdate, nech=5):
        # Creation of the 'sapdat' file containing the exact date of the file to be processed.
        self.system.remove('sapdat')

        # A PASSER EN NAMELIST OU A PARAMETRISER POUR D'AUTRES APPLICATIONS
        with io.open('sapdat', 'w') as d:
            d.write(thisdate.strftime('%y,%m,%d,%H,') + six.text_type(nech) + '\n')
            # In reanalysis execution the RR guess comes from a "weather types" analysis
            if self.execution == 'reanalysis':
                d.write('0,0,1\n')
            else:
                d.write('0,0,3\n')
            d.write('3,1,3,3\n')


class SyrpluieWorker(_SafranWorker):

    _footprint = dict(
        attr = dict(
            kind = dict(
                values = ['syrpluie']
            ),
        )
    )

    def _safran_task(self, rundir, thisdir, day, dates, rdict):
        self.get_guess(dates)
        # Creation of the 'sapfich' file containing the name of the output file
        with io.open('sapfich', 'w') as f:
            f.write('SAPLUI5' + dates[-1].ymdh)
        list_name = self.system.path.join(thisdir, self.kind + dates[-1].ymd + '.out')
        try:
            self.local_spawn(list_name)
            # Reanalysis : if the execution was allright we don't need the log file
            # if self.execution in ['reanalysis', 'reforecast']:
            #     self.system.remove(list_name)
        except ExecutionError:
            rdict['rc'] = S2MExecutionError(self.progname, self.deterministic, self.subdir,
                                            self.datebegin, self.dateend)
        finally:
            return rdict  # Note than in the other case return rdict is at the end

    def sapdat(self, thisdate, nech=5):
        # Creation of the 'sapdat' file containing the exact date of the file to be processed.
        self.system.remove('sapdat')

        # A PASSER EN NAMELIST OU A PARAMETRISER POUR D'AUTRES APPLICATIONS
        with io.open('sapdat', 'w') as d:
            d.write(thisdate.strftime('%y,%m,%d,%H,') + six.text_type(nech) + '\n')
            # In reanalysis execution the RR guess comes from a "weather types" analysis
            if self.execution == 'reanalysis':
                d.write('0,0,1\n')
            else:
                d.write('0,0,3\n')
            d.write('3,1,3,3\n')


class SyvaprWorker(_SafranWorker):

    _footprint = dict(
        attr = dict(
            kind = dict(
                values = ['syvapr']
            ),
        )
    )

    def _safran_task(self, rundir, thisdir, day, dates, rdict):
        rdict, go = self.check_mandatory_resources(rdict, ['SAFRANE_d{0!s}_{1:s}'.format(day, d.ymdh) for d in dates])
        if go:
            for j, d in enumerate(dates):
                self.link_in('SAFRANE_d{0!s}_{1:s}'.format(day, d.ymdh), 'SAFRAN' + six.text_type(j + 1))
            self.link_in('SAPLUI5' + dates[-1].ymdh, 'SAPLUI5')
            list_name = self.system.path.join(thisdir, self.kind + dates[-1].ymd + '.out')
            try:
                self.local_spawn(list_name)
                # Reanalysis : if the execution was allright we don't need the log file
                # if self.execution in ['reanalysis', 'reforecast']:
                #     self.system.remove(list_name)
                for suffix in ['HA', 'HS', 'NA', 'TA', 'TS', 'UA', 'US', 'VA', 'VS']:
                    self.mv_if_exists('SAF4D_{0:s}'.format(suffix),
                                      'SAF4D_{0:s}_{1:s}'.format(suffix, dates[-1].ymdh))
            except ExecutionError:
                rdict['rc'] = S2MExecutionError(self.progname, self.deterministic, self.subdir,
                                                self.datebegin, self.dateend)

        return rdict  # Note than in the other case return rdict is at the end


class SyvafiWorker(_SafranWorker):

    _footprint = dict(
        attr = dict(
            kind = dict(
                values = ['syvafi']
            ),
        )
    )

    def _safran_task(self, rundir, thisdir, day, dates, rdict):
        # if self.check_mandatory_resources(rdict, ['SAPLUI5' + six.text_type(day), ]):
        for j, d in enumerate(dates):
            self.link_in('SAFRANE_d{0!s}_{1:s}'.format(day, d.ymdh), 'SAFRAN' + six.text_type(j + 1))
        self.link_in('SAPLUI5' + dates[-1].ymdh, 'SAPLUI5')
        for suffix in ['HA', 'HS', 'NA', 'TA', 'TS', 'UA', 'US', 'VA', 'VS']:
            self.link_in('SAF4D_{0:s}_{1:s}'.format(suffix, dates[-1].ymdh), 'SAF4D_{0:s}'.format(suffix))
        list_name = self.system.path.join(thisdir, self.kind + dates[-1].ymd + '.out')
        try:
            self.local_spawn(list_name)
            self.local_spawn(list_name)
            self.mv_if_exists('fort.90', 'TAL' + dates[-1].ymdh)
            # if self.execution in ['reanalysis', 'reforecast']:
            #     self.system.remove(list_name)
        except ExecutionError:
            rdict['rc'] = S2MExecutionError(self.progname, self.deterministic, self.subdir,
                                            self.datebegin, self.dateend)

        return rdict


class SyrmrrWorker(_SafranWorker):

    _footprint = dict(
        attr = dict(
            kind = dict(
                values = ['syrmrr']
            ),
        )
    )

    def _safran_task(self, rundir, thisdir, day, dates, rdict):

        rdict, go = self.check_mandatory_resources(rdict, ['SAPLUI5' + dates[-1].ymdh])
        if go:
            self.link_in('SAPLUI5' + dates[-1].ymdh, 'fort.12')
            list_name = self.system.path.join(thisdir, self.kind + dates[-1].ymd + '.out')
            try:
                self.local_spawn(list_name)
                self.mv_if_exists('fort.13', 'SAPLUI5' + dates[-1].ymdh)
                self.mv_if_exists('fort.14', 'SAPLUI5_ARP' + dates[-1].ymdh)
                self.mv_if_exists('fort.15', 'SAPLUI5_ANA' + dates[-1].ymdh)
                # if self.execution in ['reanalysis', 'reforecast']:
                #     self.system.remove(list_name)
            except ExecutionError:
                rdict['rc'] = S2MExecutionError(self.progname, self.deterministic, self.subdir,
                                                self.datebegin, self.dateend)

        return rdict


class SytistWorker(_SafranWorker):

    _footprint = dict(
        attr = dict(
            kind = dict(
                values = ['sytist']
            ),
        )
    )

    def _commons(self, rundir, thisdir, rdict, **kwargs):
        self.system.remove('sapfich')
        print('Running task {0:s}'.format(self.kind))
        for day, dates in self.days.items():
            nech = len(dates) if len(dates) == 9 else 5
            self.sapdat(dates[-1], nech)
            rdict = self._safran_task(rundir, thisdir, day, dates, rdict)

        self.mv_if_exists('FORCING_massif.nc',
                          'FORCING_massif_{0:s}_{1:s}.nc'.format(self.datebegin.ymd6h, self.dateend.ymd6h))
        self.mv_if_exists('FORCING_postes.nc',
                          'FORCING_postes_{0:s}_{1:s}.nc'.format(self.datebegin.ymd6h, self.dateend.ymd6h))

        self.postfix()

        return rdict

    def _safran_task(self, rundir, thisdir, day, dates, rdict):
        self.link_in('SAPLUI5' + dates[-1].ymdh, 'SAPLUI5')
        self.link_in('SAPLUI5_ARP' + dates[-1].ymdh, 'SAPLUI5_ARP')
        self.link_in('SAPLUI5_ANA' + dates[-1].ymdh, 'SAPLUI5_ANA')
        for suffix in ['HA', 'HS', 'NA', 'TA', 'TS', 'UA', 'US', 'VA', 'VS']:
            self.link_in('SAF4D_{0:s}_{1:s}'.format(suffix, dates[-1].ymdh), 'SAF4D_{0:s}'.format(suffix))
        rdict, go = self.check_mandatory_resources(rdict, ['SAPLUI5'] + ['SAFRANE_d{0!s}_{1:s}'.format(day, d.ymdh) for d in dates])
        if go:
            for j, d in enumerate(dates):
                self.link_in('SAFRANE_d{0!s}_{1:s}'.format(day, d.ymdh), 'SAFRAN' + six.text_type(j + 1))
            list_name = self.system.path.join(thisdir, self.kind + dates[-1].ymd + '.out')
            try:
                self.local_spawn(list_name)
            except ExecutionError:
                rdict['rc'] = S2MExecutionError(self.progname, self.deterministic, self.subdir,
                                                self.datebegin, self.dateend)

        return rdict

    def sapdat(self, thisdate, nech=5):
        # Creation of the 'sapdat' file containing the exact date of the file to be processed.
        self.system.remove('sapdat')

        # A PASSER EN NAMELIST OU A PARAMETRISER POUR D'AUTRES APPLICATIONS
        with io.open('sapdat', 'w') as d:
            d.write(thisdate.strftime('%y,%m,%d,%H,') + six.text_type(nech) + '\n')
            if self.execution in ['forecast', 'reforecast']:
                d.write('0,0,0\n')
            elif self.execution in ['analysis', 'reanalysis']:
                d.write('0,1,0\n')
            d.write('3,1,3,3\n')
            d.write('0\n')
            d.write('1,1,{0!s}\n'.format(self.posts))


class S2MExecutionError(ExecutionError):

    def __init__(self, model, deterministic, subdir, datebegin, dateend):
        self.model = model
        self.deterministic = deterministic  # Key used for delayed exception management
        self.subdir = subdir
        self.datebegin = datebegin
        self.dateend = dateend
        super(S2MExecutionError, self).__init__(self.model + ' execution failed.')

    def __str__(self):
        return ("Error while running " + self.model + " for member " + self.subdir + " for period " +
                self.datebegin.ymdh + " - " + self.dateend.ymdh)

    def __reduce__(self):
        red = list(super(S2MExecutionError, self).__reduce__())
        red[1] = tuple([self.model, self.deterministic, self.subdir, self.datebegin,
                        self.dateend])  # Les arguments qui seront passes a __init__
        return tuple(red)


@echecker.disabled_if_unavailable
class SurfexWorker(_S2MWorker):
    """This algo component is designed to run a SURFEX experiment without MPI parallelization."""

    _footprint = dict(
        info = 'AlgoComponent designed to run a SURFEX experiment without MPI parallelization.',
        attr = dict(
            datebegin = a_date,
            dateend   = a_date,
            dateinit  = a_date,
            kind = dict(
                values = ['deterministic', 'escroc', 'ensmeteo', 'ensmeteo+sytron', 'ensmeteo+escroc', 'croco'],
            ),
            threshold = dict(
                info = "Threshold to initialise snowdepth",
                type = int,
                optional = True,
                default = -999
            ),
            physical_options = dict(
                info = "Dictionnary of ESCROC physical options",
                type = dict,
                optional = True,
                default = {}
            ),
            snow_parameters = dict(
                info = "Dictionnary of ESCROC snow physical parameters",
                type = dict,
                optional = True,
                default = {}
            ),
            subdir = dict(
                info = 'work in this particular subdirectory',
                optional = False
            ),
            geometry = dict(
                info = "Area information in case of an execution on a massif geometry",
                type = footprints.stdtypes.FPList,
                optional = True,
                default = None
            ),
            daily = dict(
                info = "If True, split simulations in daily runs",
                type = bool,
                optional = True,
                default = False,
            ),
        )
    )

    def modify_prep(self, datebegin_this_run):
        """The PREP file needs to be modified if the init date differs from the starting date
         or if a threshold needs to be applied on snow water equivalent."""
        modif_swe = self.threshold > 0 and datebegin_this_run.month == 8 and datebegin_this_run.day == 1
        modif_date = datebegin_this_run == self.datebegin and self.datebegin != self.dateinit
        modif = modif_swe or modif_date

        if modif:
            prep = prep_tomodify("PREP.nc")

            if modif_swe:
                print("APPLY THRESHOLD ON SWE.")
                prep.apply_swe_threshold(self.threshold)

            if modif_date:
                print("CHANGE DATE OF THE PREP FILE.")
                prep.change_date(self.datebegin)

            prep.close()
        else:
            print("DO NOT CHANGE THE PREP FILE.")

    def _commons(self, rundir, thisdir, rdict, **kwargs):

        list_files_copy = ["OPTIONS.nam"]
        list_files_link = ["PGD.nc", "METADATA.xml", "ecoclimapI_covers_param.bin",
                           "ecoclimapII_eu_covers_param.bin", "drdt_bst_fit_60.nc"]
        list_files_link_ifnotprovided = ["PREP.nc"]
        if self.kind == 'croco':  # in croco case, both PREP.nc and PREP_yyyymmddhh.nc exist in local dir as FILES
            pass
            # self.set_env(thisdir)
            # list_files_link_ifnotprovided.remove("PREP.nc")
            # self.link_in(self.system.path.join())

        for required_copy in list_files_copy:
            self.copy_if_exists(self.system.path.join(rundir, required_copy), required_copy)
        for required_link in list_files_link:
            self.link_in(self.system.path.join(rundir, required_link), required_link)
        for required_link in list_files_link_ifnotprovided:
            self.link_ifnotprovided(self.system.path.join(rundir, required_link), required_link)
            # For reforecast:
            self.link_ifnotprovided(self.system.path.join(self.system.path.dirname(thisdir), required_link),
                                    required_link)

        rdict = self._surfex_task(rundir, thisdir, rdict)
        self.postfix()
        return rdict

    def _surfex_task(self, rundir, thisdir, rdict):
        # ESCROC cases: each member will need to have its own namelist
        # meteo ensemble cases: the forcing modification must be applied to all members and the namelist generation requires that
        # the forcing generation has already be done. Therefore, preprocessing is done in the offline algo in all these cases
        # Determinstic cases : the namelist is prepared in the preprocess algo component in order to allow to build PGD and PREP
        namelist_ready = self.kind == 'deterministic'
        need_other_run = True
        need_other_forcing = True
        need_save_forcing = False
        updateloc = True
        datebegin_this_run = self.datebegin

        sytron = self.kind == "ensmeteo+sytron" and self.subdir == "mb036"

        while need_other_run:

            # Modification of the PREP file
            self.modify_prep(datebegin_this_run)

            if need_other_forcing:

                if self.kind == "escroc":
                    # ESCROC only: the forcing files are in the father directory (same forcing for all members)
                    forcingdir = rundir
                elif sytron:
                    # ensmeteo+sytron: the forcing files are supposed to be in the subdirectories
                    # of each member except for the sytron member
                    forcingdir = rundir + "/mb035"
                else:
<<<<<<< HEAD
                    # ensmeteo or ensmeteo+escroc or croco: the forcing files are supposed to be in the subdirectories of each member
                    # determinstic case : the forcing file(s) is/are in the only directory
=======
                    # ensmeteo or ensmeteo+escroc: the forcing files are supposed to be in the subdirectories
                    # of each member
                    # determinstic case: the forcing file(s) is/are in the only directory
>>>>>>> 55d100c6
                    forcingdir = thisdir

                if len(self.geometry) > 1:
                    print("FORCING AGGREGATION")
                    forcinglist = []
                    for massif in self.geometry:
                        dateforcbegin, dateforcend = get_file_period(
                            "FORCING",
                            forcingdir + "/" + massif,
                            datebegin_this_run,
                            self.dateend)
                        forcingname = "FORCING_" + massif + ".nc"
                        self.system.mv("FORCING.nc", forcingname)
                        forcinglist.append(forcingname)

                    print(forcinglist)
                    forcinput_applymask(forcinglist, "FORCING.nc", )
                    need_save_forcing = True
                else:
                    # Get the first file covering part of the whole simulation period
                    print("LOOK FOR FORCING")
                    dateforcbegin, dateforcend = get_file_period(
                        "FORCING",
                        forcingdir,
                        datebegin_this_run,
                        self.dateend)
                    print("FORCING FOUND")

                    if self.geometry[0] in ["alp", "pyr", "cor"]:
                        print("FORCING EXTENSION")
                        liste_massifs = infomassifs().dicArea[self.geometry[0]]
                        liste_aspect  = infomassifs().get_list_aspect(8, ["0", "20", "40"])
                        self.mv_if_exists("FORCING.nc", "FORCING_OLD.nc")
                        forcinput_select('FORCING_OLD.nc', 'FORCING.nc', liste_massifs, 0, 5000,
                                         ["0", "20", "40"], liste_aspect)
                        need_save_forcing = True

            if self.daily:
                dateend_this_run = min(tomorrow(base=datebegin_this_run), min(self.dateend, dateforcend))
                need_other_forcing = False
            else:
                dateend_this_run = min(self.dateend, dateforcend)

            if not namelist_ready:
                if sytron:
                    self.copy_if_exists(self.system.path.join(rundir, "OPTIONS_sytron.nam"), "OPTIONS.nam")

                available_namelists = self.find_namelists()
                if len(available_namelists) > 1:
                    print("WARNING SEVERAL NAMELISTS AVAILABLE !!!")
                for namelist in available_namelists:
                    # Update the contents of the namelist (date and location)
                    # Location taken in the FORCING file.
                    print("MODIFY THE NAMELIST:" + namelist.container.basename)
<<<<<<< HEAD
                    newcontent = update_surfex_namelist_object(namelist.contents, datebegin_this_run, dateend=dateend_this_run, updateloc=updateloc,
                                                               physicaloptions=self.physical_options, snowparameters=self.snow_parameters)

=======
                    newcontent = update_surfex_namelist_object(
                        namelist.contents,
                        datebegin_this_run,
                        dateend=dateend_this_run,
                        updateloc=updateloc,
                        physicaloptions=self.physical_options,
                        snowparameters=self.snow_parameters)
>>>>>>> 55d100c6
                    newnam = footprints.proxy.container(filename=namelist.container.basename)
                    newcontent.rewrite(newnam)
                    newnam.close()
                if self.daily:
                    updateloc = True
                else:
                    namelist_ready = True

            # Run surfex offline
            list_name = self.system.path.join(thisdir, 'offline.out')

            try:
                self.local_spawn(list_name)
                # Uncomment these lines to test the behaviour in case of failure of 1 member
                # if self.subdir == "mb006":
                #     deterministic = self.subdir == "mb035"
                #     print("DEBUGINFO")
                #     print(dir(self))
                #     rdict['rc'] = S2MExecutionError(self.progname, deterministic,
                #                                     self.subdir, datebegin_this_run, dateend_this_run)

            except ExecutionError:
                deterministic = self.subdir == "mb035"
                rdict['rc'] = S2MExecutionError(self.progname, deterministic, self.subdir,
                                                datebegin_this_run, dateend_this_run)
                return rdict  # Note than in the other case return rdict is at the end

            # Copy the SURFOUT file for next iteration
            self.system.cp("SURFOUT.nc", "PREP.nc")

            # Post-process
            pro = massif_simu("ISBA_PROGNOSTIC.OUT.nc", openmode='a')
            pro.massif_natural_risk()
            pro.close()

            # Rename outputs with the dates
            save_file_date(".", "SURFOUT", dateend_this_run, newprefix="PREP")
            save_file_period(".", "ISBA_PROGNOSTIC.OUT", datebegin_this_run, dateend_this_run,
                             newprefix="PRO")

            # Prepare next iteration if needed
            datebegin_this_run = dateend_this_run
            need_other_run = dateend_this_run < self.dateend

            print(dateend_this_run, self.dateend)
            print("INFO SAVE FORCING", need_save_forcing, need_other_run, need_other_forcing)

            if need_save_forcing and not (need_other_run and not need_other_forcing):
                save_file_period(".", "FORCING", dateforcbegin, dateforcend)
            # Remove the symbolic link for next iteration (not needed since now we rename the forcing just before
#             self.system.remove("FORCING.nc")

        return rdict


@echecker.disabled_if_unavailable
class PrepareForcingWorker(TaylorVortexWorker):
    """This algo component is designed to run a SURFEX experiment without MPI parallelization."""

    _footprint = dict(
        info = 'AlgoComponent designed to run a SURFEX experiment without MPI parallelization.',
        attr = dict(
            datebegin = a_date,
            dateend   = a_date,
            kind = dict(
                values = ['prepareforcing'],
            ),
            subdir = dict(
                info = 'work in this particular subdirectory',
                optional = False
            ),
            geometry_in = dict(
                info = "Area information in case of an execution on a massif geometry",
                type = footprints.stdtypes.FPList,
                optional = True,
                default = None
            ),
            geometry_out = dict(
                info = "The resource's massif geometry.",
                type = str,
            )
        )
    )

    def vortex_task(self, **kwargs):
        rdict = dict(rc=True)
        rundir = self.system.getcwd()
        if self.subdir is not self.system.path.dirname(rundir):
            thisdir = self.system.path.join(rundir, self.subdir)
            with self.system.cdcontext(self.subdir, create=True):
                rdict = self._commons(rundir, thisdir, rdict, **kwargs)

        else:
            thisdir = rundir
            rdict = self._commons(rundir, thisdir, rdict, **kwargs)

        return rdict

    def _commons(self, rundir, thisdir, rdict, **kwargs):

        rdict = self._prepare_forcing_task(rundir, thisdir, rdict)
        self.postfix()

        return rdict

    def _prepare_forcing_task(self, rundir, thisdir, rdict):

        need_other_run = True
        need_other_forcing = True
        need_save_forcing = False
        datebegin_this_run = self.datebegin

        while need_other_run:

            if need_other_forcing:

                forcingdir = rundir

                if len(self.geometry_in) > 1:
                    print("FORCING AGGREGATION")
                    forcinglist = []
                    for massif in self.geometry_in:
                        dateforcbegin, dateforcend = get_file_period("FORCING", forcingdir + "/" + massif,
                                                                     datebegin_this_run, self.dateend)
                        forcingname = "FORCING_" + massif + ".nc"
                        self.system.mv("FORCING.nc", forcingname)
                        forcinglist.append(forcingname)

                    forcinput_applymask(forcinglist, "FORCING.nc", )
                    need_save_forcing = True
                else:
                    # Get the first file covering part of the whole simulation period
                    print("LOOK FOR FORCING")
                    dateforcbegin, dateforcend = get_file_period("FORCING", forcingdir,
                                                                 datebegin_this_run, self.dateend)
                    print("FORCING FOUND")

                    if self.geometry_in[0] in ["alp", "pyr", "cor"]:
                        if "allslopes" in self.geometry_out:
                            list_slopes = ["0", "20", "40"]
                        elif "flat" in self.geometry_out:
                            list_slopes = ["0"]

                        print("FORCING EXTENSION")
                        liste_massifs = infomassifs().dicArea[self.geometry_in[0]]
                        liste_aspect  = infomassifs().get_list_aspect(8, list_slopes)
                        self.system.mv("FORCING.nc", "FORCING_OLD.nc")
                        forcinput_select('FORCING_OLD.nc', 'FORCING.nc', liste_massifs,
                                         0, 5000, list_slopes, liste_aspect)
                        need_save_forcing = True

            dateend_this_run = min(self.dateend, dateforcend)

            # Prepare next iteration if needed
            datebegin_this_run = dateend_this_run
            need_other_run = dateend_this_run < self.dateend

            if need_save_forcing and not (need_other_run and not need_other_forcing):
                save_file_period(rundir, "FORCING", dateforcbegin, dateforcend)

        return rdict

    def postfix(self):
        self.system.subtitle('{0:s} : directory listing (post-run)'.format(self.kind))
        for line in self.system.dir():
            print(line)


class Guess(ParaExpresso):

    _footprint = dict(
        info = 'AlgoComponent that runs several executions of a guess-making script',
        attr = dict(
            kind = dict(
                values = [ 'guess'],
            ),
            interpreter = dict(
                values = ['python', 'current']
            ),
            reforecast = dict(
                type     = bool,
                optional = True,
                default  = False,
            ),
        )
    )

    def prepare(self, rh, opts):
        """Set some variables according to target definition."""
        super(Guess, self).prepare(rh, opts)
        self.env.DR_HOOK_NOT_MPI = 1

    def _default_common_instructions(self, rh, opts):
        """Create a common instruction dictionary that will be used by the workers."""
        ddict = super(Guess, self)._default_common_instructions(rh, opts)
        ddict['interpreter'] = self.interpreter
        ddict['reforecast'] = self.reforecast
        return ddict

    def execute(self, rh, opts):
        """Loop on the various initial conditions provided."""
        self._default_pre_execute(rh, opts)
        # Update the common instructions
        common_i = self._default_common_instructions(rh, opts)
        # Note: The number of members and the name of the subdirectories could be
        # auto-detected using the sequence
        cpl_model = self.get_origin(rh, opts)
        subdirs = self.get_subdirs(rh, opts)
        self._add_instructions(common_i, dict(subdir=subdirs, deterministic=cpl_model))
        self._default_post_execute(rh, opts)

    def get_subdirs(self, rh, opts):
        """Get the subdirectories from the effective inputs"""
        avail_members = self.context.sequence.effective_inputs(role=self.role_ref_namebuilder())
        subdirs = list()
        for am in avail_members:
            if am.rh.container.dirname not in subdirs:
                subdirs.append(am.rh.container.dirname)

        return subdirs

    def get_origin(self, rh, opts):
        """Get the subdirectories from the effective inputs"""
        avail_members = self.context.sequence.effective_inputs(role=self.role_ref_namebuilder())
        subdirs = list()
        cpl_model = list()
        for am in avail_members:
            if am.rh.container.dirname not in subdirs:
                subdirs.append(am.rh.container.dirname)
                cpl_model.append(am.rh.provider.vconf == '4dvarfr')

        return cpl_model

    def role_ref_namebuilder(self):
        return 'Gridpoint'

    def postfix(self, rh, opts):
        pass


class S2MComponent(ParaBlindRun):

    _footprint = dict(
        info = 'AlgoComponent that runs several executions in parallel.',
        attr = dict(
            kind = dict(
                values   = ['safrane', 'syrpluie', 'syrmrr', 'sytist', 'sypluie', 'syvapr',
                            'syvafi', 'intercep'],
            ),
            engine = dict(
                values   = ['s2m']
            ),
            datebegin = a_date,
            dateend   = a_date,
            execution = dict(
                values   = ['analysis', 'forecast'],
                optional = True,
            )
        )
    )

    def prepare(self, rh, opts):
        """Set some variables according to target definition."""
        super(S2MComponent, self).prepare(rh, opts)
        self.env.DR_HOOK_NOT_MPI = 1

    def _default_common_instructions(self, rh, opts):
        """Create a common instruction dictionary that will be used by the workers."""
        ddict = super(S2MComponent, self)._default_common_instructions(rh, opts)
        for attribute in self.footprint_attributes:
            ddict[attribute] = getattr(self, attribute)
        return ddict

    def execute(self, rh, opts):
        """Loop on the various initial conditions provided."""
        self._default_pre_execute(rh, opts)
        # Update the common instructions
        common_i = self._default_common_instructions(rh, opts)
        # Note: The number of members and the name of the subdirectories could be
        # auto-detected using the sequence
        cpl_model = self.get_origin(rh, opts)
        subdirs = self.get_subdirs(rh, opts)
        self._add_instructions(common_i, dict(subdir=subdirs, deterministic=cpl_model))
        self._default_post_execute(rh, opts)

    def postfix(self, rh, opts):
        pass

    def get_subdirs(self, rh, opts):
        """Get the subdirectories from the effective inputs"""
        avail_members = self.context.sequence.effective_inputs(role=self.role_ref_namebuilder())
        subdirs = list()
        for am in avail_members:
            if am.rh.container.dirname not in subdirs:
                subdirs.append(am.rh.container.dirname)
# Ca partait d'une bonne idée mais en pratique il y a plein de cas particuliers pour lesquels ça pose problème
# reanalyse safran, surfex postes, etc
#         self.algoassert(len(set(subdirs)) == len(set([am.rh.provider.member for am in avail_members])))

        return subdirs

    def get_origin(self, rh, opts):
        """Get the subdirectories from the effective inputs"""
        avail_members = self.context.sequence.effective_inputs(role=self.role_ref_namebuilder())
        subdirs = list()
        cpl_model = list()
        for am in avail_members:
            if am.rh.container.dirname not in subdirs:
                subdirs.append(am.rh.container.dirname)
                cpl_model.append(am.rh.provider.vconf == '4dvarfr')

        return cpl_model

    def role_ref_namebuilder(self):
        return 'Ebauche'


class S2MReanalysis(S2MComponent):

    _footprint = dict(
        info = 'AlgoComponent that runs several executions in parallel.',
        attr = dict(
            execution = dict(
                values   = ['reanalysis'],
                optional = False,
            ),
        ),
    )

    def role_ref_namebuilder(self):
        return 'Observations'

    def get_subdirs(self, rh, opts):
        avail_members = self.context.sequence.effective_inputs(role=self.role_ref_namebuilder())
        subdirs = [am.rh.container.dirname for am in avail_members]
        return list(set(subdirs))

    def get_list_seasons(self, rh, opts):
        list_dates_begin_input = list()
        list_dates_end_input = list()

        datebegin_input = self.datebegin
        if self.datebegin.month >= 8:
            dateend_input = min(Date(self.datebegin.year + 1, 8, 1, 6, 0, 0), self.dateend)
        else:
            dateend_input = min(Date(self.datebegin.year, 8, 1, 6, 0, 0), self.dateend)

        list_dates_begin_input.append(datebegin_input)
        list_dates_end_input.append(dateend_input)

        while dateend_input < self.dateend:
            datebegin_input = dateend_input
            dateend_input = min(datebegin_input.replace(year=datebegin_input.year + 1), self.dateend)
            list_dates_begin_input.append(datebegin_input)
            list_dates_end_input.append(dateend_input)

        list_dates_begin_input.sort()
        list_dates_end_input.sort()

        return list_dates_begin_input, list_dates_end_input

    def _default_common_instructions(self, rh, opts):
        """Create a common instruction dictionary that will be used by the workers."""
        ddict = super(S2MComponent, self)._default_common_instructions(rh, opts)

        for attribute in self.footprint_attributes:
            if attribute not in ['datebegin', 'dateend']:
                ddict[attribute] = getattr(self, attribute)

        return ddict

    def execute(self, rh, opts):
        """Loop on the various initial conditions provided."""
        self._default_pre_execute(rh, opts)
        # Update the common instructions
        common_i = self._default_common_instructions(rh, opts)
        # Note: The number of members and the name of the subdirectories could be
        # auto-detected using the sequence
        subdirs = self.get_subdirs(rh, opts)
        deterministic = [True] * len(subdirs)
        subdirs.sort()
        list_dates_begin, list_dates_end = self.get_list_seasons(rh, opts)
        self._add_instructions(common_i, dict(subdir=subdirs,
                                              datebegin=list_dates_begin,
                                              dateend=list_dates_end,
                                              deterministic= deterministic))
        self._default_post_execute(rh, opts)


class S2MReforecast(S2MComponent):

    _footprint = dict(
        info = 'AlgoComponent that runs several executions in parallel.',
        attr = dict(
            execution = dict(
                values   = ['reforecast'],
                optional = False,
            ),
        ),
    )

    def _default_common_instructions(self, rh, opts):
        """Create a common instruction dictionary that will be used by the workers."""
        ddict = super(S2MComponent, self)._default_common_instructions(rh, opts)

        for attribute in self.footprint_attributes:
            if attribute not in ['datebegin', 'dateend']:
                ddict[attribute] = getattr(self, attribute)

        return ddict

    def execute(self, rh, opts):
        """Loop on the various initial conditions provided."""
        self._default_pre_execute(rh, opts)
        # Update the common instructions
        common_i = self._default_common_instructions(rh, opts)
        # Note: The number of members and the name of the subdirectories could be
        # auto-detected using the sequence
        subdirs, list_dates_begin, list_dates_end = self.get_individual_instructions(rh, opts)
        deterministic = [True] * len(subdirs)
        self._add_instructions(common_i, dict(subdir=subdirs,
                                              datebegin=list_dates_begin,
                                              dateend=list_dates_end,
                                              deterministic=deterministic))
        self._default_post_execute(rh, opts)

    def get_individual_instructions(self, rh, opts):
        avail_members = self.context.sequence.effective_inputs(role=self.role_ref_namebuilder())
        subdirs = list()
        list_dates_begin = list()
        list_dates_end = list()
        for am in avail_members:
            if am.rh.container.dirname not in subdirs:
                subdirs.append(am.rh.container.dirname)
                list_dates_begin.append(am.rh.resource.date + Period(hours=12))
                list_dates_end.append(am.rh.resource.date + Period(hours=108))

        return subdirs, list_dates_begin, list_dates_end


@echecker.disabled_if_unavailable
class SurfexComponent(S2MComponent):

    _footprint = dict(
        info = 'AlgoComponent that runs several executions in parallel.',
        attr = dict(
            kind = dict(
<<<<<<< HEAD
                values = ['escroc', 'ensmeteo', 'ensmeteo+sytron', 'ensmeteo+escroc', 'croco']
=======
                values = ['escroc', 'ensmeteo', 'ensmeteo+sytron', 'ensmeteo+escroc', 'prepareforcing']
>>>>>>> 55d100c6
            ),
            dateinit = dict(
                info = "The initialization date if different from the starting date.",
                type = Date,
                optional = True,
                default = '[datebegin]',
            ),
            threshold = dict(
                info = "The initialization date if different from the starting date.",
                type = int,
                optional = True,
                default = -999
            ),
            members = dict(
                info = "The members that will be processed",
                type = footprints.FPList,
                optional = True,
            ),
            subensemble = dict(
                info = "Name of the subensemble (define which physical options are used",
                values = ["E1", "E2", "Crocus", "E1tartes", "E1notartes"],
                optional = True,
            ),
            geometry = dict(
                info = "Area information in case of an execution on a massif geometry",
                type = footprints.stdtypes.FPList,
                optional = True,
                default = None
            ),
            daily = dict(
                info = "If True, split simulations in daily runs",
                type = bool,
                optional = True,
                default = False,
            ),
<<<<<<< HEAD
            confvapp = dict(
                info = "vapp for conf file",
                type = str,
                optional = True,
                default = None
            ),
            confvconf = dict(
                info = "vconf for conf file",
                type = str,
                optional = True,
                default = None
            ),
            stopcount = dict(
                info = 'counter for stop steps in the assim sequence',
                type = int,
                optional = True,
                default = 1,
            ),
            randomDraw = dict(
                info = '(for crocO) True :activate a random draw of nmembers. Otherwise, "members" IDs are selected',
                type = bool,
                optional = True,
                default = False,
            ),
=======
            multidates = dict(
                info = "If True, several dates allowed",
                type = bool,
                optional = True,
                default = False,
                values = [False]
            )
>>>>>>> 55d100c6
        )
    )

    def execute(self, rh, opts):
        """Loop on the various initial conditions provided."""
        self._default_pre_execute(rh, opts)
        # Update the common instructions
        common_i = self._default_common_instructions(rh, opts)
        # Note: The number of members and the name of the subdirectories could be
        # auto-detected using the sequence
        # if self.kind == 'croco':  # in croco case, self. members is a (sometimes random) subselection of members but we don't want fancy subdirs
        #    subdirs = ['mb{0:04d}'.format(m) for m in range(1, len(self.members) + 1)]
        # else:
        subdirs = ['mb{0:04d}'.format(m) for m in self.members]

        if self.subensemble:
            if self.randomDraw:  # only works with E1* ensembles
                escroc = ESCROC_subensembles(self.subensemble, self.members, randomDraw = self.randomDraw)
            else:
                escroc = ESCROC_subensembles(self.subensemble, self.members)
            physical_options = escroc.physical_options
            snow_parameters = escroc.snow_parameters
<<<<<<< HEAD
            self._add_instructions(common_i, dict(subdir=subdirs, physical_options=physical_options, snow_parameters=snow_parameters))
            membersId = escroc.members  # Escroc members ids in case of rand selection for ex.
            # counter for stop (assim + pauses) steps in conf file previously copied to currdir
            if self.stopcount == 1:
                conffile = vortex_conf_file(self.confvapp + '_' + self.confvconf + '.ini', 'a')
                conffile.fileobject.write('membersId' + ' = ')
                for mbid in membersId:
                    conffile.fileobject.write(str(mbid) + ',')
                conffile.fileobject.write('\n')
                # conffile.write_field('membersId_' + '{0:03d}'.format(self.stopcount), membersId)
                conffile.close()
=======
            self._add_instructions(common_i, dict(subdir=subdirs,
                                                  physical_options=physical_options,
                                                  snow_parameters=snow_parameters))
>>>>>>> 55d100c6
        else:
            self._add_instructions(common_i, dict(subdir=subdirs))

        self._default_post_execute(rh, opts)

    def get_subdirs(self, rh, opts):
        if self.kind == "escroc":
            return ['mb{0:04d}'.format(m) for m in self.members]
        else:
            subdirs = super(SurfexComponent, self).get_subdirs(rh, opts)

            if len(self.geometry) > 1:
                # In the case of a postes geometry, there are 3 effective inputs with forcing file role
                # (They are concatenated)
                # Therefore it is necessary to reduce subdirs to 1 single element for each member
                subdirs = list(set(map(self.system.path.dirname, subdirs)))

            if self.kind == "ensmeteo+sytron":
                subdirs.append('mb036')
            return subdirs

    def role_ref_namebuilder(self):
        return 'Forcing'


@echecker.disabled_if_unavailable
<<<<<<< HEAD
class SodaWorker(Parallel):
    '''
    worker for a SODA run (designed for Particle filtering for snow)
    @author: B. Cluzet 2018-05-24
    '''
    _footprint = dict(
        info = 'AlgoComponent that runs domain-parallelized soda',
        attr = dict(
            kind = dict(
                values = ['s2m_soda']
            ),
            binary = dict(
                values = ['SODA'],
                optional = False
            ),
            datebegin=dict(
                type = Date,
                optional = True
            ),
            dateend=dict(
                type = Date,
                optional = True
            ),
            dateassim=dict(
                type = Date,
                optional = False
            ),
            members = dict(
                info = "The members that will be processed",
                type = footprints.FPList,
                optional = False
=======
class PrepareForcingComponent(TaylorRun):

    _footprint = dict(
        info = 'AlgoComponent that runs several executions in parallel.',
        attr = dict(
            kind = dict(
                values = ['prepareforcing']
            ),
            engine = dict(
                values = ['s2m']),
            datebegin = dict(
                info = "The list of begin dates of the forcing files",
                type = footprints.stdtypes.FPList,
            ),
            dateend = dict(
                info = "The list of begin dates of the forcing files",
                type = footprints.stdtypes.FPList,
            ),
            geometry_in = dict(
                info = "Area information in case of an execution on a massif geometry",
                type = footprints.stdtypes.FPList,
                default = None
            ),
            geometry_out = dict(
                info = "The resource's massif geometry.",
                type = str,
>>>>>>> 55d100c6
            ),
        )
    )

    def prepare(self, rh, opts):
<<<<<<< HEAD
        super(SodaWorker, self).prepare(rh, opts)

        self.mbdirs = ['../mb{0:04d}'.format(m + 1) for m in range(len(self.members))]

        os.chdir('workSODA')

        # symbolic links for each prep from each member dir to the soda dir
        jj = 0
        for dirIt in self.mbdirs:
            os.symlink(dirIt + '/PREP_' + self.dateassim.ymdh + '.nc', 'PREP_' + self.dateassim.ymdHh + '_PF_ENS' + str(jj + 1) + '.nc' )
            jj += 1
        # symbolic link from a virtual PREP.nc to the first member (for SODA date-reading reasons)
        os.symlink(self.mbdirs[0] + '/PREP_' + self.dateassim.ymdh + '.nc', 'PREP.nc' )

        # the following should be done only once on the first soda day
        if not os.path.islink('PGD.nc'):
            os.symlink('../PGD.nc', 'PGD.nc')
            os.symlink('../mb0001/OPTIONS.nam', 'OPTIONS.nam')  # take the first member namelist since the root one NENS might not be properly updated by the user
            os.symlink('../ecoclimapI_covers_param.bin', 'ecoclimapI_covers_param.bin')
            os.symlink('../ecoclimapII_eu_covers_param.bin', 'ecoclimapII_eu_covers_param.bin')
            os.symlink('../drdt_bst_fit_60.nc', 'drdt_bst_fit_60.nc')
            os.symlink('../SODA', 'SODA')

    def execute(self, rh, opts):
        # run SODA
        super(SodaWorker, self).execute(rh, opts)

    def postfix(self, rh, opts):
        # rename ((and mix)) surfout files for next offline assim
        # rename background preps
        # delete soda symbolic links
        os.unlink('PREP.nc')

        # memberslistmix = self.members  # mixing deactivated for now (5/11/18)

        memberslist = range(1, len(self.members) + 1)

        for dirIt, mb in zip(self.mbdirs, memberslist):
            os.unlink('PREP_' + self.dateassim.ymdHh + '_PF_ENS' + str(mb) + '.nc')
            os.remove(dirIt + '/PREP.nc')
            self.system.mv(dirIt + "/PREP_" + self.dateassim.ymdh + ".nc", dirIt + "/PREP_" + self.dateassim.ymdh + "_bg.nc")
            self.system.mv("SURFOUT" + str(mb) + ".nc", dirIt + "/PREP_" + self.dateassim.ymdh + ".nc")
            os.symlink(dirIt + "/PREP_" + self.dateassim.ymdh + ".nc", dirIt + '/PREP.nc')

        # rename particle file
        if os.path.exists('PART'):
            self.system.cp('PART', 'PART_' + self.dateassim.ymdh + '.txt')
        else:
            print('no part file')
        # adapt the following line whenever the ISBA_analysis is available
        # save_file_period(".", "ISBA_PROGNOSTIC.OUT", datebegin_this_run, dateend_this_run, newprefix="PRO")

        # Remove the symbolic link for next iteration (useless for now since filename changes (no overwriting)
        # self.system.remove("FORCING.nc")

        # Prepare next iteration if needed
        # datebegin_this_run = dateend_this_run
        # need_other_run = dateforcend < self.dateend
        os.chdir('..')
=======
        """Set some variables according to target definition."""
        super(PrepareForcingComponent, self).prepare(rh, opts)
        self.env.DR_HOOK_NOT_MPI = 1

    def _default_common_instructions(self, rh, opts):
        """Create a common instruction dictionary that will be used by the workers."""
        ddict = super(PrepareForcingComponent, self)._default_common_instructions(rh, opts)
        for attribute in self.footprint_attributes:
            ddict[attribute] = getattr(self, attribute)
        return ddict

    def execute(self, rh, opts):
        """Loop on the various initial conditions provided."""
        self._default_pre_execute(rh, opts)
        # Update the common instructions
        common_i = self._default_common_instructions(rh, opts)
        # Note: The number of members and the name of the subdirectories could be
        # auto-detected using the sequence
        subdirs = self.get_subdirs(rh, opts)
        self._add_instructions(common_i, dict(subdir=subdirs,
                                              datebegin=self.datebegin[0],
                                              dateend=self.dateend[0]))
        self._default_post_execute(rh, opts)

    def postfix(self, rh, opts):
        pass

    def get_subdirs(self, rh, opts):
        print(type(self.datebegin))
        print(self.datebegin)
        return [begin.year for begin in self.datebegin[0]]

    def role_ref_namebuilder(self):
        return 'Forcing'


@echecker.disabled_if_unavailable
class SurfexComponentMultiDates(SurfexComponent):
    _footprint = dict(
        info = 'AlgoComponent that runs several executions in parallel.',
        attr = dict(
            multidates = dict(
                info = "If True, several dates allowed",
                type = bool,
                values = [True]
            )
        )
    )

    def get_dates(self, subdirs):
        listdatebegin_str = map(self.system.path.dirname, subdirs)

        # Pour l'instant je fais le porc parce que le passage de dateend ne marche pas du tout
        duration = Period(days=4)

        listdatebegin = []
        listdateend = []
        for datebegin_str in listdatebegin_str:
            datebegin = Date(datebegin_str)
            listdatebegin.append(datebegin)
            listdateend.append(datebegin + duration)

        return listdatebegin, listdateend

    def execute(self, rh, opts):
        """Loop on the various initial conditions provided."""
        self._default_pre_execute(rh, opts)
        # Update the common instructions

        common_i = self._default_common_instructions(rh, opts)

        subdirs = self.get_subdirs(rh, opts)
        listdatebegin, listdateend = self.get_dates(subdirs)
        listdateinit = listdatebegin[:]

        if self.subensemble:
            escroc = ESCROC_subensembles(self.subensemble, self.members)
            physical_options = escroc.physical_options
            snow_parameters = escroc.snow_parameters
            self._add_instructions(common_i, dict(subdir=subdirs,
                                                  datebegin=listdatebegin,
                                                  dateinit=listdateinit,
                                                  dateend=listdateend,
                                                  physical_options=physical_options,
                                                  snow_parameters=snow_parameters))
        else:
            self._add_instructions(common_i, dict(subdir=subdirs,
                                                  datebegin=listdatebegin,
                                                  dateinit=listdateinit,
                                                  dateend=listdateend))
        self._default_post_execute(rh, opts)

    def _default_common_instructions(self, rh, opts):
        """Create a common instruction dictionary that will be used by the workers."""
        ddict = super(SurfexComponentMultiDates, self)._default_common_instructions(rh, opts)
        ddict.pop('datebegin')
        ddict.pop('dateend')
        ddict.pop('dateinit')

        return ddict
>>>>>>> 55d100c6
<|MERGE_RESOLUTION|>--- conflicted
+++ resolved
@@ -7,21 +7,12 @@
 from collections import defaultdict
 
 import six
-import os
-import random
 
 import footprints
 from bronx.fancies import loggers
 from bronx.stdtypes.date import Date, Period, tomorrow
 from bronx.syntax.externalcode import ExternalCodeImportChecker
-<<<<<<< HEAD
-import footprints
-
-from vortex.algo.components import ParaBlindRun, ParaExpresso, Parallel
-from vortex.tools.parallelism import VortexWorkerBlindRun
-=======
-from vortex.algo.components import ParaBlindRun, ParaExpresso, TaylorRun
->>>>>>> 55d100c6
+from vortex.algo.components import ParaBlindRun, ParaExpresso, TaylorRun, Parallel
 from vortex.syntax.stdattrs import a_date
 from vortex.tools.parallelism import VortexWorkerBlindRun, TaylorVortexWorker
 from vortex.tools.systems import ExecutionError
@@ -38,7 +29,6 @@
     from snowtools.utils.infomassifs import infomassifs
     from snowtools.tools.massif_diags import massif_simu
     from snowtools.utils.ESCROCsubensembles import ESCROC_subensembles
-    from snowtools.tasks.vortex_kitchen import vortex_conf_file
 
 
 class _S2MWorker(VortexWorkerBlindRun):
@@ -95,7 +85,7 @@
 
     def link_ifnotprovided(self, local, dest):
         """Link a file if the target does not already exist."""
-        if not self.system.path.islink(dest) and not self.system.path.isfile(dest):
+        if not self.system.path.islink(dest) and not self.system.path.isfile(dest):  # BC necessary change from cen_dev branch (fcf8a73)
             if self.system.path.isfile(local):
                 self.system.symlink(local, dest)
 
@@ -344,12 +334,7 @@
             #      "got {1:d}".format(dates[0].ymdh, len(actual_dates)))
             # In this case, actual_dates is filled with the mandatory dates
             actual_dates = [d for d in dates if d.hour in [0, 6, 12, 18]]
-<<<<<<< HEAD
-            # raise InputCheckerError("Not enough guess for date {0:s}, expecting at least 5, got {1:d}".format(dates[0].ymdh, len(actual_dates)))
-        elif len(actual_dates) > 5 and len(actual_dates) < 9:
-=======
         elif 5 < len(actual_dates) < 9:
->>>>>>> 55d100c6
             # We must have either 5 or 9 dates, if not we only keep synoptic ones
             for date in actual_dates:
                 if date.hour not in [0, 6, 12, 18]:
@@ -831,18 +816,13 @@
                     # ESCROC only: the forcing files are in the father directory (same forcing for all members)
                     forcingdir = rundir
                 elif sytron:
-                    # ensmeteo+sytron: the forcing files are supposed to be in the subdirectories
+                    # ensmeteo+sytron or croco: the forcing files are supposed to be in the subdirectories
                     # of each member except for the sytron member
                     forcingdir = rundir + "/mb035"
                 else:
-<<<<<<< HEAD
-                    # ensmeteo or ensmeteo+escroc or croco: the forcing files are supposed to be in the subdirectories of each member
-                    # determinstic case : the forcing file(s) is/are in the only directory
-=======
                     # ensmeteo or ensmeteo+escroc: the forcing files are supposed to be in the subdirectories
                     # of each member
                     # determinstic case: the forcing file(s) is/are in the only directory
->>>>>>> 55d100c6
                     forcingdir = thisdir
 
                 if len(self.geometry) > 1:
@@ -897,11 +877,6 @@
                     # Update the contents of the namelist (date and location)
                     # Location taken in the FORCING file.
                     print("MODIFY THE NAMELIST:" + namelist.container.basename)
-<<<<<<< HEAD
-                    newcontent = update_surfex_namelist_object(namelist.contents, datebegin_this_run, dateend=dateend_this_run, updateloc=updateloc,
-                                                               physicaloptions=self.physical_options, snowparameters=self.snow_parameters)
-
-=======
                     newcontent = update_surfex_namelist_object(
                         namelist.contents,
                         datebegin_this_run,
@@ -909,7 +884,6 @@
                         updateloc=updateloc,
                         physicaloptions=self.physical_options,
                         snowparameters=self.snow_parameters)
->>>>>>> 55d100c6
                     newnam = footprints.proxy.container(filename=namelist.container.basename)
                     newcontent.rewrite(newnam)
                     newnam.close()
@@ -1357,11 +1331,7 @@
         info = 'AlgoComponent that runs several executions in parallel.',
         attr = dict(
             kind = dict(
-<<<<<<< HEAD
-                values = ['escroc', 'ensmeteo', 'ensmeteo+sytron', 'ensmeteo+escroc', 'croco']
-=======
-                values = ['escroc', 'ensmeteo', 'ensmeteo+sytron', 'ensmeteo+escroc', 'prepareforcing']
->>>>>>> 55d100c6
+                values = ['escroc', 'ensmeteo', 'ensmeteo+sytron', 'ensmeteo+escroc', 'croco', 'prepareforcing']
             ),
             dateinit = dict(
                 info = "The initialization date if different from the starting date.",
@@ -1381,8 +1351,8 @@
                 optional = True,
             ),
             subensemble = dict(
-                info = "Name of the subensemble (define which physical options are used",
-                values = ["E1", "E2", "Crocus", "E1tartes", "E1notartes"],
+                info = "Name of the escroc subensemble (define which physical options are used)",
+				values = ["E1", "E2", "Crocus", "E1tartes", "E1notartes"],
                 optional = True,
             ),
             geometry = dict(
@@ -1397,7 +1367,13 @@
                 optional = True,
                 default = False,
             ),
-<<<<<<< HEAD
+            multidates = dict(
+                info = "If True, several dates allowed",
+                type = bool,
+                optional = True,
+                default = False,
+                values = [False]
+            )
             confvapp = dict(
                 info = "vapp for conf file",
                 type = str,
@@ -1422,15 +1398,6 @@
                 optional = True,
                 default = False,
             ),
-=======
-            multidates = dict(
-                info = "If True, several dates allowed",
-                type = bool,
-                optional = True,
-                default = False,
-                values = [False]
-            )
->>>>>>> 55d100c6
         )
     )
 
@@ -1439,12 +1406,8 @@
         self._default_pre_execute(rh, opts)
         # Update the common instructions
         common_i = self._default_common_instructions(rh, opts)
-        # Note: The number of members and the name of the subdirectories could be
-        # auto-detected using the sequence
-        # if self.kind == 'croco':  # in croco case, self. members is a (sometimes random) subselection of members but we don't want fancy subdirs
-        #    subdirs = ['mb{0:04d}'.format(m) for m in range(1, len(self.members) + 1)]
-        # else:
-        subdirs = ['mb{0:04d}'.format(m) for m in self.members]
+
+        subdirs = self.get_subdirs(rh, opts)
 
         if self.subensemble:
             if self.randomDraw:  # only works with E1* ensembles
@@ -1453,7 +1416,6 @@
                 escroc = ESCROC_subensembles(self.subensemble, self.members)
             physical_options = escroc.physical_options
             snow_parameters = escroc.snow_parameters
-<<<<<<< HEAD
             self._add_instructions(common_i, dict(subdir=subdirs, physical_options=physical_options, snow_parameters=snow_parameters))
             membersId = escroc.members  # Escroc members ids in case of rand selection for ex.
             # counter for stop (assim + pauses) steps in conf file previously copied to currdir
@@ -1465,20 +1427,16 @@
                 conffile.fileobject.write('\n')
                 # conffile.write_field('membersId_' + '{0:03d}'.format(self.stopcount), membersId)
                 conffile.close()
-=======
-            self._add_instructions(common_i, dict(subdir=subdirs,
-                                                  physical_options=physical_options,
-                                                  snow_parameters=snow_parameters))
->>>>>>> 55d100c6
         else:
             self._add_instructions(common_i, dict(subdir=subdirs))
-
         self._default_post_execute(rh, opts)
 
     def get_subdirs(self, rh, opts):
         if self.kind == "escroc":
             return ['mb{0:04d}'.format(m) for m in self.members]
-        else:
+		elif self.kind == 'croco':  # in croco case, self. members is a (sometimes random) subselection of members but we don't want fancy subdirs
+            subdirs = ['mb{0:04d}'.format(m) for m in range(1, len(self.members) + 1)]
+		else:
             subdirs = super(SurfexComponent, self).get_subdirs(rh, opts)
 
             if len(self.geometry) > 1:
@@ -1496,7 +1454,6 @@
 
 
 @echecker.disabled_if_unavailable
-<<<<<<< HEAD
 class SodaWorker(Parallel):
     '''
     worker for a SODA run (designed for Particle filtering for snow)
@@ -1528,40 +1485,11 @@
                 info = "The members that will be processed",
                 type = footprints.FPList,
                 optional = False
-=======
-class PrepareForcingComponent(TaylorRun):
-
-    _footprint = dict(
-        info = 'AlgoComponent that runs several executions in parallel.',
-        attr = dict(
-            kind = dict(
-                values = ['prepareforcing']
-            ),
-            engine = dict(
-                values = ['s2m']),
-            datebegin = dict(
-                info = "The list of begin dates of the forcing files",
-                type = footprints.stdtypes.FPList,
-            ),
-            dateend = dict(
-                info = "The list of begin dates of the forcing files",
-                type = footprints.stdtypes.FPList,
-            ),
-            geometry_in = dict(
-                info = "Area information in case of an execution on a massif geometry",
-                type = footprints.stdtypes.FPList,
-                default = None
-            ),
-            geometry_out = dict(
-                info = "The resource's massif geometry.",
-                type = str,
->>>>>>> 55d100c6
             ),
         )
     )
 
     def prepare(self, rh, opts):
-<<<<<<< HEAD
         super(SodaWorker, self).prepare(rh, opts)
 
         self.mbdirs = ['../mb{0:04d}'.format(m + 1) for m in range(len(self.members))]
@@ -1621,7 +1549,40 @@
         # datebegin_this_run = dateend_this_run
         # need_other_run = dateforcend < self.dateend
         os.chdir('..')
-=======
+
+
+@echecker.disabled_if_unavailable
+class PrepareForcingComponent(TaylorRun):
+
+    _footprint = dict(
+        info = 'AlgoComponent that runs several executions in parallel.',
+        attr = dict(
+            kind = dict(
+                values = ['prepareforcing']
+            ),
+            engine = dict(
+                values = ['s2m']),
+            datebegin = dict(
+                info = "The list of begin dates of the forcing files",
+                type = footprints.stdtypes.FPList,
+            ),
+            dateend = dict(
+                info = "The list of begin dates of the forcing files",
+                type = footprints.stdtypes.FPList,
+            ),
+            geometry_in = dict(
+                info = "Area information in case of an execution on a massif geometry",
+                type = footprints.stdtypes.FPList,
+                default = None
+            ),
+            geometry_out = dict(
+                info = "The resource's massif geometry.",
+                type = str,
+            ),
+        )
+    )
+
+    def prepare(self, rh, opts):
         """Set some variables according to target definition."""
         super(PrepareForcingComponent, self).prepare(rh, opts)
         self.env.DR_HOOK_NOT_MPI = 1
@@ -1721,5 +1682,4 @@
         ddict.pop('dateend')
         ddict.pop('dateinit')
 
-        return ddict
->>>>>>> 55d100c6
+        return ddict