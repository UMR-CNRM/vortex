#!/usr/bin/env python
# -*- coding: utf-8 -*-

from __future__ import print_function, absolute_import, unicode_literals, division

from collections import defaultdict
import io
import six

from bronx.fancies import loggers
from bronx.stdtypes.date import Date, Period, tomorrow
from bronx.syntax.externalcode import ExternalCodeImportChecker
import footprints

from vortex.algo.components import ParaBlindRun, ParaExpresso, TaylorRun
from vortex.tools.parallelism import VortexWorkerBlindRun, TaylorVortexWorker
from vortex.syntax.stdattrs import a_date
from vortex.util.helpers import InputCheckerError
from vortex.tools.systems import ExecutionError

logger = loggers.getLogger(__name__)

echecker = ExternalCodeImportChecker('snowtools')
with echecker:
    from snowtools.tools.change_prep import prep_tomodify
    from snowtools.utils.resources import get_file_period, save_file_period, save_file_date
    from snowtools.tools.update_namelist import update_surfex_namelist_object
    from snowtools.tools.change_forcing import forcinput_select, forcinput_applymask
    from snowtools.utils.infomassifs import infomassifs
    from snowtools.tools.massif_diags import massif_simu
    from snowtools.utils.ESCROCsubensembles import ESCROC_subensembles


class _S2MWorker(VortexWorkerBlindRun):
    '''This algo component is designed to run an S2M task without MPI parallelization.'''

    _abstract  = True
    _footprint = dict(
        info = 'AlgoComponent designed to run an S2M experiment without MPI parallelization.',
        attr = dict(
            subdir = dict(
                info = 'work in this particular subdirectory',
                optional = True
            ),
            deterministic = dict(
                type     = bool,
                default  = False,
                optional = True,
            ),
        )
    )

    def vortex_task(self, **kwargs):
        rdict = dict(rc=True)
        rundir = self.system.getcwd()
        if self.subdir is not self.system.path.dirname(rundir):
            thisdir = self.system.path.join(rundir, self.subdir)
            with self.system.cdcontext(self.subdir, create=True):
                rdict = self._commons(rundir, thisdir, rdict, **kwargs)

        else:
            thisdir = rundir
            rdict = self._commons(rundir, thisdir, rdict, **kwargs)

        return rdict

    def _commons(self, rundir, thisdir, rdict):
        pass

    def mv_if_exists(self, local, dest):
        """Move a file if it exists (intended to deal with output files)."""
        if self.system.path.isfile(local):
            self.system.mv(local, dest)

    def copy_if_exists(self, local, dest):
        """Copy a file if it exists (intended to deal with input files)."""
        if self.system.path.isfile(local):
            self.system.cp(local, dest)

    def link_in(self, local, dest):
        """Link a file (the target is cleaned first)."""
        self.system.remove(dest)
        if self.system.path.isfile(local):
            self.system.symlink(local, dest)

    def link_ifnotprovided(self, local, dest):
        """Link a file if the target does not already exist."""
        if not self.system.path.islink(dest):
            if self.system.path.isfile(local):
                self.system.symlink(local, dest)

    def postfix(self):
        self.system.subtitle('{0:s} : directory listing (post-run)'.format(self.kind))
        for line in self.system.dir():
            print(line)


class GuessWorker(_S2MWorker):

    _footprint = dict(
        attr = dict(
            kind = dict(
                values = ['guess', 'intercep']
            ),
            interpreter = dict(
<<<<<<< HEAD
                values = [ 'python', 'current' ]
=======
                values = ['python', 'current']
>>>>>>> dfef29f7
            ),
            reforecast = dict(
                type     = bool,
                default  = False,
                optional = True,
            ),
        )
    )

    def vortex_task(self, **kwargs):
        ebauche = self.find_ebauche()
        super(GuessWorker, self).vortex_task(ebauche=ebauche)

    def _commons(self, rundir, thisdir, rdict, **kwargs):
        ebauche = kwargs['ebauche']
        if ebauche and not self.system.path.exists(ebauche):
            self.system.symlink(self.system.path.join(rundir, ebauche), ebauche)
        list_name = self.system.path.join(thisdir, self.kind + '.out')
        try:
            self.local_spawn(list_name)
            self.postfix()
        except ExecutionError:
            rdict['rc'] = S2MExecutionError(self.progname, self.deterministic, self.subdir, self.datebegin, self.dateend)
        finally:
            return rdict  # Note than in the other case return rdict is at the end

    def find_ebauche(self, opts=None):
        """Find ebauche namelist in actual context inputs."""
        namcandidates = [x.rh for x in self.context.sequence.effective_inputs(kind='namelist')]
        self.system.subtitle('Namelist candidates')
        ebauche = None
        for nam in namcandidates:
            nam.quickview()
            if nam.container.basename.startswith('EBAUCHE_'):
                ebauche = nam.container.basename

        return ebauche


class _SafranWorker(_S2MWorker):

    _abstract  = True
    _footprint = dict(
        attr = dict(
            datebegin = a_date,
            dateend   = a_date,
            day_begins_at = dict(
                type     = int,
                optional = True,
                default  = 6,
            ),
            posts = dict(
                info = "Switch to activate posts chain (=1) or not (=0)",
                type = int,
                optional = True,
                default = 1,
            ),
            execution = dict(
                values = ['analysis', 'forecast', 'reanalysis', 'reforecast'],
                optional = True,
            ),
        )
    )

    def __init__(self, *kargs, **kwargs):
        super(_SafranWorker, self).__init__(*kargs, **kwargs)
        self.set_actual_period()

    def set_actual_period(self):
        """Guess the dates that are to be covered by the forecast"""
        if self.datebegin.hour > self.day_begins_at:
            self.datebegin.day = self.datebegin.day + 1
        self.datebegin.replace(hour=self.day_begins_at, minute=0, second=0, microsecond=0)
        if self.dateend.hour < self.day_begins_at:
            self.dateend.day = self.dateend.day - 1
        self.dateend.replace(hour=self.day_begins_at, minute=0, second=0, microsecond=0)

    @property
    def days(self):
        self._days = defaultdict(list)
        ndays = (self.dateend - self.datebegin).days
        d = self.datebegin
        if ndays > 0:
            for n in range(1, ndays + 1):
                try_dates = [d + Period(hours=h) for h in range(0, 25, 3)]  # We check for 3-hours guess
                self._days[n] = self.get_guess(try_dates, fatal=False)
                d = d + Period(days=1)
        elif ndays == 0:
            logger.warning('The given time period is too short, doing nothing.')
        else:
            logger.warning('datebegin argument must be before dateend argument')
        return self._days

    def _commons(self, rundir, thisdir, rdict, **kwargs):
        _Safran_namelists = ['ANALYSE', 'CENPRAA', 'OBSERVA', 'OBSERVR', 'IMPRESS', 'ADAPT', 'SORTIES', 'MELANGE', 'EBAUCHE']
        for nam in _Safran_namelists:
            self.link_in(self.system.path.join(rundir, nam), nam)

        # Generate the 'OPxxxxx' files containing links for the safran execution.
        _OP_files_common = ['OPlisteo', 'OPlysteo', 'OPlistem', 'Oplystem', 'OPlisteml', 'OPlysteml', 'OPclim',
                            'OPNOmt', 'OPsat', 'OPnoir', 'OPposte']
        _OP_files_individual = ['OPguess', 'OPprevi', 'OPMET', 'OPSA', 'OPSG', 'OPSAP', 'OPSAN']
        if self.execution == 'reanalysis':
            # In reanalysis tasks the parralelisation is made over the seasons so the observations are "individal files"
            _OP_files_individual.extend(['OPA', 'OPR', 'OPS', 'OPT'])
            # Add 'weather type' normals
            _OP_files_common.extend(['OPNOot', 'OPNOmt'])
        else:
            _OP_files_common.extend(['OPA', 'OPR', 'OPS', 'OPT'])

        for op_file in _OP_files_common:
            if not self.system.path.isfile(op_file):
                with io.open(op_file, 'w') as f:
                    f.write(rundir + '@\n')

        for op_file in _OP_files_individual:
            if not self.system.path.isfile(op_file):
                with io.open(op_file, 'w') as f:
                    f.write(thisdir + '@\n')

        self.system.remove('sapfich')

        print('Running task {0:s}'.format(self.kind))
        for day, dates in self.days.items():
            nech = len(dates) if len(dates) == 9 else 5
            self.sapdat(dates[-1], nech)
            rdict = self._safran_task(rundir, thisdir, day, dates, rdict)

        self.postfix()

        return rdict

    def _safran_task(self, rundir, thisdir, rdict):
        """The piece of code specific to a Safran submodule does here."""
        raise NotImplementedError()

    def check_mandatory_resources(self, rdict, filenames):
        outcome = True
        missing_files = False
        for filename in filenames:
            if not self.system.path.exists(filename):
                missing_files = True
        if missing_files:
            rdict['rc'] = InputCheckerError('Some mandatory flow resources are missing.')
            outcome = False
        return rdict, outcome

    def sapdat(self, thisdate, nech=5):
        # Creation of the 'sapdat' file containing the exact date of the file to be processed.
        self.system.remove('sapdat')

        # A PASSER EN NAMELIST OU A PARAMETRISER POUR D'AUTRES APPLICATIONS
        with io.open('sapdat', 'w') as d:
            d.write(thisdate.strftime('%y,%m,%d,%H,') + six.text_type(nech) + '\n')
            # In reanalysis execution the RR guess comes from a "weather types" analysis
            d.write('0,0,0\n')
            d.write('3,1,3,3\n')

    def get_guess(self, dates, fatal=False, dt=3):
        """ Try to guess the corresponding input file"""
        # TODO : Ajouter un control de cohérence sur les cumuls : on ne doit pas
        # mélanger des cumuls sur 6h avec des cumuls sur 24h
        actual_dates = list()
        for date in dates:
            if date >= Date(2002, 8, 1) or self.execution == 'reforecast':
                prefix = 'P'
            else:
                prefix = 'E'
            p = '{0:s}{1:s}'.format(prefix, date.yymdh)
            if self.system.path.exists(p) and not self.system.path.islink(p):
                actual_dates.append(date)
            else:
                if self.system.path.islink(p):
                    self.system.remove(p)
                # We try to find the P file with format Pyymmddhh_tt (yymmddhh + tt = date)
                # The maximum time is 108h (4 days)
                if self.execution == 'reforecast':
                    # We look for the first forecast run before the begining of the target period
                    t = int((date - self.datebegin).days * 24 + (date - self.datebegin).seconds / 3600)
                elif self.execution == 'forecast':
                    # In operational task the datebegin is 24h earlier (pseudo-forecast from 6h J-1 to 6h J)
                    # The forecast perdiod is split into two parts :
                    #     1) From J-1 6h to J 6h
                    #        The 'deterministic member' takes the 6h ARPEGE analysis
                    #        All PEARP members take the forecasts from the 6h J lead time
                    #     2) From J 6h to J+4 6h
                    #        The deterministic member takes the forecasts from the 0h J lead time
                    #        All PEARP members take the forecats froms the 18h J-1 lead time
                    d = date - Period(hours = 6)
                    oldp = 'P{0:s}_{1!s}'.format(d.yymdh, 6)
                    if self.system.path.exists(oldp):
                        self.link_in(oldp, p)
                        actual_dates.append(date)
                    else:
                        if dates[0] == self.datebegin:
                            t = int((date - self.datebegin).days * 24 + (date - self.datebegin).seconds / 3600)
                        else:
                            t = int((date - self.datebegin).days * 24 + (date - self.datebegin).seconds / 3600) - 18
                else:
                    if date == dates[-1]:
                        # Avoid to take the first P file of the next day
                        # Check for a 6-hour analysis
                        d = date - Period(hours = 6)
                        oldp = 'P{0:s}_{1!s}'.format(d.yymdh, 6)
                        if self.system.path.exists(oldp):
                            self.link_in(oldp, p)
                            actual_dates.append(date)
                        else:
                            # If there is no 6-hour analysis we need at least a 24h forecast to have a cumulate rr24
                            t = 24
                    else:
                        t = 0
                while not self.system.path.islink(p) and (t <= 108):
                    d = date - Period(hours = t)
                    oldp = 'P{0:s}_{1!s}'.format(d.yymdh, t)
                    if self.system.path.exists(oldp):
                        self.link_in(oldp, p)
                        actual_dates.append(date)
                    t = t + dt  # 3-hours check

        if len(actual_dates) < 5:
            # print("WARNING : Not enough guess for date {0:s}, expecting at least 5, got {1:d}".format(dates[0].ymdh, len(actual_dates)))
            # In this case, actual_dates is filled with the mandatory dates
            actual_dates = [d for d in dates if d.hour in [0, 6, 12, 18]]
        elif len(actual_dates) > 5 and len(actual_dates) < 9:
            # We must have either 5 or 9 dates, if not we only keep synoptic ones
            for date in actual_dates:
                if date.hour not in [0, 6, 12, 18]:
                    actual_dates.remove(date)

        return actual_dates


class InterCEPWorker(_SafranWorker):

    _footprint = dict(
        attr = dict(
            kind = dict(
                values = ['intercep']
            ),
        )
    )

    def _commons(self, rundir, thisdir, rdict, **kwargs):
        _Safran_namelists = ['ANALYSE', 'CENPRAA', 'OBSERVA', 'OBSERVR', 'IMPRESS', 'ADAPT', 'SORTIES', 'MELANGE', 'EBAUCHE', 'surfz']
        for nam in _Safran_namelists:
            self.link_in(self.system.path.join(rundir, nam), nam)

        # Generate the 'OPxxxxx' files containing links for the safran execution.
        _OP_files_individual = ['OPguess']
        _OP_files_common = ['OPcep']

        for op_file in _OP_files_individual:
            if not self.system.path.isfile(op_file):
                with io.open(op_file, 'w') as f:
                    f.write(thisdir + '@\n')

        for op_file in _OP_files_common:
            if not self.system.path.isfile(op_file):
                with io.open(op_file, 'w') as f:
                    f.write(rundir + '@\n')

        if self.datebegin < Date(2002, 8, 1):
            print('Running task {0:s}'.format(self.kind))
            rundate = self.datebegin.replace(hour=self.day_begins_at)
            while rundate <= self.dateend and rundate < Date(2002, 8, 1):
                self.sapdat(rundate)
                list_name = self.system.path.join(thisdir, self.kind + rundate.ymdh + '.out')
                self.local_spawn(list_name)
                rundate = rundate + Period(hours=6)
        else:
            print('Guess should already be there, doing nothing')

        self.postfix()

        return rdict

    def sapdat(self, thisdate, nech=5):
        # Creation of the 'sapdat' file containing the exact date of the file to be processed.
        self.system.remove('sapdat')

        # A PASSER EN NAMELIST OU A PARAMETRISER POUR D'AUTRES APPLICATIONS
        with io.open('sapdat', 'w') as d:
            d.write(thisdate.strftime('%y,%m,%d,%H,') + six.text_type(nech) + '\n')


class SafraneWorker(_SafranWorker):

    _footprint = dict(
        attr = dict(
            kind = dict(
                values = ['safrane']
            ),
        )
    )

    def _safran_task(self, rundir, thisdir, day, dates, rdict):
        nech = len(dates) if len(dates) == 9 else 5
        self.get_guess(dates)
        mandatory_dates = [d for d in dates if d.hour in [0, 6, 12, 18]]
        rdict, go = self.check_mandatory_resources(rdict, ['P{0:s}'.format(d.yymdh) for d in mandatory_dates])
        if go:
            for d in dates:
                logger.info('Running date : {0:s}'.format(d.ymdh))
                self.sapdat(d, nech)
                # Creation of the 'sapfich' file containing the name of the output file
                with io.open('sapfich', 'w') as f:
                    f.write('SAFRANE_d{0!s}_{1:s}'.format(day, d.ymdh))
                list_name = self.system.path.join(thisdir, self.kind + d.ymdh + '.out')
                try:
                    self.local_spawn(list_name)
                    # Reanalysis : if the execution was allright we don't need the log file
    #                if self.execution in ['reanalysis', 'reforecast']:
    #                    self.system.remove(list_name)
                except ExecutionError:
                    rdict['rc'] = S2MExecutionError(self.progname, self.deterministic, self.subdir, self.datebegin, self.dateend)

        return rdict


class SypluieWorker(_SafranWorker):

    _footprint = dict(
        attr = dict(
            kind = dict(
                values = ['sypluie']
            ),
        )
    )

    def _safran_task(self, rundir, thisdir, day, dates, rdict):
        self.link_in('SAPLUI5' + dates[-1].ymdh, 'SAPLUI5_ARP')
        # Creation of the 'sapfich' file containing the name of the output file
        with io.open('sapfich', 'w') as f:
            f.write('SAPLUI5' + dates[-1].ymdh)
        list_name = self.system.path.join(thisdir, self.kind + dates[-1].ymd + '.out')
        try:
            self.local_spawn(list_name)
            # Reanalysis : if the execution was allright we don't need the log file
#            if self.execution in ['reanalysis', 'reforecast']:
#                self.system.remove(list_name)
        except ExecutionError:
            rdict['rc'] = S2MExecutionError(self.progname, self.deterministic, self.subdir, self.datebegin, self.dateend)
        finally:
            return rdict  # Note than in the other case return rdict is at the end

    def sapdat(self, thisdate, nech=5):
        # Creation of the 'sapdat' file containing the exact date of the file to be processed.
        self.system.remove('sapdat')

        # A PASSER EN NAMELIST OU A PARAMETRISER POUR D'AUTRES APPLICATIONS
        with io.open('sapdat', 'w') as d:
            d.write(thisdate.strftime('%y,%m,%d,%H,') + six.text_type(nech) + '\n')
            # In reanalysis execution the RR guess comes from a "weather types" analysis
            if self.execution == 'reanalysis':
                d.write('0,0,1\n')
            else:
                d.write('0,0,3\n')
            d.write('3,1,3,3\n')


class SyrpluieWorker(_SafranWorker):

    _footprint = dict(
        attr = dict(
            kind = dict(
                values = ['syrpluie']
            ),
        )
    )

    def _safran_task(self, rundir, thisdir, day, dates, rdict):
        self.get_guess(dates)
        # Creation of the 'sapfich' file containing the name of the output file
        with io.open('sapfich', 'w') as f:
            f.write('SAPLUI5' + dates[-1].ymdh)
        list_name = self.system.path.join(thisdir, self.kind + dates[-1].ymd + '.out')
        try:
            self.local_spawn(list_name)
            # Reanalysis : if the execution was allright we don't need the log file
    #        if self.execution in ['reanalysis', 'reforecast']:
    #            self.system.remove(list_name)
        except ExecutionError:
            rdict['rc'] = S2MExecutionError(self.progname, self.deterministic, self.subdir, self.datebegin, self.dateend)
        finally:
            return rdict  # Note than in the other case return rdict is at the end

    def sapdat(self, thisdate, nech=5):
        # Creation of the 'sapdat' file containing the exact date of the file to be processed.
        self.system.remove('sapdat')

        # A PASSER EN NAMELIST OU A PARAMETRISER POUR D'AUTRES APPLICATIONS
        with io.open('sapdat', 'w') as d:
            d.write(thisdate.strftime('%y,%m,%d,%H,') + six.text_type(nech) + '\n')
            # In reanalysis execution the RR guess comes from a "weather types" analysis
            if self.execution == 'reanalysis':
                d.write('0,0,1\n')
            else:
                d.write('0,0,3\n')
            d.write('3,1,3,3\n')


class SyvaprWorker(_SafranWorker):

    _footprint = dict(
        attr = dict(
            kind = dict(
                values = ['syvapr']
            ),
        )
    )

    def _safran_task(self, rundir, thisdir, day, dates, rdict):
        rdict, go = self.check_mandatory_resources(rdict, ['SAFRANE_d{0!s}_{1:s}'.format(day, d.ymdh) for d in dates])
        if go:
            for j, d in enumerate(dates):
                self.link_in('SAFRANE_d{0!s}_{1:s}'.format(day, d.ymdh), 'SAFRAN' + six.text_type(j + 1))
            self.link_in('SAPLUI5' + dates[-1].ymdh, 'SAPLUI5')
            list_name = self.system.path.join(thisdir, self.kind + dates[-1].ymd + '.out')
            try:
                self.local_spawn(list_name)
                # Reanalysis : if the execution was allright we don't need the log file
#                if self.execution in ['reanalysis', 'reforecast']:
#                    self.system.remove(list_name)
                for suffix in ['HA', 'HS', 'NA', 'TA', 'TS', 'UA', 'US', 'VA', 'VS']:
                    self.mv_if_exists('SAF4D_{0:s}'.format(suffix), 'SAF4D_{0:s}_{1:s}'.format(suffix, dates[-1].ymdh))
            except ExecutionError:
                rdict['rc'] = S2MExecutionError(self.progname, self.deterministic, self.subdir, self.datebegin, self.dateend)

        return rdict  # Note than in the other case return rdict is at the end


class SyvafiWorker(_SafranWorker):

    _footprint = dict(
        attr = dict(
            kind = dict(
                values = ['syvafi']
            ),
        )
    )

    def _safran_task(self, rundir, thisdir, day, dates, rdict):
        # if self.check_mandatory_resources(rdict, ['SAPLUI5' + six.text_type(day), ]):
        for j, d in enumerate(dates):
            self.link_in('SAFRANE_d{0!s}_{1:s}'.format(day, d.ymdh), 'SAFRAN' + six.text_type(j + 1))
        self.link_in('SAPLUI5' + dates[-1].ymdh, 'SAPLUI5')
        for suffix in ['HA', 'HS', 'NA', 'TA', 'TS', 'UA', 'US', 'VA', 'VS']:
            self.link_in('SAF4D_{0:s}_{1:s}'.format(suffix, dates[-1].ymdh), 'SAF4D_{0:s}'.format(suffix))
        list_name = self.system.path.join(thisdir, self.kind + dates[-1].ymd + '.out')
        try:
            self.local_spawn(list_name)
            self.local_spawn(list_name)
            self.mv_if_exists('fort.90', 'TAL' + dates[-1].ymdh)
#            if self.execution in ['reanalysis', 'reforecast']:
#                self.system.remove(list_name)
        except ExecutionError:
            rdict['rc'] = S2MExecutionError(self.progname, self.deterministic, self.subdir, self.datebegin, self.dateend)

        return rdict


class SyrmrrWorker(_SafranWorker):

    _footprint = dict(
        attr = dict(
            kind = dict(
                values = ['syrmrr']
            ),
        )
    )

    def _safran_task(self, rundir, thisdir, day, dates, rdict):

        rdict, go = self.check_mandatory_resources(rdict, ['SAPLUI5' + dates[-1].ymdh])
        if go:
            self.link_in('SAPLUI5' + dates[-1].ymdh, 'fort.12')
            list_name = self.system.path.join(thisdir, self.kind + dates[-1].ymd + '.out')
            try:
                self.local_spawn(list_name)
                self.mv_if_exists('fort.13', 'SAPLUI5' + dates[-1].ymdh)
                self.mv_if_exists('fort.14', 'SAPLUI5_ARP' + dates[-1].ymdh)
                self.mv_if_exists('fort.15', 'SAPLUI5_ANA' + dates[-1].ymdh)
#                if self.execution in ['reanalysis', 'reforecast']:
#                    self.system.remove(list_name)
            except ExecutionError:
                rdict['rc'] = S2MExecutionError(self.progname, self.deterministic, self.subdir, self.datebegin, self.dateend)

        return rdict


class SytistWorker(_SafranWorker):

    _footprint = dict(
        attr = dict(
            kind = dict(
                values = ['sytist']
            ),
        )
    )

    def _commons(self, rundir, thisdir, rdict, **kwargs):
        self.system.remove('sapfich')
        print('Running task {0:s}'.format(self.kind))
        for day, dates in self.days.items():
            nech = len(dates) if len(dates) == 9 else 5
            self.sapdat(dates[-1], nech)
            rdict = self._safran_task(rundir, thisdir, day, dates, rdict)

        self.mv_if_exists('FORCING_massif.nc', 'FORCING_massif_{0:s}_{1:s}.nc'.format(self.datebegin.ymd6h, self.dateend.ymd6h))
        self.mv_if_exists('FORCING_postes.nc', 'FORCING_postes_{0:s}_{1:s}.nc'.format(self.datebegin.ymd6h, self.dateend.ymd6h))

        self.postfix()

        return rdict

    def _safran_task(self, rundir, thisdir, day, dates, rdict):
        self.link_in('SAPLUI5' + dates[-1].ymdh, 'SAPLUI5')
        self.link_in('SAPLUI5_ARP' + dates[-1].ymdh, 'SAPLUI5_ARP')
        self.link_in('SAPLUI5_ANA' + dates[-1].ymdh, 'SAPLUI5_ANA')
        for suffix in ['HA', 'HS', 'NA', 'TA', 'TS', 'UA', 'US', 'VA', 'VS']:
            self.link_in('SAF4D_{0:s}_{1:s}'.format(suffix, dates[-1].ymdh), 'SAF4D_{0:s}'.format(suffix))
        rdict, go = self.check_mandatory_resources(rdict, ['SAPLUI5'] + ['SAFRANE_d{0!s}_{1:s}'.format(day, d.ymdh) for d in dates])
        if go:
            for j, d in enumerate(dates):
                self.link_in('SAFRANE_d{0!s}_{1:s}'.format(day, d.ymdh), 'SAFRAN' + six.text_type(j + 1))
            list_name = self.system.path.join(thisdir, self.kind + dates[-1].ymd + '.out')
            try:
                self.local_spawn(list_name)
            except ExecutionError:
                rdict['rc'] = S2MExecutionError(self.progname, self.deterministic, self.subdir, self.datebegin, self.dateend)

        return rdict

    def sapdat(self, thisdate, nech=5):
        # Creation of the 'sapdat' file containing the exact date of the file to be processed.
        self.system.remove('sapdat')

        # A PASSER EN NAMELIST OU A PARAMETRISER POUR D'AUTRES APPLICATIONS
        with io.open('sapdat', 'w') as d:
            d.write(thisdate.strftime('%y,%m,%d,%H,') + six.text_type(nech) + '\n')
            if self.execution in ['forecast', 'reforecast']:
                d.write('0,0,0\n')
            elif self.execution in ['analysis', 'reanalysis']:
                d.write('0,1,0\n')
            d.write('3,1,3,3\n')
            d.write('0\n')
            d.write('1,1,{0!s}\n'.format(self.posts))


class S2MExecutionError(ExecutionError):

    def __init__(self, model, deterministic, subdir, datebegin, dateend):
        self.model = model
        self.deterministic = deterministic  # Key used for delayed exception management
        self.subdir = subdir
        self.datebegin = datebegin
        self.dateend = dateend
        super(S2MExecutionError, self).__init__(self.model + ' execution failed.')

    def __str__(self):
        return ("Error while running " + self.model + " for member " + self.subdir + " for period " + self.datebegin.ymdh + " - " + self.dateend.ymdh)

    def __reduce__(self):
        red = list(super(S2MExecutionError, self).__reduce__())
        red[1] = tuple([self.model, self.deterministic, self.subdir, self.datebegin, self.dateend])  # Les arguments qui seront passes a __init__
        return tuple(red)


@echecker.disabled_if_unavailable
class SurfexWorker(_S2MWorker):
    '''This algo component is designed to run a SURFEX experiment without MPI parallelization.'''

    _footprint = dict(
        info = 'AlgoComponent designed to run a SURFEX experiment without MPI parallelization.',
        attr = dict(
            datebegin = a_date,
            dateend   = a_date,
            dateinit  = a_date,
            kind = dict(
                values = ['deterministic', 'escroc', 'ensmeteo', 'ensmeteo+sytron', 'ensmeteo+escroc'],
            ),
            threshold = dict(
                info = "Threshold to initialise snowdepth",
                type = int,
                optional = True,
                default = -999
            ),
            physical_options = dict(
                info = "Dictionnary of ESCROC physical options",
                type = dict,
                optional = True,
                default = {}
            ),
            snow_parameters = dict(
                info = "Dictionnary of ESCROC snow physical parameters",
                type = dict,
                optional = True,
                default = {}
            ),
            subdir = dict(
                info = 'work in this particular subdirectory',
                optional = False
            ),
            geometry = dict(
                info = "Area information in case of an execution on a massif geometry",
                type = footprints.stdtypes.FPList,
                optional = True,
                default = None
            ),
            daily = dict(
                info = "If True, split simulations in daily runs",
                type = bool,
                optional = True,
                default = False,
            ),
        )
    )

    def modify_prep(self, datebegin_this_run):
        ''' The PREP file needs to be modified if the init date differs from the starting date
         or if a threshold needs to be applied on snow water equivalent.'''
        modif_swe = self.threshold > 0 and datebegin_this_run.month == 8 and datebegin_this_run.day == 1
        modif_date = datebegin_this_run == self.datebegin and self.datebegin != self.dateinit
        modif = modif_swe or modif_date

        if modif:
            prep = prep_tomodify("PREP.nc")

            if modif_swe:
                print("APPLY THRESHOLD ON SWE.")
                prep.apply_swe_threshold(self.threshold)

            if modif_date:
                print("CHANGE DATE OF THE PREP FILE.")
                prep.change_date(self.datebegin)

            prep.close()
        else:
            print("DO NOT CHANGE THE PREP FILE.")

    def _commons(self, rundir, thisdir, rdict, **kwargs):

        list_files_copy = ["OPTIONS.nam"]
        list_files_link = ["PGD.nc", "METADATA.xml", "ecoclimapI_covers_param.bin", "ecoclimapII_eu_covers_param.bin", "drdt_bst_fit_60.nc"]
        list_files_link_ifnotprovided = ["PREP.nc"]

        for required_copy in list_files_copy:
            self.copy_if_exists(self.system.path.join(rundir, required_copy), required_copy)
        for required_link in list_files_link:
            self.link_in(self.system.path.join(rundir, required_link), required_link)
        for required_link in list_files_link_ifnotprovided:
            self.link_ifnotprovided(self.system.path.join(rundir, required_link), required_link)
            # For reforecast:
            self.link_ifnotprovided(self.system.path.join(self.system.path.dirname(thisdir), required_link), required_link)

        rdict = self._surfex_task(rundir, thisdir, rdict)
        self.postfix()
        return rdict

    def _surfex_task(self, rundir, thisdir, rdict):
        # ESCROC cases: each member will need to have its own namelist
        # meteo ensemble cases: the forcing modification must be applied to all members and the namelist generation requires that
        # the forcing generation has already be done. Therefore, preprocessing is done in the offline algo in all these cases
        # Determinstic cases : the namelist is prepared in the preprocess algo component in order to allow to build PGD and PREP
        namelist_ready = self.kind == 'deterministic'
        need_other_run = True
        need_other_forcing = True
        need_save_forcing = False
        updateloc = True
        datebegin_this_run = self.datebegin

        sytron = self.kind == "ensmeteo+sytron" and self.subdir == "mb036"

        while need_other_run:

            # Modification of the PREP file
            self.modify_prep(datebegin_this_run)

            if need_other_forcing:

                if self.kind == "escroc":
                    # ESCROC only : the forcing files are in the father directory (same forcing for all members)
                    forcingdir = rundir
                elif sytron:
                    # ensmeteo+sytron : the forcing files are supposed to be in the subdirectories of each member except for the sytron member
                    forcingdir = rundir + "/mb035"
                else:
                    # ensmeteo or ensmeteo+escroc : the forcing files are supposed to be in the subdirectories of each member
                    # determinstic case : the forcing file(s) is/are in the only directory
                    forcingdir = thisdir

                if len(self.geometry) > 1:
                    print ("FORCING AGGREGATION")
                    forcinglist = []
                    for massif in self.geometry:
                        dateforcbegin, dateforcend = get_file_period("FORCING", forcingdir + "/" + massif, datebegin_this_run, self.dateend)
                        forcingname = "FORCING_" + massif + ".nc"
                        self.system.mv("FORCING.nc", forcingname)
                        forcinglist.append(forcingname)

                    print (forcinglist)
                    forcinput_applymask(forcinglist, "FORCING.nc",)
                    need_save_forcing = True
                else:
                    # Get the first file covering part of the whole simulation period
                    print ("LOOK FOR FORCING")
                    dateforcbegin, dateforcend = get_file_period("FORCING", forcingdir, datebegin_this_run, self.dateend)
                    print ("FORCING FOUND")

                    if self.geometry[0] in ["alp", "pyr", "cor"]:
                        print ("FORCING EXTENSION")
                        liste_massifs = infomassifs().dicArea[self.geometry[0]]
                        liste_aspect  = infomassifs().get_list_aspect(8, ["0", "20", "40"])
                        self.mv_if_exists("FORCING.nc", "FORCING_OLD.nc")
                        forcinput_select('FORCING_OLD.nc', 'FORCING.nc', liste_massifs, 0, 5000, ["0", "20", "40"], liste_aspect)
                        need_save_forcing = True

            if self.daily:
                dateend_this_run = min(tomorrow(base=datebegin_this_run), min(self.dateend, dateforcend))
                need_other_forcing = False
            else:
                dateend_this_run = min(self.dateend, dateforcend)

            if not namelist_ready:
                if sytron:
                    self.copy_if_exists(self.system.path.join(rundir, "OPTIONS_sytron.nam"), "OPTIONS.nam")

                available_namelists = self.find_namelists()
                if len(available_namelists) > 1:
                    print("WARNING SEVERAL NAMELISTS AVAILABLE !!!")
                for namelist in available_namelists:
                    # Update the contents of the namelist (date and location)
                    # Location taken in the FORCING file.
                    print("MODIFY THE NAMELIST:" + namelist.container.basename)
                    newcontent = update_surfex_namelist_object(namelist.contents, datebegin_this_run, dateend=dateend_this_run, updateloc=updateloc, physicaloptions=self.physical_options, snowparameters=self.snow_parameters)
                    newnam = footprints.proxy.container(filename=namelist.container.basename)
                    newcontent.rewrite(newnam)
                    newnam.close()
                if self.daily:
                    updateloc = True
                else:
                    namelist_ready = True

            # Run surfex offline
            list_name = self.system.path.join(thisdir, 'offline.out')

            try:
                self.local_spawn(list_name)
#                 Uncomment these lines to test the behaviour in case of failure of 1 member
#                 if self.subdir == "mb006":
#                     deterministic = self.subdir == "mb035"
#                     print ("DEBUGINFO")
#                     print (dir(self))
#                     rdict['rc'] = S2MExecutionError(self.progname, deterministic, self.subdir, datebegin_this_run, dateend_this_run)

            except ExecutionError:
                deterministic = self.subdir == "mb035"
                rdict['rc'] = S2MExecutionError(self.progname, deterministic, self.subdir, datebegin_this_run, dateend_this_run)
                return rdict  # Note than in the other case return rdict is at the end

            # Copy the SURFOUT file for next iteration
            self.system.cp("SURFOUT.nc", "PREP.nc")

            # Post-process
            pro = massif_simu("ISBA_PROGNOSTIC.OUT.nc", openmode='a')
            pro.massif_natural_risk()
            pro.close()

            # Rename outputs with the dates
            save_file_date(".", "SURFOUT", dateend_this_run, newprefix="PREP")
            save_file_period(".", "ISBA_PROGNOSTIC.OUT", datebegin_this_run, dateend_this_run, newprefix="PRO")

            # Prepare next iteration if needed
            datebegin_this_run = dateend_this_run
            need_other_run = dateend_this_run < self.dateend

            print (dateend_this_run, self.dateend)
            print ("INFO SAVE FORCING", need_save_forcing, need_other_run, need_other_forcing)

            if need_save_forcing and not (need_other_run and not need_other_forcing):
                save_file_period(".", "FORCING", dateforcbegin, dateforcend)
            # Remove the symbolic link for next iteration (not needed since now we rename the forcing just before
#             self.system.remove("FORCING.nc")

        return rdict


@echecker.disabled_if_unavailable
class PrepareForcingWorker(TaylorVortexWorker):
    '''This algo component is designed to run a SURFEX experiment without MPI parallelization.'''

    _footprint = dict(
        info = 'AlgoComponent designed to run a SURFEX experiment without MPI parallelization.',
        attr = dict(
            datebegin = a_date,
            dateend   = a_date,
            kind = dict(
                values = ['prepareforcing'],
            ),
            subdir = dict(
                info = 'work in this particular subdirectory',
                optional = False
            ),
            geometry_in = dict(
                info = "Area information in case of an execution on a massif geometry",
                type = footprints.stdtypes.FPList,
                optional = True,
                default = None
            ),
            geometry_out = dict(
                info = "The resource's massif geometry.",
                type = str,
            )
        )
    )

    def vortex_task(self, **kwargs):
        rdict = dict(rc=True)
        rundir = self.system.getcwd()
        if self.subdir is not self.system.path.dirname(rundir):
            thisdir = self.system.path.join(rundir, self.subdir)
            with self.system.cdcontext(self.subdir, create=True):
                rdict = self._commons(rundir, thisdir, rdict, **kwargs)

        else:
            thisdir = rundir
            rdict = self._commons(rundir, thisdir, rdict, **kwargs)

        return rdict

    def _commons(self, rundir, thisdir, rdict, **kwargs):

        rdict = self._prepare_forcing_task(rundir, thisdir, rdict)
        self.postfix()

        return rdict

    def _prepare_forcing_task(self, rundir, thisdir, rdict):

        need_other_run = True
        need_other_forcing = True
        need_save_forcing = False
        datebegin_this_run = self.datebegin

        while need_other_run:

            if need_other_forcing:

                forcingdir = rundir

                if len(self.geometry_in) > 1:
                    print ("FORCING AGGREGATION")
                    forcinglist = []
                    for massif in self.geometry_in:
                        dateforcbegin, dateforcend = get_file_period("FORCING", forcingdir + "/" + massif, datebegin_this_run, self.dateend)
                        forcingname = "FORCING_" + massif + ".nc"
                        self.system.mv("FORCING.nc", forcingname)
                        forcinglist.append(forcingname)

                    forcinput_applymask(forcinglist, "FORCING.nc",)
                    need_save_forcing = True
                else:
                    # Get the first file covering part of the whole simulation period
                    print ("LOOK FOR FORCING")
                    dateforcbegin, dateforcend = get_file_period("FORCING", forcingdir, datebegin_this_run, self.dateend)
                    print ("FORCING FOUND")

                    if self.geometry_in[0] in ["alp", "pyr", "cor"]:
                        if "allslopes" in self.geometry_out:
                            list_slopes = ["0", "20", "40"]
                        elif "flat" in self.geometry_out:
                            list_slopes = ["0"]

                        print ("FORCING EXTENSION")
                        liste_massifs = infomassifs().dicArea[self.geometry_in[0]]
                        liste_aspect  = infomassifs().get_list_aspect(8, list_slopes)
                        self.system.mv("FORCING.nc", "FORCING_OLD.nc")
                        forcinput_select('FORCING_OLD.nc', 'FORCING.nc', liste_massifs, 0, 5000, list_slopes, liste_aspect)
                        need_save_forcing = True

            dateend_this_run = min(self.dateend, dateforcend)

            # Prepare next iteration if needed
            datebegin_this_run = dateend_this_run
            need_other_run = dateend_this_run < self.dateend

            if need_save_forcing and not (need_other_run and not need_other_forcing):
                save_file_period(rundir, "FORCING", dateforcbegin, dateforcend)

        return rdict

    def postfix(self):
        self.system.subtitle('{0:s} : directory listing (post-run)'.format(self.kind))
        for line in self.system.dir():
            print(line)


class Guess(ParaExpresso):

    _footprint = dict(
        info = 'AlgoComponent that runs several executions of a guess-making script',
        attr = dict(
            kind = dict(
                values = [ 'guess'],
            ),
            interpreter = dict(
<<<<<<< HEAD
                values = [ 'python', 'current']
=======
                values = ['python', 'current']
>>>>>>> dfef29f7
            ),
            reforecast = dict(
                type     = bool,
                optional = True,
                default  = False,
            ),
        )
    )

    def prepare(self, rh, opts):
        """Set some variables according to target definition."""
        super(Guess, self).prepare(rh, opts)
        self.env.DR_HOOK_NOT_MPI = 1

    def _default_common_instructions(self, rh, opts):
        '''Create a common instruction dictionary that will be used by the workers.'''
        ddict = super(Guess, self)._default_common_instructions(rh, opts)
        ddict['interpreter'] = self.interpreter
        ddict['reforecast'] = self.reforecast
        return ddict

    def execute(self, rh, opts):
        """Loop on the various initial conditions provided."""
        self._default_pre_execute(rh, opts)
        # Update the common instructions
        common_i = self._default_common_instructions(rh, opts)
        # Note: The number of members and the name of the subdirectories could be
        # auto-detected using the sequence
        cpl_model = self.get_origin(rh, opts)
        subdirs = self.get_subdirs(rh, opts)
        self._add_instructions(common_i, dict(subdir=subdirs, deterministic=cpl_model))
        self._default_post_execute(rh, opts)

    def get_subdirs(self, rh, opts):
        """Get the subdirectories from the effective inputs"""
        avail_members = self.context.sequence.effective_inputs(role=self.role_ref_namebuilder())
        subdirs = list()
        for am in avail_members:
            if am.rh.container.dirname not in subdirs:
                subdirs.append(am.rh.container.dirname)

        return subdirs

    def get_origin(self, rh, opts):
        """Get the subdirectories from the effective inputs"""
        avail_members = self.context.sequence.effective_inputs(role=self.role_ref_namebuilder())
        subdirs = list()
        cpl_model = list()
        for am in avail_members:
            if am.rh.container.dirname not in subdirs:
                subdirs.append(am.rh.container.dirname)
                cpl_model.append(am.rh.provider.vconf == '4dvarfr')

        return cpl_model

    def role_ref_namebuilder(self):
        return 'Gridpoint'

    def postfix(self, rh, opts):
        pass


class S2MComponent(ParaBlindRun):

    _footprint = dict(
        info = 'AlgoComponent that runs several executions in parallel.',
        attr = dict(
            kind = dict(
                values   = ['safrane', 'syrpluie', 'syrmrr', 'sytist', 'sypluie', 'syvapr',
                            'syvafi', 'intercep'],
            ),
            engine = dict(
                values   = ['s2m']
            ),
            datebegin = a_date,
            dateend   = a_date,
            execution = dict(
                values   = ['analysis', 'forecast'],
                optional = True,
            )
        )
    )

    def prepare(self, rh, opts):
        """Set some variables according to target definition."""
        super(S2MComponent, self).prepare(rh, opts)
        self.env.DR_HOOK_NOT_MPI = 1

    def _default_common_instructions(self, rh, opts):
        '''Create a common instruction dictionary that will be used by the workers.'''
        ddict = super(S2MComponent, self)._default_common_instructions(rh, opts)
        for attribute in self.footprint_attributes:
            ddict[attribute] = getattr(self, attribute)
        return ddict

    def execute(self, rh, opts):
        """Loop on the various initial conditions provided."""
        self._default_pre_execute(rh, opts)
        # Update the common instructions
        common_i = self._default_common_instructions(rh, opts)
        # Note: The number of members and the name of the subdirectories could be
        # auto-detected using the sequence
        cpl_model = self.get_origin(rh, opts)
        subdirs = self.get_subdirs(rh, opts)
        self._add_instructions(common_i, dict(subdir=subdirs, deterministic=cpl_model))
        self._default_post_execute(rh, opts)

    def postfix(self, rh, opts):
        pass

    def get_subdirs(self, rh, opts):
        """Get the subdirectories from the effective inputs"""
        avail_members = self.context.sequence.effective_inputs(role=self.role_ref_namebuilder())
        subdirs = list()
        for am in avail_members:
            if am.rh.container.dirname not in subdirs:
                subdirs.append(am.rh.container.dirname)
# Ca partait d'une bonne idée mais en pratique il y a plein de cas particuliers pour lesquels ça pose problème
# reanalyse safran, surfex postes, etc
#         self.algoassert(len(set(subdirs)) == len(set([am.rh.provider.member for am in avail_members])))

        return subdirs

    def get_origin(self, rh, opts):
        """Get the subdirectories from the effective inputs"""
        avail_members = self.context.sequence.effective_inputs(role=self.role_ref_namebuilder())
        subdirs = list()
        cpl_model = list()
        for am in avail_members:
            if am.rh.container.dirname not in subdirs:
                subdirs.append(am.rh.container.dirname)
                cpl_model.append(am.rh.provider.vconf == '4dvarfr')

        return cpl_model

    def role_ref_namebuilder(self):
        return 'Ebauche'


class S2MReanalysis(S2MComponent):

    _footprint = dict(
        info = 'AlgoComponent that runs several executions in parallel.',
        attr = dict(
            execution = dict(
                values   = ['reanalysis'],
                optional = False,
            ),
        ),
    )

    def role_ref_namebuilder(self):
        return 'Observations'

    def get_subdirs(self, rh, opts):
        avail_members = self.context.sequence.effective_inputs(role=self.role_ref_namebuilder())
        subdirs = [am.rh.container.dirname for am in avail_members]
        return list(set(subdirs))

    def get_list_seasons(self, rh, opts):
        list_dates_begin_input = list()
        list_dates_end_input = list()

        datebegin_input = self.datebegin
        if self.datebegin.month >= 8:
            dateend_input = min(Date(self.datebegin.year + 1, 8, 1, 6, 0, 0), self.dateend)
        else:
            dateend_input = min(Date(self.datebegin.year, 8, 1, 6, 0, 0), self.dateend)

        list_dates_begin_input.append(datebegin_input)
        list_dates_end_input.append(dateend_input)

        while dateend_input < self.dateend:
            datebegin_input = dateend_input
            dateend_input = min(datebegin_input.replace(year= datebegin_input.year + 1), self.dateend)
            list_dates_begin_input.append(datebegin_input)
            list_dates_end_input.append(dateend_input)

        list_dates_begin_input.sort()
        list_dates_end_input.sort()

        return list_dates_begin_input, list_dates_end_input

    def _default_common_instructions(self, rh, opts):
        '''Create a common instruction dictionary that will be used by the workers.'''
        ddict = super(S2MComponent, self)._default_common_instructions(rh, opts)

        for attribute in self.footprint_attributes:
            if attribute not in ['datebegin', 'dateend']:
                ddict[attribute] = getattr(self, attribute)

        return ddict

    def execute(self, rh, opts):
        """Loop on the various initial conditions provided."""
        self._default_pre_execute(rh, opts)
        # Update the common instructions
        common_i = self._default_common_instructions(rh, opts)
        # Note: The number of members and the name of the subdirectories could be
        # auto-detected using the sequence
        subdirs = self.get_subdirs(rh, opts)
        deterministic = [True] * len(subdirs)
        subdirs.sort()
        list_dates_begin, list_dates_end = self.get_list_seasons(rh, opts)
        self._add_instructions(common_i, dict(subdir=subdirs, datebegin=list_dates_begin, dateend=list_dates_end, deterministic= deterministic))
        self._default_post_execute(rh, opts)


class S2MReforecast(S2MComponent):

    _footprint = dict(
        info = 'AlgoComponent that runs several executions in parallel.',
        attr = dict(
            execution = dict(
                values   = ['reforecast'],
                optional = False,
            ),
        ),
    )

    def _default_common_instructions(self, rh, opts):
        '''Create a common instruction dictionary that will be used by the workers.'''
        ddict = super(S2MComponent, self)._default_common_instructions(rh, opts)

        for attribute in self.footprint_attributes:
            if attribute not in ['datebegin', 'dateend']:
                ddict[attribute] = getattr(self, attribute)

        return ddict

    def execute(self, rh, opts):
        """Loop on the various initial conditions provided."""
        self._default_pre_execute(rh, opts)
        # Update the common instructions
        common_i = self._default_common_instructions(rh, opts)
        # Note: The number of members and the name of the subdirectories could be
        # auto-detected using the sequence
        subdirs, list_dates_begin, list_dates_end = self.get_individual_instructions(rh, opts)
        deterministic = [True] * len(subdirs)
        self._add_instructions(common_i, dict(subdir=subdirs, datebegin=list_dates_begin, dateend=list_dates_end, deterministic= deterministic))
        self._default_post_execute(rh, opts)

    def get_individual_instructions(self, rh, opts):
        avail_members = self.context.sequence.effective_inputs(role=self.role_ref_namebuilder())
        subdirs = list()
        list_dates_begin = list()
        list_dates_end = list()
        for am in avail_members:
            if am.rh.container.dirname not in subdirs:
                subdirs.append(am.rh.container.dirname)
                list_dates_begin.append(am.rh.resource.date + Period(hours=12))
                list_dates_end.append(am.rh.resource.date + Period(hours=108))

        return subdirs, list_dates_begin, list_dates_end


@echecker.disabled_if_unavailable
class SurfexComponent(S2MComponent):

    _footprint = dict(
        info = 'AlgoComponent that runs several executions in parallel.',
        attr = dict(
            kind = dict(
                values = ['escroc', 'ensmeteo', 'ensmeteo+sytron', 'ensmeteo+escroc', 'prepareforcing']
            ),
            dateinit = dict(
                info = "The initialization date if different from the starting date.",
                type = Date,
                optional = True,
                default = '[datebegin]',
            ),
            threshold = dict(
                info = "The initialization date if different from the starting date.",
                type = int,
                optional = True,
                default = -999
            ),
            members = dict(
                info = "The members that will be processed",
                type = footprints.FPList,
                optional = True,
            ),
            subensemble = dict(
                info = "Name of the escroc subensemble (define which physical options are used)",
                values = ["E1", "E2", "Crocus"],
                optional = True,
            ),
            geometry = dict(
                info = "Area information in case of an execution on a massif geometry",
                type = footprints.stdtypes.FPList,
                optional = True,
                default = None
            ),
            daily = dict(
                info = "If True, split simulations in daily runs",
                type = bool,
                optional = True,
                default = False,
            ),
            multidates = dict(
                info = "If True, several dates allowed",
                type = bool,
                optional = True,
                default = False,
                values = [False]
            )
        )
    )

    def execute(self, rh, opts):
        """Loop on the various initial conditions provided."""
        self._default_pre_execute(rh, opts)
        # Update the common instructions
        common_i = self._default_common_instructions(rh, opts)

        subdirs = self.get_subdirs(rh, opts)

        if self.subensemble:
            escroc = ESCROC_subensembles(self.subensemble, self.members)
            physical_options = escroc.physical_options
            snow_parameters = escroc.snow_parameters
            self._add_instructions(common_i, dict(subdir=subdirs, physical_options=physical_options, snow_parameters=snow_parameters))
        else:
            self._add_instructions(common_i, dict(subdir=subdirs))
        self._default_post_execute(rh, opts)

    def get_subdirs(self, rh, opts):
        if self.kind == "escroc":
            return ['mb{0:04d}'.format(m) for m in self.members]
        else:
            subdirs = super(SurfexComponent, self).get_subdirs(rh, opts)

            if len(self.geometry) > 1:
                # In the case of a postes geometry, there are 3 effective inputs with forcing file role
                # (They are concatenated)
                # Therefore it is necessary to reduce subdirs to 1 single element for each member
                subdirs = list(set(map(self.system.path.dirname, subdirs)))

            if self.kind == "ensmeteo+sytron":
                subdirs.append('mb036')
            return subdirs

    def role_ref_namebuilder(self):
        return 'Forcing'


@echecker.disabled_if_unavailable
class PrepareForcingComponent(TaylorRun):

    _footprint = dict(
        info = 'AlgoComponent that runs several executions in parallel.',
        attr = dict(
            kind = dict(
                values = ['prepareforcing']
            ),
            engine = dict(
                values = ['s2m']),
            datebegin = dict(
                info = "The list of begin dates of the forcing files",
                type = footprints.stdtypes.FPList,
            ),
            dateend = dict(
                info = "The list of begin dates of the forcing files",
                type = footprints.stdtypes.FPList,
            ),
            geometry_in = dict(
                info = "Area information in case of an execution on a massif geometry",
                type = footprints.stdtypes.FPList,
                default = None
            ),
            geometry_out = dict(
                info = "The resource's massif geometry.",
                type = str,
            ),
        )
    )

    def prepare(self, rh, opts):
        """Set some variables according to target definition."""
        super(PrepareForcingComponent, self).prepare(rh, opts)
        self.env.DR_HOOK_NOT_MPI = 1

    def _default_common_instructions(self, rh, opts):
        '''Create a common instruction dictionary that will be used by the workers.'''
        ddict = super(PrepareForcingComponent, self)._default_common_instructions(rh, opts)
        for attribute in self.footprint_attributes:
            ddict[attribute] = getattr(self, attribute)
        return ddict

    def execute(self, rh, opts):
        """Loop on the various initial conditions provided."""
        self._default_pre_execute(rh, opts)
        # Update the common instructions
        common_i = self._default_common_instructions(rh, opts)
        # Note: The number of members and the name of the subdirectories could be
        # auto-detected using the sequence
        subdirs = self.get_subdirs(rh, opts)
        self._add_instructions(common_i, dict(subdir=subdirs, datebegin=self.datebegin[0], dateend=self.dateend[0]))
        self._default_post_execute(rh, opts)

    def postfix(self, rh, opts):
        pass

    def get_subdirs(self, rh, opts):
        print (type(self.datebegin))
        print (self.datebegin)
        return [begin.year for begin in self.datebegin[0]]

    def role_ref_namebuilder(self):
        return 'Forcing'


@echecker.disabled_if_unavailable
class SurfexComponentMultiDates(SurfexComponent):
    _footprint = dict(
        info = 'AlgoComponent that runs several executions in parallel.',
        attr = dict(
            multidates = dict(
                info = "If True, several dates allowed",
                type = bool,
                values = [True]
            )
        )
    )

    def get_dates(self, subdirs):
        listdatebegin_str = map(self.system.path.dirname, subdirs)

        # Pour l'instant je fais le porc parce que le passage de dateend ne marche pas du tout
        duration = Period(days=4)

        listdatebegin = []
        listdateend = []
        for datebegin_str in listdatebegin_str:
            datebegin = Date(datebegin_str)
            listdatebegin.append(datebegin)
            listdateend.append(datebegin + duration)

        return listdatebegin, listdateend

    def execute(self, rh, opts):
        """Loop on the various initial conditions provided."""
        self._default_pre_execute(rh, opts)
        # Update the common instructions

        common_i = self._default_common_instructions(rh, opts)

        subdirs = self.get_subdirs(rh, opts)
        listdatebegin, listdateend = self.get_dates(subdirs)
        listdateinit = listdatebegin[:]

        if self.subensemble:
            escroc = ESCROC_subensembles(self.subensemble, self.members)
            physical_options = escroc.physical_options
            snow_parameters = escroc.snow_parameters
            self._add_instructions(common_i, dict(subdir=subdirs, datebegin=listdatebegin, dateinit=listdateinit, dateend=listdateend, physical_options=physical_options, snow_parameters=snow_parameters))
        else:
            self._add_instructions(common_i, dict(subdir=subdirs, datebegin=listdatebegin, dateinit=listdateinit, dateend=listdateend))
        self._default_post_execute(rh, opts)

    def _default_common_instructions(self, rh, opts):
        '''Create a common instruction dictionary that will be used by the workers.'''
        ddict = super(SurfexComponentMultiDates, self)._default_common_instructions(rh, opts)
        ddict.pop('datebegin')
        ddict.pop('dateend')
        ddict.pop('dateinit')

        return ddict<|MERGE_RESOLUTION|>--- conflicted
+++ resolved
@@ -103,11 +103,7 @@
                 values = ['guess', 'intercep']
             ),
             interpreter = dict(
-<<<<<<< HEAD
-                values = [ 'python', 'current' ]
-=======
-                values = ['python', 'current']
->>>>>>> dfef29f7
+                values = ['python', 'current' ]
             ),
             reforecast = dict(
                 type     = bool,
@@ -1015,11 +1011,7 @@
                 values = [ 'guess'],
             ),
             interpreter = dict(
-<<<<<<< HEAD
-                values = [ 'python', 'current']
-=======
                 values = ['python', 'current']
->>>>>>> dfef29f7
             ),
             reforecast = dict(
                 type     = bool,
