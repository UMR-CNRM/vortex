#!/usr/bin/env python
# -*- coding: utf-8 -*-

from __future__ import print_function, absolute_import, unicode_literals, division

from collections import defaultdict
import io
import six

from bronx.stdtypes.date import Date, Period
from bronx.syntax.externalcode import ExternalCodeImportChecker
import footprints

from vortex.algo.components import ParaBlindRun, ParaExpresso
from vortex.tools.parallelism import VortexWorkerBlindRun
from vortex.syntax.stdattrs import a_date
from vortex.util.helpers import InputCheckerError

<<<<<<< HEAD
=======
from bronx.stdtypes.date import Date, Period, tomorrow

import footprints
from __builtin__ import int
>>>>>>> 44eec664
logger = footprints.loggers.getLogger(__name__)

echecker = ExternalCodeImportChecker('snowtools')
with echecker:
    from snowtools.tools.change_prep import prep_tomodify
    from snowtools.utils.resources import get_file_period, save_file_period, save_file_date
    from snowtools.tools.update_namelist import update_surfex_namelist_object
    from snowtools.tools.change_forcing import forcinput_select, forcinput_tomerge
    from snowtools.utils.infomassifs import infomassifs
    from snowtools.tools.massif_diags import massif_simu
    from snowtools.utils.ESCROCsubensembles import ESCROC_subensembles


class _S2MWorker(VortexWorkerBlindRun):
    '''This algo component is designed to run an S2M task without MPI parallelization.'''

    _abstract  = True
    _footprint = dict(
        info = 'AlgoComponent designed to run an S2M experiment without MPI parallelization.',
        attr = dict(
            subdir = dict(
                info = 'work in this particular subdirectory',
                optional = True
            ),
        )
    )

    def vortex_task(self, **kwargs):
        rdict = dict(rc=True)
        rundir = self.system.getcwd()
        if self.subdir is not None:
            thisdir = self.system.path.join(rundir, self.subdir)
            with self.system.cdcontext(self.subdir, create=True):
                self._commons(rundir, thisdir, rdict, **kwargs)

        else:
            thisdir = rundir
            self._commons(rundir, thisdir, rdict, **kwargs)

        return rdict

    def _commons(self, rundir, thisdir, rdict):
        pass

    def mv_if_exists(self, local, dest):
        """Move a file if it exists (intended to deal with output files)."""
        if self.system.path.isfile(local):
            self.system.mv(local, dest)

    def copy_if_exists(self, local, dest):
        """Copy a file if it exists (intended to deal with input files)."""
        if self.system.path.isfile(local):
            self.system.cp(local, dest)

    def link_in(self, local, dest):
        """Link a file (the target is cleaned first)."""
        self.system.remove(dest)
        if self.system.path.isfile(local):
            self.system.symlink(local, dest)

    def postfix(self):
        self.system.subtitle('{0:s} : directory listing (post-run)'.format(self.kind))
        for line in self.system.dir():
            print(line)


class GuessWorker(_S2MWorker):

    _footprint = dict(
        attr = dict(
            kind = dict(
                values = ['guess', 'intercep']
            ),
            interpreter = dict(
                values = [ 'python' ]
            ),
        )
    )

    def vortex_task(self, **kwargs):
        ebauche = self.find_ebauche()
        super(GuessWorker, self).vortex_task(ebauche=ebauche)

    def _commons(self, rundir, thisdir, rdict, **kwargs):
        ebauche = kwargs['ebauche']
        if ebauche and not self.system.path.exists(ebauche):
            self.system.symlink(self.system.path.join(rundir, ebauche), ebauche)
        list_name = self.system.path.join(thisdir, self.kind + '.out')
        self.local_spawn(list_name)
        self.postfix()

    def find_ebauche(self, opts=None):
        """Find ebauche namelist in actual context inputs."""
        namcandidates = [x.rh for x in self.context.sequence.effective_inputs(kind='namelist')]
        self.system.subtitle('Namelist candidates')
        ebauche = None
        for nam in namcandidates:
            nam.quickview()
            if nam.container.basename.startswith('EBAUCHE_'):
                ebauche = nam.container.basename

        return ebauche


class _SafranWorker(_S2MWorker):

    _abstract  = True
    _footprint = dict(
        attr = dict(
            datebegin = a_date,
            dateend   = a_date,
            day_begins_at = dict(
                type     = int,
                optional = True,
                default  = 6,
            ),
            posts = dict(
                info = "Switch to activate posts chain (=1) or not (=0)",
                type = int,
                optional = True,
                default = 1,
            )
        )
    )

    def __init__(self, *kargs, **kwargs):
        super(_SafranWorker, self).__init__(*kargs, **kwargs)
        self.set_actual_period()

    def set_actual_period(self):
        """Guess the dates that are to be covered by the forecast"""
        if self.datebegin.hour > self.day_begins_at:
            self.datebegin.day = self.datebegin.day + 1
        self.datebegin.replace(hour=self.day_begins_at, minute=0, second=0, microsecond=0)
        if self.dateend.hour < self.day_begins_at:
            self.dateend.day = self.dateend.day - 1
        self.dateend.replace(hour=self.day_begins_at, minute=0, second=0, microsecond=0)

    @property
    def days(self):
        self._days = defaultdict(list)
        ndays = (self.dateend - self.datebegin).days
        d = self.datebegin
        if ndays > 0:
            for n in range(1, ndays + 1):
                try_dates = [d + Period(hours=h) for h in range(0, 25, 3)]  # We check for 3-hours guess
                self._days[n] = self.get_fichiers_P(try_dates, fatal=False)
                d = d + Period(days=1)
        if ndays == 0:
            logger.warning('The given time period is too short, doing nothing.')
        else:
            logger.warning('datebegin argument must be before dateend argument')
        return self._days

    def _commons(self, rundir, thisdir, rdict, **kwargs):
        _Safran_namelists = ['ANALYSE', 'CENPRAA', 'OBSERVA', 'OBSERVR', 'IMPRESS', 'ADAPT', 'SORTIES', 'MELANGE', 'EBAUCHE']
        for nam in _Safran_namelists:
            self.link_in(self.system.path.join(rundir, nam), nam)

        # Generate the 'OPxxxxx' files containing links for the safran execution.
        _OP_files_common = ['OPlisteo', 'OPlysteo', 'OPlistem', 'Oplystem', 'OPlisteml', 'OPlysteml', 'OPclim',
                            'OPNOmt', 'OPA', 'OPR', 'OPS', 'OPsat', 'OPnoir', 'OPposte']
        _OP_files_individual = ['OPguess', 'OPprevi', 'OPMET', 'OPSA', 'OPSG', 'OPSAP', 'OPSAN']
        for op_file in _OP_files_common:
            if not self.system.path.isfile(op_file):
                with io.open(op_file, 'w') as f:
                    f.write(rundir + '@\n')

        for op_file in _OP_files_individual:
            if not self.system.path.isfile(op_file):
                with io.open(op_file, 'w') as f:
                    f.write(thisdir + '@\n')

        self.system.remove('sapfich')

        print('Running task {0:s}'.format(self.kind))
        for day, dates in self.days.items():
            nech = len(dates) if len(dates) == 9 else 5
            self.sapdat(dates[-1], nech)
            self._safran_task(rundir, thisdir, day, dates, rdict)

        self.postfix()

    def _safran_task(self, rundir, thisdir, rdict):
        """The piece of code specific to a Safran submodule does here."""
        raise NotImplementedError()

    def check_mandatory_resources(self, rdict, filenames):
        outcome = True
        for filename in filenames:
            if not self.system.path.exists(filename):
                logger.error('The %s mandatory flow resources are missing.', filename)
                outcome = False
        rdict['rc'] = rdict['rc'] and outcome
        return outcome

    def sapdat(self, thisdate, nech=5):
        # Creation of the 'sapdat' file containing the exact date of the file to be processed.
        self.system.remove('sapdat')

        # A PASSER EN NAMELIST OU A PARAMETRISER POUR D'AUTRES APPLICATIONS
        with io.open('sapdat', 'w') as d:
            d.write(thisdate.strftime('%y,%m,%d,%H,') + six.text_type(nech) + '\n')
            d.write('0,0,3\n')
            d.write('3,1,3,3\n')
            d.write('0\n')
            d.write('1,1,{0!s}\n'.format(self.posts))

    def get_fichiers_P(self, dates, fatal=True):
        """ Try to guess the corresponding input file"""
        # TODO : Ajouter un control de cohérence sur les cumuls : on ne doit pas
        # mélanger des cumuls sur 6h avec des cumuls sur 24h
        actual_dates = list()
        for i, date in enumerate(dates):
            p = 'P{0:s}'.format(date.yymdh)
            if self.system.path.exists(p) and not self.system.path.islink(p):
                actual_dates.append(date)
            else:
                if self.system.path.islink(p):
                    self.system.remove(p)
                # We try to find the P file with format Pyymmddhh_tt (yymmddhh + tt = date)
                # The maximum time is 96h (4 days)
                if i == (len(dates) - 1):
                    # Avoid to take the first P file of the next day
                    # Check for a 6-hour analysis
                    d = date - Period(hours = 6)
                    oldp = 'P{0:s}_{1!s}'.format(d.yymdh, 6)
                    if self.system.path.exists(oldp):
                        self.link_in(oldp, p)
                        actual_dates.append(date)
                    # If there is no 6-hour analysis we need at least a 24h forecast to have a cumulate rr24
                    else:
                        t = 24
                else:
                    t = 0
                while not self.system.path.islink(p) and (t <= 108):
                    d = date - Period(hours = t)
                    oldp = 'P{0:s}_{1!s}'.format(d.yymdh, t)
                    if self.system.path.exists(oldp):
                        self.link_in(oldp, p)
                        actual_dates.append(date)
                    t = t + 3  # 3-hours check
                if not self.system.path.islink(p) and fatal:
                    logger.error('The mandatory flow resources %s is missing.', p)
                    raise InputCheckerError("Some of the mandatory resources are missing.")

        if len(actual_dates) < 5:
            raise InputCheckerError("Not enough guess for date {0:s}, expecting at least 5, got {1:d}".format(dates[0].ymdh, len(actual_dates)))
        elif len(actual_dates) > 5 and len(actual_dates) < 9:
            # We must have either 5 or 9 dates, if not we only keep synoptic ones
            for date in actual_dates:
                if date.hour not in [0, 6, 12, 18]:
                    actual_dates.remove(date)

        return actual_dates


class SafraneWorker(_SafranWorker):

    _footprint = dict(
        attr = dict(
            kind = dict(
                values = ['safrane']
            ),
        )
    )

    def _safran_task(self, rundir, thisdir, day, dates, rdict):
        nech = len(dates) if len(dates) == 9 else 5
        self.get_fichiers_P(dates)
        for d in dates:
            logger.info('Running date : {0:s}'.format(d.ymdh))
            self.sapdat(d, nech)
            # Creation of the 'sapfich' file containing the name of the output file
            with io.open('sapfich', 'w') as f:
                f.write('SAFRANE_d{0!s}_{1:s}'.format(day, d.ymdh))
            list_name = self.system.path.join(thisdir, self.kind + d.ymdh + '.out')
            self.local_spawn(list_name)
            # A FAIRE : gérer le fichier fort.79 (mv dans $list/day.$day ?, rejet)


class SypluieWorker(_SafranWorker):

    _footprint = dict(
        attr = dict(
            kind = dict(
                values = ['sypluie']
            ),
        )
    )

    def _safran_task(self, rundir, thisdir, day, dates, rdict):
        self.get_fichiers_P(dates)
        self.link_in('SAPLUI5' + dates[-1].ymdh, 'SAPLUI5_ARP')
        # Creation of the 'sapfich' file containing the name of the output file
        with io.open('sapfich', 'w') as f:
            f.write('SAPLUI5' + dates[-1].ymdh)
        list_name = self.system.path.join(thisdir, self.kind + dates[-1].ymd + '.out')
        self.local_spawn(list_name)
        # A FAIRE : gérer le fichier fort.78 (mv dans $list/day.$day ?, rejet)


class SyrpluieWorker(_SafranWorker):

    _footprint = dict(
        attr = dict(
            kind = dict(
                values = ['syrpluie']
            ),
        )
    )

    def _safran_task(self, rundir, thisdir, day, dates, rdict):
        self.get_fichiers_P(dates)
        # Creation of the 'sapfich' file containing the name of the output file
        with io.open('sapfich', 'w') as f:
            f.write('SAPLUI5' + dates[-1].ymdh)
        list_name = self.system.path.join(thisdir, self.kind + dates[-1].ymd + '.out')
        self.local_spawn(list_name)
        # le nom de l'output de syrpluie est géré par le fichier sapfich
        # self.mv_if_exists('fort.21', 'SAPLUI5' + dates[-1].ymdh)


class SyvaprWorker(_SafranWorker):

    _footprint = dict(
        attr = dict(
            kind = dict(
                values = ['syvapr']
            ),
        )
    )

    def _safran_task(self, rundir, thisdir, day, dates, rdict):
        if self.check_mandatory_resources(rdict, ['SAFRANE_d{0!s}_{1:s}'.format(day, d.ymdh) for d in dates]):
            for j, d in enumerate(dates):
                self.link_in('SAFRANE_d{0!s}_{1:s}'.format(day, d.ymdh), 'SAFRAN' + six.text_type(j + 1))
            self.link_in('SAPLUI5' + dates[-1].ymdh, 'SAPLUI5')
            list_name = self.system.path.join(thisdir, self.kind + dates[-1].ymd + '.out')
            self.local_spawn(list_name)


class SyvafiWorker(_SafranWorker):

    _footprint = dict(
        attr = dict(
            kind = dict(
                values = ['syvafi']
            ),
        )
    )

    def _safran_task(self, rundir, thisdir, day, dates, rdict):
        # if self.check_mandatory_resources(rdict, ['SAPLUI5' + six.text_type(day), ]):
        for j, d in enumerate(dates):
            self.link_in('SAFRANE_d{0!s}_{1:s}'.format(day, d.ymdh), 'SAFRAN' + six.text_type(j + 1))
        self.link_in('SAPLUI5' + dates[-1].ymdh, 'SAPLUI5')
        list_name = self.system.path.join(thisdir, self.kind + dates[-1].ymd + '.out')
        self.local_spawn(list_name)
        self.mv_if_exists('fort.90', 'TAL' + dates[-1].ymdh)


class SyrmrrWorker(_SafranWorker):

    _footprint = dict(
        attr = dict(
            kind = dict(
                values = ['syrmrr']
            ),
        )
    )

    def _safran_task(self, rundir, thisdir, day, dates, rdict):

        if self.check_mandatory_resources(rdict, ['SAPLUI5' + dates[-1].ymdh]):
            self.link_in('SAPLUI5' + dates[-1].ymdh, 'fort.12')
            list_name = self.system.path.join(thisdir, self.kind + dates[-1].ymd + '.out')
            self.local_spawn(list_name)
            self.mv_if_exists('fort.13', 'SAPLUI5' + dates[-1].ymdh)
            self.mv_if_exists('fort.14', 'SAPLUI5_ARP' + dates[-1].ymdh)
            self.mv_if_exists('fort.15', 'SAPLUI5_ANA' + dates[-1].ymdh)


class SytistWorker(_SafranWorker):

    _footprint = dict(
        attr = dict(
            kind = dict(
                values = ['sytist']
            ),
            execution = dict(
                values = ['analysis', 'forecast']
            )
        )
    )

    def _safran_task(self, rundir, thisdir, day, dates, rdict):
        self.link_in('SAPLUI5' + dates[-1].ymdh, 'SAPLUI5')
        self.link_in('SAPLUI5_ARP' + dates[-1].ymdh, 'SAPLUI5_ARP')
        self.link_in('SAPLUI5_ANA' + dates[-1].ymdh, 'SAPLUI5_ANA')
        if self.check_mandatory_resources(rdict, ['SAPLUI5'] + ['SAFRANE_d{0!s}_{1:s}'.format(day, d.ymdh) for d in dates]):
            print(['SAFRANE_d{0!s}_{1:s}'.format(day, d.ymdh) for d in dates])
            for j, d in enumerate(dates):
                self.link_in('SAFRANE_d{0!s}_{1:s}'.format(day, d.ymdh), 'SAFRAN' + six.text_type(j + 1))
            list_name = self.system.path.join(thisdir, self.kind + dates[-1].ymd + '.out')
            self.local_spawn(list_name)

    def sapdat(self, thisdate, nech=5):
        # Creation of the 'sapdat' file containing the exact date of the file to be processed.
        self.system.remove('sapdat')

        # A PASSER EN NAMELIST OU A PARAMETRISER POUR D'AUTRES APPLICATIONS
        with io.open('sapdat', 'w') as d:
            d.write(thisdate.strftime('%y,%m,%d,%H,') + six.text_type(nech) + '\n')
            if self.execution == 'forecast':
                d.write('0,0,3\n')
            elif self.execution == 'analysis':
                d.write('0,1,0\n')
            d.write('3,1,3,3\n')
            d.write('0\n')
            d.write('1,1,{0!s}\n'.format(self.posts))


@echecker.disabled_if_unavailable
class SurfexWorker(_S2MWorker):
    '''This algo component is designed to run a SURFEX experiment without MPI parallelization.'''

    _footprint = dict(
        info = 'AlgoComponent designed to run a SURFEX experiment without MPI parallelization.',
        attr = dict(
            datebegin = a_date,
            dateend   = a_date,
            dateinit  = a_date,
            kind = dict(
                values = ['deterministic', 'escroc', 'ensmeteo', 'ensmeteo+escroc'],
            ),
            threshold = dict(
                info = "Threshold to initialise snowdepth",
                type = int,
                optional = True,
                default = -999
            ),
            physical_options = dict(
                info = "Dictionnary of ESCROC physical options",
                type = dict,
                optional = True,
                default = {}
            ),
            snow_parameters = dict(
                info = "Dictionnary of ESCROC snow physical parameters",
                type = dict,
                optional = True,
                default = {}
            ),
            subdir = dict(
                info = 'work in this particular subdirectory',
                optional = False
            ),
            geometry = dict(
                info = "Area information in case of an execution on a massif geometry",
                type = list,
                optional = True,
                default = None
            ),
            daily = dict(
                info = "If True, split simulations in daily runs",
                type = bool,
                optional = True,
                default = False,
            )
        )
    )

    def modify_prep(self, datebegin_this_run):
        ''' The PREP file needs to be modified if the init date differs from the starting date
         or if a threshold needs to be applied on snow water equivalent.'''
        modif_swe = self.threshold > 0 and datebegin_this_run.month == 8 and datebegin_this_run.day == 1
        modif_date = datebegin_this_run == self.datebegin and self.datebegin != self.dateinit
        modif = modif_swe or modif_date

        if modif:
            prep = prep_tomodify("PREP.nc")

            if modif_swe:
                print("APPLY THRESHOLD ON SWE.")
                prep.apply_swe_threshold(self.threshold)

            if modif_date:
                print("CHANGE DATE OF THE PREP FILE.")
                prep.change_date(self.datebegin)

            prep.close()
        else:
            print("DO NOT CHANGE THE PREP FILE.")

    def _commons(self, rundir, thisdir, rdict, **kwargs):

        list_files_copy = ["OPTIONS.nam"]
        list_files_link = ["PGD.nc", "PREP.nc", "METADATA.xml", "ecoclimapI_covers_param.bin", "ecoclimapII_eu_covers_param.bin", "drdt_bst_fit_60.nc"]
        for required_copy in list_files_copy:
            self.copy_if_exists(self.system.path.join(rundir, required_copy), required_copy)
        for required_link in list_files_link:
            self.link_in(self.system.path.join(rundir, required_link), required_link)

        self._surfex_task(rundir, thisdir, rdict)
        self.postfix()

    def _surfex_task(self, rundir, thisdir, rdict):
        # ESCROC cases: each member will need to have its own namelist
        # meteo ensemble cases: the forcing modification must be applied to all members and the namelist generation requires that
        # the forcing generation has already be done. Therefore, preprocessing is done in the offline algo in all these cases
        # Determinstic cases : the namelist is prepared in the preprocess algo component in order to allow to build PGD and PREP
        namelist_ready = self.kind == 'deterministic'
        need_other_run = True
        need_other_forcing = True
        updateloc = True
        datebegin_this_run = self.datebegin

        while need_other_run:

            # Modification of the PREP file
            self.modify_prep(datebegin_this_run)

            if need_other_forcing:

                if self.kind == "escroc":
                    # ESCROC only : the forcing files are in the father directory (same forcing for all members)
                    forcingdir = rundir
                else:
                    # ensmeteo or ensmeteo+escroc : the forcing files are supposed to be in the subdirectories of each member
                    # determinstic case : the forcing file(s) is/are in the only directory
                    forcingdir = thisdir

                if len(self.geometry) > 1:
                    print ("FORCING AGGREGATION")
                    forcinglist = []
                    for massif in self.geometry:
                        dateforcbegin, dateforcend = get_file_period("FORCING_" + massif, forcingdir + "/" + massif, datebegin_this_run, self.dateend)
                        forcinglist.append("FORCING_" + massif + ".nc")
                    forcinput_tomerge(forcinglist, "FORCING.nc",)
                else:
                    # Get the first file covering part of the whole simulation period
                    print ("LOOK FOR FORCING")
                    dateforcbegin, dateforcend = get_file_period("FORCING", forcingdir, datebegin_this_run, self.dateend)
                    print ("FORCING FOUND")

                    if self.geometry[0] in ["alp", "pyr", "cor"]:
                        print ("FORCING EXTENSION")
                        liste_massifs = infomassifs().dicArea[self.geometry[0]]
                        liste_aspect  = infomassifs().get_list_aspect(8, ["0", "20", "40"])
                        self.mv_if_exists("FORCING.nc", "FORCING_OLD.nc")
                        forcinput_select('FORCING_OLD.nc', 'FORCING.nc', liste_massifs, 0, 5000, ["0", "20", "40"], liste_aspect)

            if self.daily:
                dateend_this_run = min(tomorrow(base=datebegin_this_run), min(self.dateend, dateforcend))
                need_other_forcing = False
            else:
                dateend_this_run = min(self.dateend, dateforcend)

            if not namelist_ready:
                available_namelists = self.find_namelists()
                if len(available_namelists) > 1:
                    print("WARNING SEVERAL NAMELISTS AVAILABLE !!!")
                for namelist in available_namelists:
                    # Update the contents of the namelist (date and location)
                    # Location taken in the FORCING file.
                    print "MODIFY THE NAMELIST"
                    newcontent = update_surfex_namelist_object(namelist.contents, datebegin_this_run, dateend=dateend_this_run, updateloc=updateloc, physicaloptions=self.physical_options, snowparameters=self.snow_parameters)
                    newnam = footprints.proxy.container(filename=namelist.container.basename)
                    newcontent.rewrite(newnam)
                    newnam.close()
                if self.daily:
                    updateloc = True
                else:
                    namelist_ready = True

            # Run surfex offline
            list_name = self.system.path.join(thisdir, 'offline.out')
            self.local_spawn(list_name)

            # Copy the SURFOUT file for next iteration
            self.system.cp("SURFOUT.nc", "PREP.nc")

            # Post-process
            pro = massif_simu("ISBA_PROGNOSTIC.OUT.nc", openmode='a')
            pro.massif_natural_risk()
            pro.close()

            # Rename outputs with the dates
            save_file_date(".", "SURFOUT", dateend_this_run, newprefix="PREP")
            save_file_period(".", "ISBA_PROGNOSTIC.OUT", datebegin_this_run, dateend_this_run, newprefix="PRO")
            if not (need_other_run and not need_other_forcing):
                save_file_period(".", "FORCING", dateforcbegin, dateforcend)

            # Remove the symbolic link for next iteration (not needed since now we rename the forcing just before
#             self.system.remove("FORCING.nc")

            # Prepare next iteration if needed
            datebegin_this_run = dateend_this_run
            need_other_run = dateend_this_run < self.dateend


class Guess(ParaExpresso):

    _footprint = dict(
        info = 'AlgoComponent that runs several executions of a guess-making script',
        attr = dict(
            kind = dict(
                values = [ 'guess'],
            ),
            members = dict(
                info = "The members that will be processed",
                type = footprints.FPList,
                optional = True
            ),
            interpreter = dict(
                values = [ 'python']
            )
        )
    )

    def prepare(self, rh, opts):
        """Set some variables according to target definition."""
        super(Guess, self).prepare(rh, opts)
        self.env.DR_HOOK_NOT_MPI = 1

    def _default_common_instructions(self, rh, opts):
        '''Create a common instruction dictionary that will be used by the workers.'''
        ddict = super(Guess, self)._default_common_instructions(rh, opts)
        ddict['interpreter'] = self.interpreter
        return ddict

    def execute(self, rh, opts):
        """Loop on the various initial conditions provided."""
        self._default_pre_execute(rh, opts)
        # Update the common instructions
        common_i = self._default_common_instructions(rh, opts)
        # Note: The number of members and the name of the subdirectories could be
        # auto-detected using the sequence
        subdirs = [None, ] if self.members is None else ['mb{0:03d}'.format(m) for m in self.members]
        self._add_instructions(common_i, dict(subdir=subdirs))
        self._default_post_execute(rh, opts)

    def postfix(self, rh, opts):
        pass


class S2MComponent(ParaBlindRun):

    _footprint = dict(
        info = 'AlgoComponent that runs several executions in parallel.',
        attr = dict(
            kind = dict(
                values = ['safrane', 'syrpluie', 'syrmrr', 'sytist', 'sypluie', 'syvapr',
                          'syvafi', 's2m_offline', 'escroc', 'intercep'],
            ),
            members = dict(
                info = "The members that will be processed",
                type = footprints.FPList,
                optional = True,
            ),
            datebegin = a_date,
            dateend = a_date,
            execution = dict(
                values = ['analysis', 'forecast'],
                optional = True,
            )
        )
    )

    def prepare(self, rh, opts):
        """Set some variables according to target definition."""
        super(S2MComponent, self).prepare(rh, opts)
        self.env.DR_HOOK_NOT_MPI = 1

    def _default_common_instructions(self, rh, opts):
        '''Create a common instruction dictionary that will be used by the workers.'''
        ddict = super(S2MComponent, self)._default_common_instructions(rh, opts)
        for attribute in self.footprint_attributes:
            ddict[attribute] = getattr(self, attribute)
        return ddict

    def execute(self, rh, opts):
        """Loop on the various initial conditions provided."""
        self._default_pre_execute(rh, opts)
        # Update the common instructions
        common_i = self._default_common_instructions(rh, opts)
        # Note: The number of members and the name of the subdirectories could be
        # auto-detected using the sequence
        subdirs = [None, ] if self.members is None else ['mb{0:03d}'.format(m) for m in self.members]

        self._add_instructions(common_i, dict(subdir=subdirs))
        self._default_post_execute(rh, opts)

    def postfix(self, rh, opts):
        pass


@echecker.disabled_if_unavailable
class SurfexComponent(S2MComponent):

    _footprint = dict(
        info = 'AlgoComponent that runs several executions in parallel.',
        attr = dict(
            kind = dict(
                values = ['deterministic', 'escroc', 'ensmeteo', 'ensmeteo+escroc']
            ),
            dateinit = dict(
                info = "The initialization date if different from the starting date.",
                type = Date,
                optional = True,
                default = '[datebegin]',
            ),
            threshold = dict(
                info = "The initialization date if different from the starting date.",
                type = int,
                optional = True,
                default = -999
            ),
            subensemble = dict(
                info = "Name of the escroc subensemble (define which physical options are used)",
                values = ["E1", "E2", "Crocus"],
                optional = True,
            ),
            geometry = dict(
                info = "Area information in case of an execution on a massif geometry",
                type = list,
                optional = True,
                default = None
            ),
            daily = dict(
                info = "If True, split simulations in daily runs",
                type = bool,
                optional = True,
                default = False,
            )
        )
    )

    def execute(self, rh, opts):
        """Loop on the various initial conditions provided."""
        self._default_pre_execute(rh, opts)
        # Update the common instructions
        common_i = self._default_common_instructions(rh, opts)
        # Note: The number of members and the name of the subdirectories could be
        # auto-detected using the sequence
        if len(self.members) >= 1000:
            subdirs = ['mb{0:04d}'.format(m) for m in self.members]
        else:
            subdirs = ['mb{0:03d}'.format(m) for m in self.members]

        if self.subensemble:
            escroc = ESCROC_subensembles(self.subensemble, self.members)
            physical_options = escroc.physical_options
            snow_parameters = escroc.snow_parameters
            self._add_instructions(common_i, dict(subdir=subdirs, physical_options=physical_options, snow_parameters=snow_parameters))
        else:
            self._add_instructions(common_i, dict(subdir=subdirs))
        self._default_post_execute(rh, opts)<|MERGE_RESOLUTION|>--- conflicted
+++ resolved
@@ -7,7 +7,7 @@
 import io
 import six
 
-from bronx.stdtypes.date import Date, Period
+from bronx.stdtypes.date import Date, Period, tomorrow
 from bronx.syntax.externalcode import ExternalCodeImportChecker
 import footprints
 
@@ -16,13 +16,6 @@
 from vortex.syntax.stdattrs import a_date
 from vortex.util.helpers import InputCheckerError
 
-<<<<<<< HEAD
-=======
-from bronx.stdtypes.date import Date, Period, tomorrow
-
-import footprints
-from __builtin__ import int
->>>>>>> 44eec664
 logger = footprints.loggers.getLogger(__name__)
 
 echecker = ExternalCodeImportChecker('snowtools')
@@ -483,7 +476,7 @@
             ),
             geometry = dict(
                 info = "Area information in case of an execution on a massif geometry",
-                type = list,
+                type = footprints.stdtypes.FPList,
                 optional = True,
                 default = None
             ),
@@ -589,7 +582,7 @@
                 for namelist in available_namelists:
                     # Update the contents of the namelist (date and location)
                     # Location taken in the FORCING file.
-                    print "MODIFY THE NAMELIST"
+                    print("MODIFY THE NAMELIST")
                     newcontent = update_surfex_namelist_object(namelist.contents, datebegin_this_run, dateend=dateend_this_run, updateloc=updateloc, physicaloptions=self.physical_options, snowparameters=self.snow_parameters)
                     newnam = footprints.proxy.container(filename=namelist.container.basename)
                     newcontent.rewrite(newnam)
@@ -749,7 +742,7 @@
             ),
             geometry = dict(
                 info = "Area information in case of an execution on a massif geometry",
-                type = list,
+                type = footprints.stdtypes.FPList,
                 optional = True,
                 default = None
             ),
