--- conflicted
+++ resolved
@@ -330,20 +330,11 @@
                     t = t + dt  # 3-hours check
 
         if len(actual_dates) < 5:
-<<<<<<< HEAD
-            # print("WARNING : Not enough guess for date {0:s}, expecting at least 5, got {1:d}".format(dates[0].ymdh, len(actual_dates)))
+            # print("WARNING : Not enough guess for date {0:s}, expecting at least 5, "
+            #      "got {1:d}".format(dates[0].ymdh, len(actual_dates)))
             # In this case, actual_dates is filled with the mandatory dates
             actual_dates = [d for d in dates if d.hour in [0, 6, 12, 18]]
-        elif len(actual_dates) > 5 and len(actual_dates) < 9:
-=======
-            print("WARNING : Not enough guess for date {0:s}, expecting at least 5, "
-                  "got {1:d}".format(dates[0].ymdh, len(actual_dates)))
-            print(actual_dates)
-            actual_dates = [d for d in dates if d.hour in [0, 6, 12, 18]]
-            # raise InputCheckerError("Not enough guess for date {0:s}, expecting at least 5,
-            # got {1:d}".format(dates[0].ymdh, len(actual_dates)))
         elif 5 < len(actual_dates) < 9:
->>>>>>> 4ecd71a3
             # We must have either 5 or 9 dates, if not we only keep synoptic ones
             for date in actual_dates:
                 if date.hour not in [0, 6, 12, 18]:
@@ -419,9 +410,9 @@
     def _safran_task(self, rundir, thisdir, day, dates, rdict):
         nech = len(dates) if len(dates) == 9 else 5
         self.get_guess(dates)
-<<<<<<< HEAD
         mandatory_dates = [d for d in dates if d.hour in [0, 6, 12, 18]]
-        rdict, go = self.check_mandatory_resources(rdict, ['P{0:s}'.format(d.yymdh) for d in mandatory_dates])
+        rdict, go = self.check_mandatory_resources(rdict, ['P{0:s}'.format(d.yymdh)
+                                                           for d in mandatory_dates])
         if go:
             for d in dates:
                 logger.info('Running date : {0:s}'.format(d.ymdh))
@@ -433,29 +424,12 @@
                 try:
                     self.local_spawn(list_name)
                     # Reanalysis : if the execution was allright we don't need the log file
-    #                if self.execution in ['reanalysis', 'reforecast']:
-    #                    self.system.remove(list_name)
+                    # if self.execution in ['reanalysis', 'reforecast']:
+                    #     self.system.remove(list_name)
                 except ExecutionError:
-                    rdict['rc'] = S2MExecutionError(self.progname, self.deterministic, self.subdir, self.datebegin, self.dateend)
-
-=======
-        for d in dates:
-            logger.info('Running date : {0:s}'.format(d.ymdh))
-            self.sapdat(d, nech)
-            # Creation of the 'sapfich' file containing the name of the output file
-            with io.open('sapfich', 'w') as f:
-                f.write('SAFRANE_d{0!s}_{1:s}'.format(day, d.ymdh))
-            list_name = self.system.path.join(thisdir, self.kind + d.ymdh + '.out')
-            try:
-                self.local_spawn(list_name)
-                # Reanalysis : if the execution was allright we don't need the log file
-                # if self.execution in ['reanalysis', 'reforecast']:
-                #     self.system.remove(list_name)
-            except ExecutionError:
-                rdict['rc'] = S2MExecutionError(self.progname, self.deterministic, self.subdir,
-                                                self.datebegin, self.dateend)
-                return rdict  # Note than in the other case return rdict is at the end
->>>>>>> 4ecd71a3
+                    rdict['rc'] = S2MExecutionError(self.progname, self.deterministic,
+                                                    self.subdir,
+                                                    self.datebegin, self.dateend)
         return rdict
 
 
@@ -569,16 +543,10 @@
                     self.mv_if_exists('SAF4D_{0:s}'.format(suffix),
                                       'SAF4D_{0:s}_{1:s}'.format(suffix, dates[-1].ymdh))
             except ExecutionError:
-<<<<<<< HEAD
-                rdict['rc'] = S2MExecutionError(self.progname, self.deterministic, self.subdir, self.datebegin, self.dateend)
-
-        return rdict  # Note than in the other case return rdict is at the end
-=======
                 rdict['rc'] = S2MExecutionError(self.progname, self.deterministic, self.subdir,
                                                 self.datebegin, self.dateend)
-            finally:
-                return rdict  # Note than in the other case return rdict is at the end
->>>>>>> 4ecd71a3
+
+        return rdict  # Note than in the other case return rdict is at the end
 
 
 class SyvafiWorker(_SafranWorker):
@@ -606,16 +574,10 @@
             # if self.execution in ['reanalysis', 'reforecast']:
             #     self.system.remove(list_name)
         except ExecutionError:
-<<<<<<< HEAD
-            rdict['rc'] = S2MExecutionError(self.progname, self.deterministic, self.subdir, self.datebegin, self.dateend)
-
-        return rdict
-=======
             rdict['rc'] = S2MExecutionError(self.progname, self.deterministic, self.subdir,
                                             self.datebegin, self.dateend)
-        finally:
-            return rdict  # Note than in the other case return rdict is at the end
->>>>>>> 4ecd71a3
+
+        return rdict
 
 
 class SyrmrrWorker(_SafranWorker):
@@ -642,16 +604,10 @@
                 # if self.execution in ['reanalysis', 'reforecast']:
                 #     self.system.remove(list_name)
             except ExecutionError:
-<<<<<<< HEAD
-                rdict['rc'] = S2MExecutionError(self.progname, self.deterministic, self.subdir, self.datebegin, self.dateend)
-
-        return rdict
-=======
                 rdict['rc'] = S2MExecutionError(self.progname, self.deterministic, self.subdir,
                                                 self.datebegin, self.dateend)
-            finally:
-                return rdict  # Note than in the other case return rdict is at the end
->>>>>>> 4ecd71a3
+
+        return rdict
 
 
 class SytistWorker(_SafranWorker):
@@ -695,16 +651,10 @@
             try:
                 self.local_spawn(list_name)
             except ExecutionError:
-<<<<<<< HEAD
-                rdict['rc'] = S2MExecutionError(self.progname, self.deterministic, self.subdir, self.datebegin, self.dateend)
-
-        return rdict
-=======
                 rdict['rc'] = S2MExecutionError(self.progname, self.deterministic, self.subdir,
                                                 self.datebegin, self.dateend)
-            finally:
-                return rdict  # Note than in the other case return rdict is at the end
->>>>>>> 4ecd71a3
+
+        return rdict
 
     def sapdat(self, thisdate, nech=5):
         # Creation of the 'sapdat' file containing the exact date of the file to be processed.
@@ -1568,16 +1518,6 @@
         listdatebegin, listdateend = self.get_dates(subdirs)
         listdateinit = listdatebegin[:]
 
-<<<<<<< HEAD
-=======
-        # print ("DEBUGGING")
-        # print (len(subdirs))
-        # print (len(listdatebegin))
-        # print (len(listdateend))
-        # print (common_i)
-        # print ("END DEBUGGING")
-
->>>>>>> 4ecd71a3
         if self.subensemble:
             escroc = ESCROC_subensembles(self.subensemble, self.members)
             physical_options = escroc.physical_options
