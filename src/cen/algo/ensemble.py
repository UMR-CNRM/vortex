#!/usr/bin/env python
# -*- coding: utf-8 -*-

from __future__ import print_function, absolute_import, unicode_literals, division

from collections import defaultdict
import io
import six

from bronx.stdtypes.date import Date, Period, tomorrow
from bronx.syntax.externalcode import ExternalCodeImportChecker
import footprints

from vortex.algo.components import ParaBlindRun, ParaExpresso, TaylorRun
from vortex.tools.parallelism import VortexWorkerBlindRun, TaylorVortexWorker
from vortex.syntax.stdattrs import a_date
from vortex.util.helpers import InputCheckerError
from vortex.tools.systems import ExecutionError
from vortex.data.geometries  import UnstructuredGeometry

logger = footprints.loggers.getLogger(__name__)

echecker = ExternalCodeImportChecker('snowtools')
with echecker:
    from snowtools.tools.change_prep import prep_tomodify
    from snowtools.utils.resources import get_file_period, save_file_period, save_file_date
    from snowtools.tools.update_namelist import update_surfex_namelist_object
    from snowtools.tools.change_forcing import forcinput_select, forcinput_tomerge
    from snowtools.utils.infomassifs import infomassifs
    from snowtools.tools.massif_diags import massif_simu
    from snowtools.utils.ESCROCsubensembles import ESCROC_subensembles


class _S2MWorker(VortexWorkerBlindRun):
    '''This algo component is designed to run an S2M task without MPI parallelization.'''

    _abstract  = True
    _footprint = dict(
        info = 'AlgoComponent designed to run an S2M experiment without MPI parallelization.',
        attr = dict(
            subdir = dict(
                info = 'work in this particular subdirectory',
                optional = True
            ),
        )
    )

    def vortex_task(self, **kwargs):
        rdict = dict(rc=True)
        rundir = self.system.getcwd()
        if self.subdir is not self.system.path.dirname(rundir):
            thisdir = self.system.path.join(rundir, self.subdir)
            with self.system.cdcontext(self.subdir, create=True):
                rdict = self._commons(rundir, thisdir, rdict, **kwargs)

        else:
            thisdir = rundir
            rdict = self._commons(rundir, thisdir, rdict, **kwargs)

        return rdict

    def _commons(self, rundir, thisdir, rdict):
        pass

    def mv_if_exists(self, local, dest):
        """Move a file if it exists (intended to deal with output files)."""
        if self.system.path.isfile(local):
            self.system.mv(local, dest)

    def copy_if_exists(self, local, dest):
        """Copy a file if it exists (intended to deal with input files)."""
        if self.system.path.isfile(local):
            self.system.cp(local, dest)

    def link_in(self, local, dest):
        """Link a file (the target is cleaned first)."""
        self.system.remove(dest)
        if self.system.path.isfile(local):
            self.system.symlink(local, dest)

    def link_ifnotprovided(self, local, dest):
        """Link a file if the target does not already exist."""
        if not self.system.path.islink(dest):
            if self.system.path.isfile(local):
                self.system.symlink(local, dest)

    def postfix(self):
        self.system.subtitle('{0:s} : directory listing (post-run)'.format(self.kind))
        for line in self.system.dir():
            print(line)

class GuessWorker(_S2MWorker):

    _footprint = dict(
        attr = dict(
            kind = dict(
                values = ['guess', 'intercep']
            ),
            interpreter = dict(
                values = [ 'python' ]
            ),
        )
    )

    def vortex_task(self, **kwargs):
        ebauche = self.find_ebauche()
        super(GuessWorker, self).vortex_task(ebauche=ebauche)

    def _commons(self, rundir, thisdir, rdict, **kwargs):
        ebauche = kwargs['ebauche']
        if ebauche and not self.system.path.exists(ebauche):
            self.system.symlink(self.system.path.join(rundir, ebauche), ebauche)
        list_name = self.system.path.join(thisdir, self.kind + '.out')
        self.local_spawn(list_name)
        self.postfix()

    def find_ebauche(self, opts=None):
        """Find ebauche namelist in actual context inputs."""
        namcandidates = [x.rh for x in self.context.sequence.effective_inputs(kind='namelist')]
        self.system.subtitle('Namelist candidates')
        ebauche = None
        for nam in namcandidates:
            nam.quickview()
            if nam.container.basename.startswith('EBAUCHE_'):
                ebauche = nam.container.basename

        return ebauche


class _SafranWorker(_S2MWorker):

    _abstract  = True
    _footprint = dict(
        attr = dict(
            datebegin = a_date,
            dateend   = a_date,
            day_begins_at = dict(
                type     = int,
                optional = True,
                default  = 6,
            ),
            posts = dict(
                info = "Switch to activate posts chain (=1) or not (=0)",
                type = int,
                optional = True,
                default = 1,
            ),
            execution = dict(
                values = ['analysis', 'forecast', 'reanalysis', 'reforecast'],
                optional = True,
            ),
        )
    )

    def __init__(self, *kargs, **kwargs):
        super(_SafranWorker, self).__init__(*kargs, **kwargs)
        self.set_actual_period()

    def set_actual_period(self):
        """Guess the dates that are to be covered by the forecast"""
        if self.datebegin.hour > self.day_begins_at:
            self.datebegin.day = self.datebegin.day + 1
        self.datebegin.replace(hour=self.day_begins_at, minute=0, second=0, microsecond=0)
        if self.dateend.hour < self.day_begins_at:
            self.dateend.day = self.dateend.day - 1
        self.dateend.replace(hour=self.day_begins_at, minute=0, second=0, microsecond=0)

    @property
    def days(self):
        self._days = defaultdict(list)
        ndays = (self.dateend - self.datebegin).days
        d = self.datebegin
        if ndays > 0:
            for n in range(1, ndays + 1):
                try_dates = [d + Period(hours=h) for h in range(0, 25, 3)]  # We check for 3-hours guess
                self._days[n] = self.get_guess(try_dates, fatal=False)
                d = d + Period(days=1)
        elif ndays == 0:
            logger.warning('The given time period is too short, doing nothing.')
        else:
            logger.warning('datebegin argument must be before dateend argument')
        return self._days

    def _commons(self, rundir, thisdir, rdict, **kwargs):
        _Safran_namelists = ['ANALYSE', 'CENPRAA', 'OBSERVA', 'OBSERVR', 'IMPRESS', 'ADAPT', 'SORTIES', 'MELANGE', 'EBAUCHE']
        for nam in _Safran_namelists:
            self.link_in(self.system.path.join(rundir, nam), nam)

        # Generate the 'OPxxxxx' files containing links for the safran execution.
        _OP_files_common = ['OPlisteo', 'OPlysteo', 'OPlistem', 'Oplystem', 'OPlisteml', 'OPlysteml', 'OPclim',
                            'OPNOmt', 'OPA', 'OPR', 'OPS', 'OPsat', 'OPnoir', 'OPposte']
        _OP_files_individual = ['OPguess', 'OPprevi', 'OPMET', 'OPSA', 'OPSG', 'OPSAP', 'OPSAN']
        for op_file in _OP_files_common:
            if not self.system.path.isfile(op_file):
                with io.open(op_file, 'w') as f:
                    f.write(rundir + '@\n')

        for op_file in _OP_files_individual:
            if not self.system.path.isfile(op_file):
                with io.open(op_file, 'w') as f:
                    f.write(thisdir + '@\n')

        self.system.remove('sapfich')

        print('Running task {0:s}'.format(self.kind))
        for day, dates in self.days.items():
            nech = len(dates) if len(dates) == 9 else 5
            self.sapdat(dates[-1], nech)
            self._safran_task(rundir, thisdir, day, dates, rdict)

        self.postfix()

    def _safran_task(self, rundir, thisdir, rdict):
        """The piece of code specific to a Safran submodule does here."""
        raise NotImplementedError()

    def check_mandatory_resources(self, rdict, filenames):
        outcome = True
        for filename in filenames:
            if not self.system.path.exists(filename):
                logger.error('The %s mandatory flow resources are missing.', filename)
                outcome = False
        rdict['rc'] = rdict['rc'] and outcome
        return outcome

    def sapdat(self, thisdate, nech=5):
        # Creation of the 'sapdat' file containing the exact date of the file to be processed.
        self.system.remove('sapdat')

        # A PASSER EN NAMELIST OU A PARAMETRISER POUR D'AUTRES APPLICATIONS
        with io.open('sapdat', 'w') as d:
            d.write(thisdate.strftime('%y,%m,%d,%H,') + six.text_type(nech) + '\n')
            # In reanalysis execution the RR guess comes from a "weather types" analysis
            d.write('0,0,0\n')
            d.write('3,1,3,3\n')

    def get_guess(self, dates, fatal=False, dt=3):
        """ Try to guess the corresponding input file"""
        # TODO : Ajouter un control de cohérence sur les cumuls : on ne doit pas
        # mélanger des cumuls sur 6h avec des cumuls sur 24h
        actual_dates = list()
        for date in dates:
            if date >= Date(2002, 8, 1) or self.execution == 'reforecast':
                prefix = 'P'
            else:
                prefix = 'E'
            p = '{0:s}{1:s}'.format(prefix, date.yymdh)
            if self.system.path.exists(p) and not self.system.path.islink(p):
                actual_dates.append(date)
            else:
                if self.system.path.islink(p):
                    self.system.remove(p)
                # We try to find the P file with format Pyymmddhh_tt (yymmddhh + tt = date)
                # The maximum time is 108h (4 days)
                if self.execution == 'reforecast':
                    # We look for the first forecast run before the begining of the target period
                    t = int((date - self.datebegin).days * 24 + (date - self.datebegin).seconds / 3600)
                elif self.execution == 'forecast':
                    # In operational task the datebegin is 24h earlier (pseudo-forecast from 6h J-1 to 6h J)
                    # The forecast perdiod is split into two parts :
                    #     1) From J-1 6h to J 6h
                    #        The 'deterministic member' takes the 6h ARPEGE analysis
                    #        All PEARP members take the forecasts from the 6h J lead time
                    #     2) From J 6h to J+4 6h
                    #        The deterministic member takes the forecasts from the 0h J lead time
                    #        All PEARP members take the forecats froms the 18h J-1 lead time
                    d = date - Period(hours = 6)
                    oldp = 'P{0:s}_{1!s}'.format(d.yymdh, 6)
                    if self.system.path.exists(oldp):
                        self.link_in(oldp, p)
                        actual_dates.append(date)
                    else:
                        if dates[0] == self.datebegin:
                            t = int((date - self.datebegin).days * 24 + (date - self.datebegin).seconds / 3600)
                        else:
                            t = int((date - self.datebegin).days * 24 + (date - self.datebegin).seconds / 3600) - 18
                else:
                    if date == dates[-1]:
                        # Avoid to take the first P file of the next day
                        # Check for a 6-hour analysis
                        d = date - Period(hours = 6)
                        oldp = 'P{0:s}_{1!s}'.format(d.yymdh, 6)
                        if self.system.path.exists(oldp):
                            self.link_in(oldp, p)
                            actual_dates.append(date)
                        else:
                            # If there is no 6-hour analysis we need at least a 24h forecast to have a cumulate rr24
                            t = 24
                    else:
                        t = 0
                while not self.system.path.islink(p) and (t <= 108):
                    d = date - Period(hours = t)
                    oldp = 'P{0:s}_{1!s}'.format(d.yymdh, t)
                    if self.system.path.exists(oldp):
                        self.link_in(oldp, p)
                        actual_dates.append(date)
                    t = t + dt  # 3-hours check

                if not self.system.path.islink(p):
                    logger.warning('The flow resources %s is missing.', p)
                    if fatal:
                        logger.warning('The mandatory flow resources %s is missing.', p)
                        raise InputCheckerError("Some of the mandatory resources are missing.")

        if len(actual_dates) < 5:
            print("WARNING : Not enough guess for date {0:s}, expecting at least 5, got {1:d}".format(dates[0].ymdh, len(actual_dates)))
            print(actual_dates)
            actual_dates = [d for d in dates if d.hour in [0, 6, 12, 18]]
            # raise InputCheckerError("Not enough guess for date {0:s}, expecting at least 5, got {1:d}".format(dates[0].ymdh, len(actual_dates)))
        elif len(actual_dates) > 5 and len(actual_dates) < 9:
            # We must have either 5 or 9 dates, if not we only keep synoptic ones
            for date in actual_dates:
                if date.hour not in [0, 6, 12, 18]:
                    actual_dates.remove(date)

        return actual_dates


class InterCEPWorker(_SafranWorker):

    _footprint = dict(
        attr = dict(
            kind = dict(
                values = ['intercep']
            ),
        )
    )

    def _commons(self, rundir, thisdir, rdict, **kwargs):
        _Safran_namelists = ['ANALYSE', 'CENPRAA', 'OBSERVA', 'OBSERVR', 'IMPRESS', 'ADAPT', 'SORTIES', 'MELANGE', 'EBAUCHE', 'surfz']
        for nam in _Safran_namelists:
            self.link_in(self.system.path.join(rundir, nam), nam)

        # Generate the 'OPxxxxx' files containing links for the safran execution.
        _OP_files_individual = ['OPguess']
        _OP_files_common = ['OPcep']

        for op_file in _OP_files_individual:
            if not self.system.path.isfile(op_file):
                with io.open(op_file, 'w') as f:
                    f.write(thisdir + '@\n')

        for op_file in _OP_files_common:
            if not self.system.path.isfile(op_file):
                with io.open(op_file, 'w') as f:
                    f.write(rundir + '@\n')

        if self.datebegin < Date(2002, 8, 1):
            print('Running task {0:s}'.format(self.kind))
            rundate = self.datebegin.replace(hour=self.day_begins_at)
            while rundate <= self.dateend and rundate < Date(2002, 8, 1):
                self.sapdat(rundate)
                list_name = self.system.path.join(thisdir, self.kind + rundate.ymdh + '.out')
                self.local_spawn(list_name)
                rundate = rundate + Period(hours=6)
        else:
            print('Guess should already be there, doing nothing')

        self.postfix()

    def sapdat(self, thisdate, nech=5):
        # Creation of the 'sapdat' file containing the exact date of the file to be processed.
        self.system.remove('sapdat')

        # A PASSER EN NAMELIST OU A PARAMETRISER POUR D'AUTRES APPLICATIONS
        with io.open('sapdat', 'w') as d:
            d.write(thisdate.strftime('%y,%m,%d,%H,') + six.text_type(nech) + '\n')


class SafraneWorker(_SafranWorker):

    _footprint = dict(
        attr = dict(
            kind = dict(
                values = ['safrane']
            ),
        )
    )

    def _safran_task(self, rundir, thisdir, day, dates, rdict):
        nech = len(dates) if len(dates) == 9 else 5
        self.get_guess(dates)
        for d in dates:
            logger.info('Running date : {0:s}'.format(d.ymdh))
            self.sapdat(d, nech)
            # Creation of the 'sapfich' file containing the name of the output file
            with io.open('sapfich', 'w') as f:
                f.write('SAFRANE_d{0!s}_{1:s}'.format(day, d.ymdh))
            list_name = self.system.path.join(thisdir, self.kind + d.ymdh + '.out')
            self.local_spawn(list_name)
            # Reanalysis : if the execution was allright we don't need the log file
#            if self.execution in ['reanalysis', 'reforecast']:
#                self.system.remove(list_name)


class SypluieWorker(_SafranWorker):

    _footprint = dict(
        attr = dict(
            kind = dict(
                values = ['sypluie']
            ),
        )
    )

    def _safran_task(self, rundir, thisdir, day, dates, rdict):
        self.get_guess(dates)
        self.link_in('SAPLUI5' + dates[-1].ymdh, 'SAPLUI5_ARP')
        # Creation of the 'sapfich' file containing the name of the output file
        with io.open('sapfich', 'w') as f:
            f.write('SAPLUI5' + dates[-1].ymdh)
        list_name = self.system.path.join(thisdir, self.kind + dates[-1].ymd + '.out')
        self.local_spawn(list_name)
        # Reanalysis : if the execution was allright we don't need the log file
#        if self.execution in ['reanalysis', 'reforecast']:
#            self.system.remove(list_name)

    def sapdat(self, thisdate, nech=5):
        # Creation of the 'sapdat' file containing the exact date of the file to be processed.
        self.system.remove('sapdat')

        # A PASSER EN NAMELIST OU A PARAMETRISER POUR D'AUTRES APPLICATIONS
        with io.open('sapdat', 'w') as d:
            d.write(thisdate.strftime('%y,%m,%d,%H,') + six.text_type(nech) + '\n')
            # In reanalysis execution the RR guess comes from a "weather types" analysis
            if self.execution == 'reanalysis':
                d.write('0,0,1\n')
            else:
                d.write('0,0,3\n')
            d.write('3,1,3,3\n')


class SyrpluieWorker(_SafranWorker):

    _footprint = dict(
        attr = dict(
            kind = dict(
                values = ['syrpluie']
            ),
        )
    )

    def _safran_task(self, rundir, thisdir, day, dates, rdict):
        self.get_guess(dates)
        # Creation of the 'sapfich' file containing the name of the output file
        with io.open('sapfich', 'w') as f:
            f.write('SAPLUI5' + dates[-1].ymdh)
        list_name = self.system.path.join(thisdir, self.kind + dates[-1].ymd + '.out')
        self.local_spawn(list_name)
        # Reanalysis : if the execution was allright we don't need the log file
#        if self.execution in ['reanalysis', 'reforecast']:
#            self.system.remove(list_name)

    def sapdat(self, thisdate, nech=5):
        # Creation of the 'sapdat' file containing the exact date of the file to be processed.
        self.system.remove('sapdat')

        # A PASSER EN NAMELIST OU A PARAMETRISER POUR D'AUTRES APPLICATIONS
        with io.open('sapdat', 'w') as d:
            d.write(thisdate.strftime('%y,%m,%d,%H,') + six.text_type(nech) + '\n')
            # In reanalysis execution the RR guess comes from a "weather types" analysis
            if self.execution == 'reanalysis':
                d.write('0,0,1\n')
            else:
                d.write('0,0,3\n')
            d.write('3,1,3,3\n')


class SyvaprWorker(_SafranWorker):

    _footprint = dict(
        attr = dict(
            kind = dict(
                values = ['syvapr']
            ),
        )
    )

    def _safran_task(self, rundir, thisdir, day, dates, rdict):
        if self.check_mandatory_resources(rdict, ['SAFRANE_d{0!s}_{1:s}'.format(day, d.ymdh) for d in dates]):
            for j, d in enumerate(dates):
                self.link_in('SAFRANE_d{0!s}_{1:s}'.format(day, d.ymdh), 'SAFRAN' + six.text_type(j + 1))
            self.link_in('SAPLUI5' + dates[-1].ymdh, 'SAPLUI5')
            list_name = self.system.path.join(thisdir, self.kind + dates[-1].ymd + '.out')
            self.local_spawn(list_name)
            # Reanalysis : if the execution was allright we don't need the log file
#            if self.execution in ['reanalysis', 'reforecast']:
#                self.system.remove(list_name)


class SyvafiWorker(_SafranWorker):

    _footprint = dict(
        attr = dict(
            kind = dict(
                values = ['syvafi']
            ),
        )
    )

    def _safran_task(self, rundir, thisdir, day, dates, rdict):
        # if self.check_mandatory_resources(rdict, ['SAPLUI5' + six.text_type(day), ]):
        for j, d in enumerate(dates):
            self.link_in('SAFRANE_d{0!s}_{1:s}'.format(day, d.ymdh), 'SAFRAN' + six.text_type(j + 1))
        self.link_in('SAPLUI5' + dates[-1].ymdh, 'SAPLUI5')
        list_name = self.system.path.join(thisdir, self.kind + dates[-1].ymd + '.out')
        self.local_spawn(list_name)
        self.mv_if_exists('fort.90', 'TAL' + dates[-1].ymdh)
#        if self.execution in ['reanalysis', 'reforecast']:
#            self.system.remove(list_name)


class SyrmrrWorker(_SafranWorker):

    _footprint = dict(
        attr = dict(
            kind = dict(
                values = ['syrmrr']
            ),
        )
    )

    def _safran_task(self, rundir, thisdir, day, dates, rdict):

        if self.check_mandatory_resources(rdict, ['SAPLUI5' + dates[-1].ymdh]):
            self.link_in('SAPLUI5' + dates[-1].ymdh, 'fort.12')
            list_name = self.system.path.join(thisdir, self.kind + dates[-1].ymd + '.out')
            self.local_spawn(list_name)
            self.mv_if_exists('fort.13', 'SAPLUI5' + dates[-1].ymdh)
            self.mv_if_exists('fort.14', 'SAPLUI5_ARP' + dates[-1].ymdh)
            self.mv_if_exists('fort.15', 'SAPLUI5_ANA' + dates[-1].ymdh)
#            if self.execution in ['reanalysis', 'reforecast']:
#                self.system.remove(list_name)


class SytistWorker(_SafranWorker):

    _footprint = dict(
        attr = dict(
            kind = dict(
                values = ['sytist']
            ),
        )
    )

    def _commons(self, rundir, thisdir, rdict, **kwargs):
        self.system.remove('sapfich')
        print('Running task {0:s}'.format(self.kind))
        for day, dates in self.days.items():
            nech = len(dates) if len(dates) == 9 else 5
            self.sapdat(dates[-1], nech)
            self._safran_task(rundir, thisdir, day, dates, rdict)

        self.mv_if_exists('FORCING_massif.nc', 'FORCING_massif_{0:s}_{1:s}.nc'.format(self.datebegin.ymd6h, self.dateend.ymd6h))
        self.mv_if_exists('FORCING_postes.nc', 'FORCING_postes_{0:s}_{1:s}.nc'.format(self.datebegin.ymd6h, self.dateend.ymd6h))

        self.postfix()

    def _safran_task(self, rundir, thisdir, day, dates, rdict):
        self.link_in('SAPLUI5' + dates[-1].ymdh, 'SAPLUI5')
        self.link_in('SAPLUI5_ARP' + dates[-1].ymdh, 'SAPLUI5_ARP')
        self.link_in('SAPLUI5_ANA' + dates[-1].ymdh, 'SAPLUI5_ANA')
        if self.check_mandatory_resources(rdict, ['SAPLUI5'] + ['SAFRANE_d{0!s}_{1:s}'.format(day, d.ymdh) for d in dates]):
            for j, d in enumerate(dates):
                self.link_in('SAFRANE_d{0!s}_{1:s}'.format(day, d.ymdh), 'SAFRAN' + six.text_type(j + 1))
            list_name = self.system.path.join(thisdir, self.kind + dates[-1].ymd + '.out')
            self.local_spawn(list_name)

#            if self.execution in ['reanalysis', 'reforecast']:
#                self.system.remove(list_name)

    def sapdat(self, thisdate, nech=5):
        # Creation of the 'sapdat' file containing the exact date of the file to be processed.
        self.system.remove('sapdat')

        # A PASSER EN NAMELIST OU A PARAMETRISER POUR D'AUTRES APPLICATIONS
        with io.open('sapdat', 'w') as d:
            d.write(thisdate.strftime('%y,%m,%d,%H,') + six.text_type(nech) + '\n')
            if self.execution in ['forecast', 'reforecast']:
                d.write('0,0,0\n')
            elif self.execution in ['analysis', 'reanalysis']:
                d.write('0,1,0\n')
            d.write('3,1,3,3\n')
            d.write('0\n')
            d.write('1,1,{0!s}\n'.format(self.posts))


class SurfexExecutionError(ExecutionError):

    def __init__(self, thisdir, datebegin, dateend):
        self.thisdir = thisdir
        self.datebegin = datebegin
        self.dateend = dateend
        super(SurfexExecutionError, self).__init__('SURFEX execution failed.')

    def __str__(self):
        return ("Error while running SURFEX in directory " + self.thisdir + " for period " + self.datebegin.ymdh + " - " + self.dateend.ymdh)

    def __reduce__(self):
        red = list(super(SurfexExecutionError, self).__reduce__())
        red[1] = tuple([self.thisdir, self.datebegin, self.dateend])  # Les arguments qui seront passes a __init__
        return tuple(red)


@echecker.disabled_if_unavailable
class SurfexWorker(_S2MWorker):
    '''This algo component is designed to run a SURFEX experiment without MPI parallelization.'''

    _footprint = dict(
        info = 'AlgoComponent designed to run a SURFEX experiment without MPI parallelization.',
        attr = dict(
            datebegin = a_date,
            dateend   = a_date,
            dateinit  = a_date,
            kind = dict(
                values = ['deterministic', 'escroc', 'ensmeteo', 'ensmeteo+sytron', 'ensmeteo+escroc'],
            ),
            threshold = dict(
                info = "Threshold to initialise snowdepth",
                type = int,
                optional = True,
                default = -999
            ),
            physical_options = dict(
                info = "Dictionnary of ESCROC physical options",
                type = dict,
                optional = True,
                default = {}
            ),
            snow_parameters = dict(
                info = "Dictionnary of ESCROC snow physical parameters",
                type = dict,
                optional = True,
                default = {}
            ),
            subdir = dict(
                info = 'work in this particular subdirectory',
                optional = False
            ),
            geometry = dict(
                info = "Area information in case of an execution on a massif geometry",
                type = footprints.stdtypes.FPList,
                optional = True,
                default = None
            ),
            daily = dict(
                info = "If True, split simulations in daily runs",
                type = bool,
                optional = True,
                default = False,
            )
        )
    )

    def modify_prep(self, datebegin_this_run):
        ''' The PREP file needs to be modified if the init date differs from the starting date
         or if a threshold needs to be applied on snow water equivalent.'''
        modif_swe = self.threshold > 0 and datebegin_this_run.month == 8 and datebegin_this_run.day == 1
        modif_date = datebegin_this_run == self.datebegin and self.datebegin != self.dateinit
        modif = modif_swe or modif_date

        if modif:
            prep = prep_tomodify("PREP.nc")

            if modif_swe:
                print("APPLY THRESHOLD ON SWE.")
                prep.apply_swe_threshold(self.threshold)

            if modif_date:
                print("CHANGE DATE OF THE PREP FILE.")
                prep.change_date(self.datebegin)

            prep.close()
        else:
            print("DO NOT CHANGE THE PREP FILE.")

    def _commons(self, rundir, thisdir, rdict, **kwargs):

        list_files_copy = ["OPTIONS.nam"]
        list_files_link = ["PGD.nc", "METADATA.xml", "ecoclimapI_covers_param.bin", "ecoclimapII_eu_covers_param.bin", "drdt_bst_fit_60.nc"]
        list_files_link_ifnotprovided = ["PREP.nc"]

        for required_copy in list_files_copy:
            self.copy_if_exists(self.system.path.join(rundir, required_copy), required_copy)
        for required_link in list_files_link:
            self.link_in(self.system.path.join(rundir, required_link), required_link)
        for required_link in list_files_link_ifnotprovided:
            self.link_ifnotprovided(self.system.path.join(rundir, required_link), required_link)

        rdict = self._surfex_task(rundir, thisdir, rdict)
        self.postfix()
        return rdict

    def _surfex_task(self, rundir, thisdir, rdict):
        # ESCROC cases: each member will need to have its own namelist
        # meteo ensemble cases: the forcing modification must be applied to all members and the namelist generation requires that
        # the forcing generation has already be done. Therefore, preprocessing is done in the offline algo in all these cases
        # Determinstic cases : the namelist is prepared in the preprocess algo component in order to allow to build PGD and PREP
        namelist_ready = self.kind == 'deterministic'
        need_other_run = True
        need_other_forcing = True
        need_save_forcing = False
        updateloc = True
        datebegin_this_run = self.datebegin

        sytron = self.kind == "ensmeteo+sytron" and self.subdir == "mb036"

        while need_other_run:

            # Modification of the PREP file
            self.modify_prep(datebegin_this_run)

            if need_other_forcing:

                if self.kind == "escroc":
                    # ESCROC only : the forcing files are in the father directory (same forcing for all members)
                    forcingdir = rundir
                elif sytron:
                    # ensmeteo+sytron : the forcing files are supposed to be in the subdirectories of each member except for the sytron member
                    forcingdir = rundir + "/mb035"
                else:
                    # ensmeteo or ensmeteo+escroc : the forcing files are supposed to be in the subdirectories of each member
                    # determinstic case : the forcing file(s) is/are in the only directory
                    forcingdir = thisdir

                if len(self.geometry) > 1:
                    print ("FORCING AGGREGATION")
                    forcinglist = []
                    for massif in self.geometry:
                        dateforcbegin, dateforcend = get_file_period("FORCING", forcingdir + "/" + massif, datebegin_this_run, self.dateend)
                        forcingname = "FORCING_" + massif + ".nc"
                        self.system.mv("FORCING.nc", forcingname)
                        forcinglist.append(forcingname)

                    forcinput_tomerge(forcinglist, "FORCING.nc",)
                    need_save_forcing = True
                else:
                    # Get the first file covering part of the whole simulation period
                    print ("LOOK FOR FORCING")
                    dateforcbegin, dateforcend = get_file_period("FORCING", forcingdir, datebegin_this_run, self.dateend)
                    print ("FORCING FOUND")

                    if self.geometry[0] in ["alp", "pyr", "cor"]:
                        print ("FORCING EXTENSION")
                        liste_massifs = infomassifs().dicArea[self.geometry[0]]
                        liste_aspect  = infomassifs().get_list_aspect(8, ["0", "20", "40"])
                        self.mv_if_exists("FORCING.nc", "FORCING_OLD.nc")
                        forcinput_select('FORCING_OLD.nc', 'FORCING.nc', liste_massifs, 0, 5000, ["0", "20", "40"], liste_aspect)
                        need_save_forcing = True

            if self.daily:
                dateend_this_run = min(tomorrow(base=datebegin_this_run), min(self.dateend, dateforcend))
                need_other_forcing = False
            else:
                dateend_this_run = min(self.dateend, dateforcend)

            if not namelist_ready:
                if sytron:
                    self.copy_if_exists(self.system.path.join(rundir, "OPTIONS_sytron.nam"), "OPTIONS.nam")

                available_namelists = self.find_namelists()
                if len(available_namelists) > 1:
                    print("WARNING SEVERAL NAMELISTS AVAILABLE !!!")
                for namelist in available_namelists:
                    # Update the contents of the namelist (date and location)
                    # Location taken in the FORCING file.
                    print("MODIFY THE NAMELIST:" + namelist.container.basename)
                    newcontent = update_surfex_namelist_object(namelist.contents, datebegin_this_run, dateend=dateend_this_run, updateloc=updateloc, physicaloptions=self.physical_options, snowparameters=self.snow_parameters)
                    newnam = footprints.proxy.container(filename=namelist.container.basename)
                    newcontent.rewrite(newnam)
                    newnam.close()
                if self.daily:
                    updateloc = True
                else:
                    namelist_ready = True

            # Run surfex offline
            list_name = self.system.path.join(thisdir, 'offline.out')

            try:
                self.local_spawn(list_name)
            except ExecutionError:
                rdict['rc'] = SurfexExecutionError(thisdir, datebegin_this_run, dateend_this_run)
                return rdict

            # Copy the SURFOUT file for next iteration
            self.system.cp("SURFOUT.nc", "PREP.nc")

            # Post-process
            pro = massif_simu("ISBA_PROGNOSTIC.OUT.nc", openmode='a')
            pro.massif_natural_risk()
            pro.close()

            # Rename outputs with the dates
            save_file_date(".", "SURFOUT", dateend_this_run, newprefix="PREP")
            save_file_period(".", "ISBA_PROGNOSTIC.OUT", datebegin_this_run, dateend_this_run, newprefix="PRO")

            # Prepare next iteration if needed
            datebegin_this_run = dateend_this_run
            need_other_run = dateend_this_run < self.dateend

            print (dateend_this_run, self.dateend)
            print ("INFO SAVE FORCING", need_save_forcing, need_other_run, need_other_forcing)

            if need_save_forcing and not (need_other_run and not need_other_forcing):
                save_file_period(".", "FORCING", dateforcbegin, dateforcend)
            # Remove the symbolic link for next iteration (not needed since now we rename the forcing just before
#             self.system.remove("FORCING.nc")

        return rdict


@echecker.disabled_if_unavailable
class PrepareForcingWorker(TaylorVortexWorker):
    '''This algo component is designed to run a SURFEX experiment without MPI parallelization.'''

    _footprint = dict(
        info = 'AlgoComponent designed to run a SURFEX experiment without MPI parallelization.',
        attr = dict(
            datebegin = a_date,
            dateend   = a_date,
            kind = dict(
                values = ['prepareforcing'],
            ),
            subdir = dict(
                info = 'work in this particular subdirectory',
                optional = False
            ),
            geometry_in = dict(
                info = "Area information in case of an execution on a massif geometry",
                type = footprints.stdtypes.FPList,
                optional = True,
                default = None
            ),
            geometry_out = dict(
                info = "The resource's massif geometry.",
                type = str,
            )
        )
    )

    def vortex_task(self, **kwargs):
        rdict = dict(rc=True)
        rundir = self.system.getcwd()
        if self.subdir is not self.system.path.dirname(rundir):
            thisdir = self.system.path.join(rundir, self.subdir)
            with self.system.cdcontext(self.subdir, create=True):
                rdict = self._commons(rundir, thisdir, rdict, **kwargs)

        else:
            thisdir = rundir
            rdict = self._commons(rundir, thisdir, rdict, **kwargs)

        return rdict

    def _commons(self, rundir, thisdir, rdict, **kwargs):

        self._prepare_forcing_task(rundir, thisdir, rdict)
        self.postfix()

    def _prepare_forcing_task(self, rundir, thisdir, rdict):

        need_other_run = True
        need_other_forcing = True
        need_save_forcing = False
        datebegin_this_run = self.datebegin

        while need_other_run:

            if need_other_forcing:

                forcingdir = rundir

                if len(self.geometry_in) > 1:
                    print ("FORCING AGGREGATION")
                    forcinglist = []
                    for massif in self.geometry_in:
                        dateforcbegin, dateforcend = get_file_period("FORCING", forcingdir + "/" + massif, datebegin_this_run, self.dateend)
                        forcingname = "FORCING_" + massif + ".nc"
                        self.system.mv("FORCING.nc", forcingname)
                        forcinglist.append(forcingname)

                    forcinput_tomerge(forcinglist, "FORCING.nc",)
                    need_save_forcing = True
                else:
                    # Get the first file covering part of the whole simulation period
                    print ("LOOK FOR FORCING")
                    dateforcbegin, dateforcend = get_file_period("FORCING", forcingdir, datebegin_this_run, self.dateend)
                    print ("FORCING FOUND")

                    if self.geometry_in[0] in ["alp", "pyr", "cor"]:
                        if "allslopes" in self.geometry_out:
                            list_slopes = ["0", "20", "40"]
                        elif "flat" in self.geometry_out:
                            list_slopes = ["0"]

                        print ("FORCING EXTENSION")
                        liste_massifs = infomassifs().dicArea[self.geometry_in[0]]
                        liste_aspect  = infomassifs().get_list_aspect(8, list_slopes)
                        self.system.mv("FORCING.nc", "FORCING_OLD.nc")
                        forcinput_select('FORCING_OLD.nc', 'FORCING.nc', liste_massifs, 0, 5000, list_slopes, liste_aspect)
                        need_save_forcing = True

            dateend_this_run = min(self.dateend, dateforcend)

            # Prepare next iteration if needed
            datebegin_this_run = dateend_this_run
            need_other_run = dateend_this_run < self.dateend

            if need_save_forcing and not (need_other_run and not need_other_forcing):
                save_file_period(rundir, "FORCING", dateforcbegin, dateforcend)

    def postfix(self):
        self.system.subtitle('{0:s} : directory listing (post-run)'.format(self.kind))
        for line in self.system.dir():
            print(line)


class Guess(ParaExpresso):

    _footprint = dict(
        info = 'AlgoComponent that runs several executions of a guess-making script',
        attr = dict(
            kind = dict(
                values = [ 'guess'],
            ),
            interpreter = dict(
                values = [ 'python']
            )
        )
    )

    def prepare(self, rh, opts):
        """Set some variables according to target definition."""
        super(Guess, self).prepare(rh, opts)
        self.env.DR_HOOK_NOT_MPI = 1

    def _default_common_instructions(self, rh, opts):
        '''Create a common instruction dictionary that will be used by the workers.'''
        ddict = super(Guess, self)._default_common_instructions(rh, opts)
        ddict['interpreter'] = self.interpreter
        return ddict

    def execute(self, rh, opts):
        """Loop on the various initial conditions provided."""
        self._default_pre_execute(rh, opts)
        # Update the common instructions
        common_i = self._default_common_instructions(rh, opts)
        # Note: The number of members and the name of the subdirectories could be
        # auto-detected using the sequence
        subdirs = self.get_subdirs(rh, opts)
        self._add_instructions(common_i, dict(subdir=subdirs))
        self._default_post_execute(rh, opts)

    def get_subdirs(self, rh, opts):
        """Get the subdirectories from the effective inputs"""
        avail_members = self.context.sequence.effective_inputs(role=self.role_ref_namebuilder())
        subdirs = [am.rh.container.dirname for am in avail_members]

        return list(set(subdirs))

    def role_ref_namebuilder(self):
        return 'Gridpoint'

    def postfix(self, rh, opts):
        pass


class S2MComponent(ParaBlindRun):

    _footprint = dict(
        info = 'AlgoComponent that runs several executions in parallel.',
        attr = dict(
            kind = dict(
                values   = ['safrane', 'syrpluie', 'syrmrr', 'sytist', 'sypluie', 'syvapr',
                            'syvafi', 'intercep'],
            ),
            engine = dict(
                values   = ['s2m']
            ),
            datebegin = a_date,
            dateend   = a_date,
            execution = dict(
                values   = ['analysis', 'forecast', 'reanalysis', 'reforecast'],
                optional = True,
            )
        )
    )

    def prepare(self, rh, opts):
        """Set some variables according to target definition."""
        super(S2MComponent, self).prepare(rh, opts)
        self.env.DR_HOOK_NOT_MPI = 1

    def _default_common_instructions(self, rh, opts):
        '''Create a common instruction dictionary that will be used by the workers.'''
        ddict = super(S2MComponent, self)._default_common_instructions(rh, opts)
        for attribute in self.footprint_attributes:
            ddict[attribute] = getattr(self, attribute)
        return ddict

    def execute(self, rh, opts):
        """Loop on the various initial conditions provided."""
        self._default_pre_execute(rh, opts)
        # Update the common instructions
        common_i = self._default_common_instructions(rh, opts)
        # Note: The number of members and the name of the subdirectories could be
        # auto-detected using the sequence
        subdirs = self.get_subdirs(rh, opts)
        self._add_instructions(common_i, dict(subdir=subdirs))
        self._default_post_execute(rh, opts)

    def postfix(self, rh, opts):
        pass

    def get_subdirs(self, rh, opts):
        """Get the subdirectories from the effective inputs"""
        avail_members = self.context.sequence.effective_inputs(role=self.role_ref_namebuilder())
        subdirs = [am.rh.container.dirname for am in avail_members]
<<<<<<< HEAD
#         self.algoassert(len(set(subdirs)) == len(set([am.rh.provider.member for am in avail_members])))
=======
        if not self.execution == 'reanalysis':
            self.algoassert(len(set(subdirs)) == len(set([am.rh.provider.member for am in avail_members])))
>>>>>>> c03b67fd

        return list(set(subdirs))

    def role_ref_namebuilder(self):
        return 'Ebauche'


class S2MReanalysis(S2MComponent):

    _footprint = dict(
        info = 'AlgoComponent that runs several executions in parallel.',
        attr = dict(
            execution = dict(
                values   = ['reanalysis'],
                optional = False,
            ),
        ),
    )

    def role_ref_namebuilder(self):
        return 'Observations'

    def get_subdirs(self, rh, opts):
        avail_members = self.context.sequence.effective_inputs(role=self.role_ref_namebuilder())
        subdirs = [am.rh.container.dirname for am in avail_members]
        return list(set(subdirs))

    def get_list_seasons(self, rh, opts):
        list_dates_begin_input = list()
        list_dates_end_input = list()

        datebegin_input = self.datebegin
        if self.datebegin.month >= 8:
            dateend_input = min(Date(self.datebegin.year + 1, 8, 1, 6, 0, 0), self.dateend)
        else:
            dateend_input = min(Date(self.datebegin.year, 8, 1, 6, 0, 0), self.dateend)

        list_dates_begin_input.append(datebegin_input)
        list_dates_end_input.append(dateend_input)

        while dateend_input < self.dateend:
            datebegin_input = dateend_input
            dateend_input = min(datebegin_input.replace(year= datebegin_input.year + 1), self.dateend)
            list_dates_begin_input.append(datebegin_input)
            list_dates_end_input.append(dateend_input)

        list_dates_begin_input.sort()
        list_dates_end_input.sort()

        return list_dates_begin_input, list_dates_end_input

    def _default_common_instructions(self, rh, opts):
        '''Create a common instruction dictionary that will be used by the workers.'''
        ddict = super(S2MComponent, self)._default_common_instructions(rh, opts)

        for attribute in self.footprint_attributes:
            if attribute not in ['datebegin', 'dateend']:
                ddict[attribute] = getattr(self, attribute)

        return ddict

    def execute(self, rh, opts):
        """Loop on the various initial conditions provided."""
        self._default_pre_execute(rh, opts)
        # Update the common instructions
        common_i = self._default_common_instructions(rh, opts)
        # Note: The number of members and the name of the subdirectories could be
        # auto-detected using the sequence
        subdirs = self.get_subdirs(rh, opts)

        subdirs.sort()
        list_dates_begin, list_dates_end = self.get_list_seasons(rh, opts)
        self._add_instructions(common_i, dict(subdir=subdirs, datebegin=list_dates_begin, dateend=list_dates_end))
        self._default_post_execute(rh, opts)


@echecker.disabled_if_unavailable
class SurfexComponent(S2MComponent):

    _footprint = dict(
        info = 'AlgoComponent that runs several executions in parallel.',
        attr = dict(
            kind = dict(
                values = ['escroc', 'ensmeteo', 'ensmeteo+sytron', 'ensmeteo+escroc', 'prepareforcing']
            ),
            dateinit = dict(
                info = "The initialization date if different from the starting date.",
                type = Date,
                optional = True,
                default = '[datebegin]',
            ),
            threshold = dict(
                info = "The initialization date if different from the starting date.",
                type = int,
                optional = True,
                default = -999
            ),
            members = dict(
                info = "The members that will be processed",
                type = footprints.FPList,
                optional = True,
            ),
            subensemble = dict(
                info = "Name of the escroc subensemble (define which physical options are used)",
                values = ["E1", "E2", "Crocus"],
                optional = True,
            ),
            geometry = dict(
                info = "Area information in case of an execution on a massif geometry",
                type = footprints.stdtypes.FPList,
                optional = True,
                default = None
            ),
            daily = dict(
                info = "If True, split simulations in daily runs",
                type = bool,
                optional = True,
                default = False,
            )
        )
    )

    def execute(self, rh, opts):
        """Loop on the various initial conditions provided."""
        self._default_pre_execute(rh, opts)
        # Update the common instructions
        common_i = self._default_common_instructions(rh, opts)

        subdirs = self.get_subdirs(rh, opts)

        if self.subensemble:
            escroc = ESCROC_subensembles(self.subensemble, self.members)
            physical_options = escroc.physical_options
            snow_parameters = escroc.snow_parameters
            self._add_instructions(common_i, dict(subdir=subdirs, physical_options=physical_options, snow_parameters=snow_parameters))
        else:
            self._add_instructions(common_i, dict(subdir=subdirs))
        self._default_post_execute(rh, opts)

    def get_subdirs(self, rh, opts):
        if self.kind == "escroc":
            return ['mb{0:04d}'.format(m) for m in self.members]
        else:
            subdirs = super(SurfexComponent, self).get_subdirs(rh, opts)

            if len(self.geometry) > 1:
                # In the case of a postes geometry, there are 3 effective inputs with forcing file role
                # (They are concatenated)
                # Therefore it is necessary to reduce subdirs to 1 single element for each member
                subdirs = list(set(map(self.system.path.dirname, subdirs)))

            if self.kind == "ensmeteo+sytron":
                subdirs.append('mb036')
            return subdirs

    def role_ref_namebuilder(self):
        return 'Forcing'


@echecker.disabled_if_unavailable
class PrepareForcingComponent(TaylorRun):

    _footprint = dict(
        info = 'AlgoComponent that runs several executions in parallel.',
        attr = dict(
            kind = dict(
                values = ['prepareforcing']
            ),
            engine = dict(
                values = ['s2m']),
            datebegin = dict(
                info = "The list of begin dates of the forcing files",
                type = footprints.stdtypes.FPList,
            ),
            dateend = dict(
                info = "The list of begin dates of the forcing files",
                type = footprints.stdtypes.FPList,
            ),
            geometry_in = dict(
                info = "Area information in case of an execution on a massif geometry",
                type = footprints.stdtypes.FPList,
                default = None
            ),
            geometry_out = dict(
                info = "The resource's massif geometry.",
                type = str,
            ),
        )
    )

    def prepare(self, rh, opts):
        """Set some variables according to target definition."""
        super(PrepareForcingComponent, self).prepare(rh, opts)
        self.env.DR_HOOK_NOT_MPI = 1

    def _default_common_instructions(self, rh, opts):
        '''Create a common instruction dictionary that will be used by the workers.'''
        ddict = super(PrepareForcingComponent, self)._default_common_instructions(rh, opts)
        for attribute in self.footprint_attributes:
            ddict[attribute] = getattr(self, attribute)
        return ddict

    def execute(self, rh, opts):
        """Loop on the various initial conditions provided."""
        self._default_pre_execute(rh, opts)
        # Update the common instructions
        common_i = self._default_common_instructions(rh, opts)
        # Note: The number of members and the name of the subdirectories could be
        # auto-detected using the sequence
        subdirs = self.get_subdirs(rh, opts)
        self._add_instructions(common_i, dict(subdir=subdirs, datebegin=self.datebegin[0], dateend=self.dateend[0]))
        self._default_post_execute(rh, opts)

    def postfix(self, rh, opts):
        pass

    def get_subdirs(self, rh, opts):
        print (type(self.datebegin))
        print (self.datebegin)
        return [begin.year for begin in self.datebegin[0]]

    def role_ref_namebuilder(self):
        return 'Forcing'
<|MERGE_RESOLUTION|>--- conflicted
+++ resolved
@@ -1017,12 +1017,9 @@
         """Get the subdirectories from the effective inputs"""
         avail_members = self.context.sequence.effective_inputs(role=self.role_ref_namebuilder())
         subdirs = [am.rh.container.dirname for am in avail_members]
-<<<<<<< HEAD
+# Ca partait d'une bonne idée mais en pratique il y a plein de cas particuliers pour lesquels ça pose problème
+# reanalyse safran, surfex postes, etc
 #         self.algoassert(len(set(subdirs)) == len(set([am.rh.provider.member for am in avail_members])))
-=======
-        if not self.execution == 'reanalysis':
-            self.algoassert(len(set(subdirs)) == len(set([am.rh.provider.member for am in avail_members])))
->>>>>>> c03b67fd
 
         return list(set(subdirs))
 
