#!/usr/bin/env python
# -*- coding: utf-8 -*-

from __future__ import print_function, absolute_import, unicode_literals, division

from collections import defaultdict
import io
import six

from bronx.stdtypes.date import Date, Period, tomorrow
from bronx.syntax.externalcode import ExternalCodeImportChecker
import footprints

from vortex.algo.components import ParaBlindRun, ParaExpresso
from vortex.tools.parallelism import VortexWorkerBlindRun
from vortex.syntax.stdattrs import a_date
from vortex.util.helpers import InputCheckerError

logger = footprints.loggers.getLogger(__name__)

echecker = ExternalCodeImportChecker('snowtools')
with echecker:
    from snowtools.tools.change_prep import prep_tomodify
    from snowtools.utils.resources import get_file_period, save_file_period, save_file_date
    from snowtools.tools.update_namelist import update_surfex_namelist_object
    from snowtools.tools.change_forcing import forcinput_select, forcinput_tomerge
    from snowtools.utils.infomassifs import infomassifs
    from snowtools.tools.massif_diags import massif_simu
    from snowtools.utils.ESCROCsubensembles import ESCROC_subensembles


class _S2MWorker(VortexWorkerBlindRun):
    '''This algo component is designed to run an S2M task without MPI parallelization.'''

    _abstract  = True
    _footprint = dict(
        info = 'AlgoComponent designed to run an S2M experiment without MPI parallelization.',
        attr = dict(
            subdir = dict(
                info = 'work in this particular subdirectory',
                optional = True
            ),
        )
    )

    def vortex_task(self, **kwargs):
        rdict = dict(rc=True)
        rundir = self.system.getcwd()
        if self.subdir is not None:
            thisdir = self.system.path.join(rundir, self.subdir)
            with self.system.cdcontext(self.subdir, create=True):
                self._commons(rundir, thisdir, rdict, **kwargs)

        else:
            thisdir = rundir
            self._commons(rundir, thisdir, rdict, **kwargs)

        return rdict

    def _commons(self, rundir, thisdir, rdict):
        pass

    def mv_if_exists(self, local, dest):
        """Move a file if it exists (intended to deal with output files)."""
        if self.system.path.isfile(local):
            self.system.mv(local, dest)

    def copy_if_exists(self, local, dest):
        """Copy a file if it exists (intended to deal with input files)."""
        if self.system.path.isfile(local):
            self.system.cp(local, dest)

    def link_in(self, local, dest):
        """Link a file (the target is cleaned first)."""
        self.system.remove(dest)
        if self.system.path.isfile(local):
            self.system.symlink(local, dest)

    def link_ifnotprovided(self, local, dest):
        """Link a file if the target does not already exist."""
        if not self.system.path.islink(dest):
            if self.system.path.isfile(local):
                self.system.symlink(local, dest)

    def postfix(self):
        self.system.subtitle('{0:s} : directory listing (post-run)'.format(self.kind))
        for line in self.system.dir():
            print(line)


class GuessWorker(_S2MWorker):

    _footprint = dict(
        attr = dict(
            kind = dict(
                values = ['guess', 'intercep']
            ),
            interpreter = dict(
                values = [ 'python' ]
            ),
        )
    )

    def vortex_task(self, **kwargs):
        ebauche = self.find_ebauche()
        super(GuessWorker, self).vortex_task(ebauche=ebauche)

    def _commons(self, rundir, thisdir, rdict, **kwargs):
        ebauche = kwargs['ebauche']
        if ebauche and not self.system.path.exists(ebauche):
            self.system.symlink(self.system.path.join(rundir, ebauche), ebauche)
        list_name = self.system.path.join(thisdir, self.kind + '.out')
        self.local_spawn(list_name)
        self.postfix()

    def find_ebauche(self, opts=None):
        """Find ebauche namelist in actual context inputs."""
        namcandidates = [x.rh for x in self.context.sequence.effective_inputs(kind='namelist')]
        self.system.subtitle('Namelist candidates')
        ebauche = None
        for nam in namcandidates:
            nam.quickview()
            if nam.container.basename.startswith('EBAUCHE_'):
                ebauche = nam.container.basename

        return ebauche


class _SafranWorker(_S2MWorker):

    _abstract  = True
    _footprint = dict(
        attr = dict(
            datebegin = a_date,
            dateend   = a_date,
            day_begins_at = dict(
                type     = int,
                optional = True,
                default  = 6,
            ),
            posts = dict(
                info = "Switch to activate posts chain (=1) or not (=0)",
                type = int,
                optional = True,
                default = 1,
            )
        )
    )

    def __init__(self, *kargs, **kwargs):
        super(_SafranWorker, self).__init__(*kargs, **kwargs)
        self.set_actual_period()

    def set_actual_period(self):
        """Guess the dates that are to be covered by the forecast"""
        if self.datebegin.hour > self.day_begins_at:
            self.datebegin.day = self.datebegin.day + 1
        self.datebegin.replace(hour=self.day_begins_at, minute=0, second=0, microsecond=0)
        if self.dateend.hour < self.day_begins_at:
            self.dateend.day = self.dateend.day - 1
        self.dateend.replace(hour=self.day_begins_at, minute=0, second=0, microsecond=0)

    @property
    def days(self):
        self._days = defaultdict(list)
        ndays = (self.dateend - self.datebegin).days
        d = self.datebegin
        if ndays > 0:
            for n in range(1, ndays + 1):
                try_dates = [d + Period(hours=h) for h in range(0, 25, 3)]  # We check for 3-hours guess
                self._days[n] = self.get_fichiers_P(try_dates, fatal=False)
                d = d + Period(days=1)
        if ndays == 0:
            logger.warning('The given time period is too short, doing nothing.')
        else:
            logger.warning('datebegin argument must be before dateend argument')
        return self._days

    def _commons(self, rundir, thisdir, rdict, **kwargs):
        _Safran_namelists = ['ANALYSE', 'CENPRAA', 'OBSERVA', 'OBSERVR', 'IMPRESS', 'ADAPT', 'SORTIES', 'MELANGE', 'EBAUCHE']
        for nam in _Safran_namelists:
            self.link_in(self.system.path.join(rundir, nam), nam)

        # Generate the 'OPxxxxx' files containing links for the safran execution.
        _OP_files_common = ['OPlisteo', 'OPlysteo', 'OPlistem', 'Oplystem', 'OPlisteml', 'OPlysteml', 'OPclim',
                            'OPNOmt', 'OPA', 'OPR', 'OPS', 'OPsat', 'OPnoir', 'OPposte']
        _OP_files_individual = ['OPguess', 'OPprevi', 'OPMET', 'OPSA', 'OPSG', 'OPSAP', 'OPSAN']
        for op_file in _OP_files_common:
            if not self.system.path.isfile(op_file):
                with io.open(op_file, 'w') as f:
                    f.write(rundir + '@\n')

        for op_file in _OP_files_individual:
            if not self.system.path.isfile(op_file):
                with io.open(op_file, 'w') as f:
                    f.write(thisdir + '@\n')

        self.system.remove('sapfich')

        print('Running task {0:s}'.format(self.kind))
        for day, dates in self.days.items():
            nech = len(dates) if len(dates) == 9 else 5
            self.sapdat(dates[-1], nech)
            self._safran_task(rundir, thisdir, day, dates, rdict)

        self.postfix()

    def _safran_task(self, rundir, thisdir, rdict):
        """The piece of code specific to a Safran submodule does here."""
        raise NotImplementedError()

    def check_mandatory_resources(self, rdict, filenames):
        outcome = True
        for filename in filenames:
            if not self.system.path.exists(filename):
                logger.error('The %s mandatory flow resources are missing.', filename)
                outcome = False
        rdict['rc'] = rdict['rc'] and outcome
        return outcome

    def sapdat(self, thisdate, nech=5):
        # Creation of the 'sapdat' file containing the exact date of the file to be processed.
        self.system.remove('sapdat')

        # A PASSER EN NAMELIST OU A PARAMETRISER POUR D'AUTRES APPLICATIONS
        with io.open('sapdat', 'w') as d:
            d.write(thisdate.strftime('%y,%m,%d,%H,') + six.text_type(nech) + '\n')
            d.write('0,0,3\n')
            d.write('3,1,3,3\n')
            d.write('0\n')
            d.write('1,1,{0!s}\n'.format(self.posts))

    def get_fichiers_P(self, dates, fatal=True):
        """ Try to guess the corresponding input file"""
        # TODO : Ajouter un control de cohérence sur les cumuls : on ne doit pas
        # mélanger des cumuls sur 6h avec des cumuls sur 24h
        actual_dates = list()
        for i, date in enumerate(dates):
            p = 'P{0:s}'.format(date.yymdh)
            if self.system.path.exists(p) and not self.system.path.islink(p):
                actual_dates.append(date)
            else:
                if self.system.path.islink(p):
                    self.system.remove(p)
                # We try to find the P file with format Pyymmddhh_tt (yymmddhh + tt = date)
                # The maximum time is 96h (4 days)
                if i == (len(dates) - 1):
                    # Avoid to take the first P file of the next day
                    # Check for a 6-hour analysis
                    d = date - Period(hours = 6)
                    oldp = 'P{0:s}_{1!s}'.format(d.yymdh, 6)
                    if self.system.path.exists(oldp):
                        self.link_in(oldp, p)
                        actual_dates.append(date)
                    # If there is no 6-hour analysis we need at least a 24h forecast to have a cumulate rr24
                    else:
                        t = 24
                else:
                    t = 0
                while not self.system.path.islink(p) and (t <= 108):
                    d = date - Period(hours = t)
                    oldp = 'P{0:s}_{1!s}'.format(d.yymdh, t)
                    if self.system.path.exists(oldp):
                        self.link_in(oldp, p)
                        actual_dates.append(date)
                    t = t + 3  # 3-hours check
                if not self.system.path.islink(p) and fatal:
                    logger.error('The mandatory flow resources %s is missing.', p)
                    raise InputCheckerError("Some of the mandatory resources are missing.")

        if len(actual_dates) < 5:
            raise InputCheckerError("Not enough guess for date {0:s}, expecting at least 5, got {1:d}".format(dates[0].ymdh, len(actual_dates)))
        elif len(actual_dates) > 5 and len(actual_dates) < 9:
            # We must have either 5 or 9 dates, if not we only keep synoptic ones
            for date in actual_dates:
                if date.hour not in [0, 6, 12, 18]:
                    actual_dates.remove(date)

        return actual_dates


class SafraneWorker(_SafranWorker):

    _footprint = dict(
        attr = dict(
            kind = dict(
                values = ['safrane']
            ),
        )
    )

    def _safran_task(self, rundir, thisdir, day, dates, rdict):
        nech = len(dates) if len(dates) == 9 else 5
        self.get_fichiers_P(dates)
        for d in dates:
            logger.info('Running date : {0:s}'.format(d.ymdh))
            self.sapdat(d, nech)
            # Creation of the 'sapfich' file containing the name of the output file
            with io.open('sapfich', 'w') as f:
                f.write('SAFRANE_d{0!s}_{1:s}'.format(day, d.ymdh))
            list_name = self.system.path.join(thisdir, self.kind + d.ymdh + '.out')
            self.local_spawn(list_name)
            # A FAIRE : gérer le fichier fort.79 (mv dans $list/day.$day ?, rejet)


class SypluieWorker(_SafranWorker):

    _footprint = dict(
        attr = dict(
            kind = dict(
                values = ['sypluie']
            ),
        )
    )

    def _safran_task(self, rundir, thisdir, day, dates, rdict):
        self.get_fichiers_P(dates)
        self.link_in('SAPLUI5' + dates[-1].ymdh, 'SAPLUI5_ARP')
        # Creation of the 'sapfich' file containing the name of the output file
        with io.open('sapfich', 'w') as f:
            f.write('SAPLUI5' + dates[-1].ymdh)
        list_name = self.system.path.join(thisdir, self.kind + dates[-1].ymd + '.out')
        self.local_spawn(list_name)
        # A FAIRE : gérer le fichier fort.78 (mv dans $list/day.$day ?, rejet)


class SyrpluieWorker(_SafranWorker):

    _footprint = dict(
        attr = dict(
            kind = dict(
                values = ['syrpluie']
            ),
        )
    )

    def _safran_task(self, rundir, thisdir, day, dates, rdict):
        self.get_fichiers_P(dates)
        # Creation of the 'sapfich' file containing the name of the output file
        with io.open('sapfich', 'w') as f:
            f.write('SAPLUI5' + dates[-1].ymdh)
        list_name = self.system.path.join(thisdir, self.kind + dates[-1].ymd + '.out')
        self.local_spawn(list_name)
        # le nom de l'output de syrpluie est géré par le fichier sapfich
        # self.mv_if_exists('fort.21', 'SAPLUI5' + dates[-1].ymdh)


class SyvaprWorker(_SafranWorker):

    _footprint = dict(
        attr = dict(
            kind = dict(
                values = ['syvapr']
            ),
        )
    )

    def _safran_task(self, rundir, thisdir, day, dates, rdict):
        if self.check_mandatory_resources(rdict, ['SAFRANE_d{0!s}_{1:s}'.format(day, d.ymdh) for d in dates]):
            for j, d in enumerate(dates):
                self.link_in('SAFRANE_d{0!s}_{1:s}'.format(day, d.ymdh), 'SAFRAN' + six.text_type(j + 1))
            self.link_in('SAPLUI5' + dates[-1].ymdh, 'SAPLUI5')
            list_name = self.system.path.join(thisdir, self.kind + dates[-1].ymd + '.out')
            self.local_spawn(list_name)


class SyvafiWorker(_SafranWorker):

    _footprint = dict(
        attr = dict(
            kind = dict(
                values = ['syvafi']
            ),
        )
    )

    def _safran_task(self, rundir, thisdir, day, dates, rdict):
        # if self.check_mandatory_resources(rdict, ['SAPLUI5' + six.text_type(day), ]):
        for j, d in enumerate(dates):
            self.link_in('SAFRANE_d{0!s}_{1:s}'.format(day, d.ymdh), 'SAFRAN' + six.text_type(j + 1))
        self.link_in('SAPLUI5' + dates[-1].ymdh, 'SAPLUI5')
        list_name = self.system.path.join(thisdir, self.kind + dates[-1].ymd + '.out')
        self.local_spawn(list_name)
        self.mv_if_exists('fort.90', 'TAL' + dates[-1].ymdh)


class SyrmrrWorker(_SafranWorker):

    _footprint = dict(
        attr = dict(
            kind = dict(
                values = ['syrmrr']
            ),
        )
    )

    def _safran_task(self, rundir, thisdir, day, dates, rdict):

        if self.check_mandatory_resources(rdict, ['SAPLUI5' + dates[-1].ymdh]):
            self.link_in('SAPLUI5' + dates[-1].ymdh, 'fort.12')
            list_name = self.system.path.join(thisdir, self.kind + dates[-1].ymd + '.out')
            self.local_spawn(list_name)
            self.mv_if_exists('fort.13', 'SAPLUI5' + dates[-1].ymdh)
            self.mv_if_exists('fort.14', 'SAPLUI5_ARP' + dates[-1].ymdh)
            self.mv_if_exists('fort.15', 'SAPLUI5_ANA' + dates[-1].ymdh)


class SytistWorker(_SafranWorker):

    _footprint = dict(
        attr = dict(
            kind = dict(
                values = ['sytist']
            ),
            execution = dict(
                values = ['analysis', 'forecast']
            )
        )
    )

    def _safran_task(self, rundir, thisdir, day, dates, rdict):
        self.link_in('SAPLUI5' + dates[-1].ymdh, 'SAPLUI5')
        self.link_in('SAPLUI5_ARP' + dates[-1].ymdh, 'SAPLUI5_ARP')
        self.link_in('SAPLUI5_ANA' + dates[-1].ymdh, 'SAPLUI5_ANA')
        if self.check_mandatory_resources(rdict, ['SAPLUI5'] + ['SAFRANE_d{0!s}_{1:s}'.format(day, d.ymdh) for d in dates]):
            print(['SAFRANE_d{0!s}_{1:s}'.format(day, d.ymdh) for d in dates])
            for j, d in enumerate(dates):
                self.link_in('SAFRANE_d{0!s}_{1:s}'.format(day, d.ymdh), 'SAFRAN' + six.text_type(j + 1))
            list_name = self.system.path.join(thisdir, self.kind + dates[-1].ymd + '.out')
            self.local_spawn(list_name)

    def sapdat(self, thisdate, nech=5):
        # Creation of the 'sapdat' file containing the exact date of the file to be processed.
        self.system.remove('sapdat')

        # A PASSER EN NAMELIST OU A PARAMETRISER POUR D'AUTRES APPLICATIONS
        with io.open('sapdat', 'w') as d:
            d.write(thisdate.strftime('%y,%m,%d,%H,') + six.text_type(nech) + '\n')
            if self.execution == 'forecast':
                d.write('0,0,3\n')
            elif self.execution == 'analysis':
                d.write('0,1,0\n')
            d.write('3,1,3,3\n')
            d.write('0\n')
            d.write('1,1,{0!s}\n'.format(self.posts))


@echecker.disabled_if_unavailable
class SurfexWorker(_S2MWorker):
    '''This algo component is designed to run a SURFEX experiment without MPI parallelization.'''

    _footprint = dict(
        info = 'AlgoComponent designed to run a SURFEX experiment without MPI parallelization.',
        attr = dict(
            datebegin = a_date,
            dateend   = a_date,
            dateinit  = a_date,
            kind = dict(
                values = ['deterministic', 'escroc', 'ensmeteo', 'ensmeteo+sytron', 'ensmeteo+escroc'],
            ),
            threshold = dict(
                info = "Threshold to initialise snowdepth",
                type = int,
                optional = True,
                default = -999
            ),
            physical_options = dict(
                info = "Dictionnary of ESCROC physical options",
                type = dict,
                optional = True,
                default = {}
            ),
            snow_parameters = dict(
                info = "Dictionnary of ESCROC snow physical parameters",
                type = dict,
                optional = True,
                default = {}
            ),
            subdir = dict(
                info = 'work in this particular subdirectory',
                optional = False
            ),
            geometry = dict(
                info = "Area information in case of an execution on a massif geometry",
                type = footprints.stdtypes.FPList,
                optional = True,
                default = None
            ),
            daily = dict(
                info = "If True, split simulations in daily runs",
                type = bool,
                optional = True,
                default = False,
            )
        )
    )

    def modify_prep(self, datebegin_this_run):
        ''' The PREP file needs to be modified if the init date differs from the starting date
         or if a threshold needs to be applied on snow water equivalent.'''
        modif_swe = self.threshold > 0 and datebegin_this_run.month == 8 and datebegin_this_run.day == 1
        modif_date = datebegin_this_run == self.datebegin and self.datebegin != self.dateinit
        modif = modif_swe or modif_date

        if modif:
            prep = prep_tomodify("PREP.nc")

            if modif_swe:
                print("APPLY THRESHOLD ON SWE.")
                prep.apply_swe_threshold(self.threshold)

            if modif_date:
                print("CHANGE DATE OF THE PREP FILE.")
                prep.change_date(self.datebegin)

            prep.close()
        else:
            print("DO NOT CHANGE THE PREP FILE.")

    def _commons(self, rundir, thisdir, rdict, **kwargs):

        list_files_copy = ["OPTIONS.nam"]
        list_files_link = ["PGD.nc", "METADATA.xml", "ecoclimapI_covers_param.bin", "ecoclimapII_eu_covers_param.bin", "drdt_bst_fit_60.nc"]
        list_files_link_ifnotprovided = ["PREP.nc"]

        for required_copy in list_files_copy:
            self.copy_if_exists(self.system.path.join(rundir, required_copy), required_copy)
        for required_link in list_files_link:
            self.link_in(self.system.path.join(rundir, required_link), required_link)
        for required_link in list_files_link_ifnotprovided:
            self.link_ifnotprovided(self.system.path.join(rundir, required_link), required_link)

        self._surfex_task(rundir, thisdir, rdict)
        self.postfix()

    def _surfex_task(self, rundir, thisdir, rdict):
        # ESCROC cases: each member will need to have its own namelist
        # meteo ensemble cases: the forcing modification must be applied to all members and the namelist generation requires that
        # the forcing generation has already be done. Therefore, preprocessing is done in the offline algo in all these cases
        # Determinstic cases : the namelist is prepared in the preprocess algo component in order to allow to build PGD and PREP
        namelist_ready = self.kind == 'deterministic'
        need_other_run = True
        need_other_forcing = True
        need_save_forcing = False
        updateloc = True
        datebegin_this_run = self.datebegin

        sytron = self.kind == "ensmeteo+sytron" and self.subdir == "mb036"

        while need_other_run:

            # Modification of the PREP file
            self.modify_prep(datebegin_this_run)

            if need_other_forcing:

                if self.kind == "escroc":
                    # ESCROC only : the forcing files are in the father directory (same forcing for all members)
                    forcingdir = rundir
                elif sytron:
                    # ensmeteo+sytron : the forcing files are supposed to be in the subdirectories of each member except for the sytron member
                    forcingdir = rundir + "/mb035"
                else:
                    # ensmeteo or ensmeteo+escroc : the forcing files are supposed to be in the subdirectories of each member
                    # determinstic case : the forcing file(s) is/are in the only directory
                    forcingdir = thisdir

                if len(self.geometry) > 1:
                    print ("FORCING AGGREGATION")
                    forcinglist = []
                    for massif in self.geometry:
                        dateforcbegin, dateforcend = get_file_period("FORCING", forcingdir + "/" + massif, datebegin_this_run, self.dateend)
                        forcingname = "FORCING_" + massif + ".nc"
                        self.system.mv("FORCING.nc", forcingname)
                        forcinglist.append(forcingname)

                    forcinput_tomerge(forcinglist, "FORCING.nc",)
                    need_save_forcing = True
                else:
                    # Get the first file covering part of the whole simulation period
                    print ("LOOK FOR FORCING")
                    dateforcbegin, dateforcend = get_file_period("FORCING", forcingdir, datebegin_this_run, self.dateend)
                    print ("FORCING FOUND")

                    if self.geometry[0] in ["alp", "pyr", "cor"]:
                        print ("FORCING EXTENSION")
                        liste_massifs = infomassifs().dicArea[self.geometry[0]]
                        liste_aspect  = infomassifs().get_list_aspect(8, ["0", "20", "40"])
                        self.mv_if_exists("FORCING.nc", "FORCING_OLD.nc")
                        forcinput_select('FORCING_OLD.nc', 'FORCING.nc', liste_massifs, 0, 5000, ["0", "20", "40"], liste_aspect)
                        need_save_forcing = True

            if self.daily:
                dateend_this_run = min(tomorrow(base=datebegin_this_run), min(self.dateend, dateforcend))
                need_other_forcing = False
            else:
                dateend_this_run = min(self.dateend, dateforcend)

            if not namelist_ready:
                if sytron:
                    self.copy_if_exists(self.system.path.join(rundir, "OPTIONS_sytron.nam"), "OPTIONS.nam")

                available_namelists = self.find_namelists()
                if len(available_namelists) > 1:
                    print("WARNING SEVERAL NAMELISTS AVAILABLE !!!")
                for namelist in available_namelists:
                    # Update the contents of the namelist (date and location)
                    # Location taken in the FORCING file.
<<<<<<< HEAD
                    print ("MODIFY THE NAMELIST:" + namelist.container.basename)
=======
                    print("MODIFY THE NAMELIST:" + namelist.container.basename)
>>>>>>> bd527e9c
                    newcontent = update_surfex_namelist_object(namelist.contents, datebegin_this_run, dateend=dateend_this_run, updateloc=updateloc, physicaloptions=self.physical_options, snowparameters=self.snow_parameters)
                    newnam = footprints.proxy.container(filename=namelist.container.basename)
                    newcontent.rewrite(newnam)
                    newnam.close()
                if self.daily:
                    updateloc = True
                else:
                    namelist_ready = True

            # Run surfex offline
            list_name = self.system.path.join(thisdir, 'offline.out')
            self.local_spawn(list_name)

            # Copy the SURFOUT file for next iteration
            self.system.cp("SURFOUT.nc", "PREP.nc")

            # Post-process
            pro = massif_simu("ISBA_PROGNOSTIC.OUT.nc", openmode='a')
            pro.massif_natural_risk()
            pro.close()

            # Rename outputs with the dates
            save_file_date(".", "SURFOUT", dateend_this_run, newprefix="PREP")
            save_file_period(".", "ISBA_PROGNOSTIC.OUT", datebegin_this_run, dateend_this_run, newprefix="PRO")

            # Prepare next iteration if needed
            datebegin_this_run = dateend_this_run
            need_other_run = dateend_this_run < self.dateend

            if need_save_forcing and not (need_other_run and not need_other_forcing):
                save_file_period(".", "FORCING", dateforcbegin, dateforcend)
            # Remove the symbolic link for next iteration (not needed since now we rename the forcing just before
#             self.system.remove("FORCING.nc")


class Guess(ParaExpresso):

    _footprint = dict(
        info = 'AlgoComponent that runs several executions of a guess-making script',
        attr = dict(
            kind = dict(
                values = [ 'guess'],
            ),
            members = dict(
                info = "The members that will be processed",
                type = footprints.FPList,
                optional = True
            ),
            interpreter = dict(
                values = [ 'python']
            )
        )
    )

    def prepare(self, rh, opts):
        """Set some variables according to target definition."""
        super(Guess, self).prepare(rh, opts)
        self.env.DR_HOOK_NOT_MPI = 1

    def _default_common_instructions(self, rh, opts):
        '''Create a common instruction dictionary that will be used by the workers.'''
        ddict = super(Guess, self)._default_common_instructions(rh, opts)
        ddict['interpreter'] = self.interpreter
        return ddict

    def execute(self, rh, opts):
        """Loop on the various initial conditions provided."""
        self._default_pre_execute(rh, opts)
        # Update the common instructions
        common_i = self._default_common_instructions(rh, opts)
        # Note: The number of members and the name of the subdirectories could be
        # auto-detected using the sequence
        subdirs = [None, ] if self.members is None else ['mb{0:03d}'.format(m) for m in self.members]
        self._add_instructions(common_i, dict(subdir=subdirs))
        self._default_post_execute(rh, opts)

    def postfix(self, rh, opts):
        pass


class S2MComponent(ParaBlindRun):

    _footprint = dict(
        info = 'AlgoComponent that runs several executions in parallel.',
        attr = dict(
            kind = dict(
                values = ['safrane', 'syrpluie', 'syrmrr', 'sytist', 'sypluie', 'syvapr',
                          'syvafi', 's2m_offline', 'escroc', 'intercep'],
            ),
            members = dict(
                info = "The members that will be processed",
                type = footprints.FPList,
                optional = True,
            ),
            datebegin = a_date,
            dateend = a_date,
            execution = dict(
                values = ['analysis', 'forecast'],
                optional = True,
            )
        )
    )

    def prepare(self, rh, opts):
        """Set some variables according to target definition."""
        super(S2MComponent, self).prepare(rh, opts)
        self.env.DR_HOOK_NOT_MPI = 1

    def _default_common_instructions(self, rh, opts):
        '''Create a common instruction dictionary that will be used by the workers.'''
        ddict = super(S2MComponent, self)._default_common_instructions(rh, opts)
        for attribute in self.footprint_attributes:
            ddict[attribute] = getattr(self, attribute)
        return ddict

    def execute(self, rh, opts):
        """Loop on the various initial conditions provided."""
        self._default_pre_execute(rh, opts)
        # Update the common instructions
        common_i = self._default_common_instructions(rh, opts)
        # Note: The number of members and the name of the subdirectories could be
        # auto-detected using the sequence
        subdirs = [None, ] if self.members is None else ['mb{0:03d}'.format(m) for m in self.members]

        self._add_instructions(common_i, dict(subdir=subdirs))
        self._default_post_execute(rh, opts)

    def postfix(self, rh, opts):
        pass


@echecker.disabled_if_unavailable
class SurfexComponent(S2MComponent):

    _footprint = dict(
        info = 'AlgoComponent that runs several executions in parallel.',
        attr = dict(
            kind = dict(
                values = ['deterministic', 'escroc', 'ensmeteo', 'ensmeteo+sytron', 'ensmeteo+escroc']
            ),
            dateinit = dict(
                info = "The initialization date if different from the starting date.",
                type = Date,
                optional = True,
                default = '[datebegin]',
            ),
            threshold = dict(
                info = "The initialization date if different from the starting date.",
                type = int,
                optional = True,
                default = -999
            ),
            subensemble = dict(
                info = "Name of the escroc subensemble (define which physical options are used)",
                values = ["E1", "E2", "Crocus"],
                optional = True,
            ),
            geometry = dict(
                info = "Area information in case of an execution on a massif geometry",
                type = footprints.stdtypes.FPList,
                optional = True,
                default = None
            ),
            daily = dict(
                info = "If True, split simulations in daily runs",
                type = bool,
                optional = True,
                default = False,
            )
        )
    )

    def execute(self, rh, opts):
        """Loop on the various initial conditions provided."""
        self._default_pre_execute(rh, opts)
        # Update the common instructions
        common_i = self._default_common_instructions(rh, opts)
        # Note: The number of members and the name of the subdirectories could be
        # auto-detected using the sequence
        if len(self.members) >= 1000:
            subdirs = ['mb{0:04d}'.format(m) for m in self.members]
        else:
            subdirs = ['mb{0:03d}'.format(m) for m in self.members]

        if self.subensemble:
            escroc = ESCROC_subensembles(self.subensemble, self.members)
            physical_options = escroc.physical_options
            snow_parameters = escroc.snow_parameters
            self._add_instructions(common_i, dict(subdir=subdirs, physical_options=physical_options, snow_parameters=snow_parameters))
        else:
            self._add_instructions(common_i, dict(subdir=subdirs))
        self._default_post_execute(rh, opts)<|MERGE_RESOLUTION|>--- conflicted
+++ resolved
@@ -606,11 +606,7 @@
                 for namelist in available_namelists:
                     # Update the contents of the namelist (date and location)
                     # Location taken in the FORCING file.
-<<<<<<< HEAD
-                    print ("MODIFY THE NAMELIST:" + namelist.container.basename)
-=======
                     print("MODIFY THE NAMELIST:" + namelist.container.basename)
->>>>>>> bd527e9c
                     newcontent = update_surfex_namelist_object(namelist.contents, datebegin_this_run, dateend=dateend_this_run, updateloc=updateloc, physicaloptions=self.physical_options, snowparameters=self.snow_parameters)
                     newnam = footprints.proxy.container(filename=namelist.container.basename)
                     newcontent.rewrite(newnam)
