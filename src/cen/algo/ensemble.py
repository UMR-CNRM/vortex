--- conflicted
+++ resolved
@@ -1,28 +1,16 @@
 #!/usr/bin/env python
 # -*- coding: utf-8 -*-
 
-<<<<<<< HEAD
-from __future__ import print_function, absolute_import, unicode_literals, division
-
-from collections import defaultdict
-import io
-import os
-
-from bronx.datagrip.namelist import NamelistParser
-from bronx.fancies import loggers
-from bronx.syntax.externalcode import ExternalCodeImportChecker
-import six
-
-from bronx.stdtypes.date import Date, Period, tomorrow
-import footprints
-from vortex.algo.components import ParaBlindRun, ParaExpresso, TaylorRun, Parallel, AlgoComponent
-=======
 """
 TODO: Module documentation.
 """
 
 from __future__ import print_function, absolute_import, unicode_literals, division
 
+import io
+import os
+
+from bronx.datagrip.namelist import NamelistParser
 from bronx.fancies import loggers
 from bronx.stdtypes.date import Date, Period, tomorrow
 from bronx.syntax.externalcode import ExternalCodeImportChecker
@@ -30,38 +18,18 @@
 import footprints
 import io
 from vortex.algo.components import ParaBlindRun, ParaExpresso, TaylorRun
->>>>>>> 1ea0fe1b
 from vortex.syntax.stdattrs import a_date
 from vortex.tools.parallelism import VortexWorkerBlindRun, TaylorVortexWorker
 from vortex.tools.systems import ExecutionError
 from vortex.util.helpers import InputCheckerError
 
-<<<<<<< HEAD
-=======
 import six
 import datetime
->>>>>>> 1ea0fe1b
 
 logger = loggers.getLogger(__name__)
 
 echecker = ExternalCodeImportChecker('snowtools')
 with echecker:
-<<<<<<< HEAD
-    from snowtools.tools.change_prep import prep_tomodify  # @UnresolvedImport
-    from snowtools.utils.resources import get_file_period, save_file_period, save_file_date  # @UnresolvedImport
-    from snowtools.tools.update_namelist import update_surfex_namelist_object  # @UnresolvedImport
-    from snowtools.tools.change_forcing import forcinput_select, forcinput_applymask  # @UnresolvedImport
-    from snowtools.utils.infomassifs import infomassifs  # @UnresolvedImport
-    from snowtools.tools.massif_diags import massif_simu  # @UnresolvedImport
-    from snowtools.utils.ESCROCsubensembles import ESCROC_subensembles  # @UnresolvedImport
-    from snowtools.utils.dates import get_list_dates_files  # @UnresolvedImport
-
-echecker_croco = ExternalCodeImportChecker('CrocO_tools')
-with echecker_croco:
-    from CrocoPp import CrocoPp
-    from crocO import set_options
-    from consts import CROCO
-=======
     from snowtools.tools.change_prep import prep_tomodify
     from snowtools.utils.resources import get_file_period, save_file_period, save_file_date
     from snowtools.tools.update_namelist import update_surfex_namelist_object
@@ -71,7 +39,12 @@
     from snowtools.utils.ESCROCsubensembles import ESCROC_subensembles
     from snowtools.utils import S2M_standard_file
     from snowtools.utils.FileException import TimeListException, FileNameException
->>>>>>> 1ea0fe1b
+
+echecker_croco = ExternalCodeImportChecker('CrocO_tools')
+with echecker_croco:
+    from CrocoPp import CrocoPp
+    from crocO import set_options
+    from consts import CROCO
 
 
 class _S2MWorker(VortexWorkerBlindRun):
@@ -128,11 +101,7 @@
 
     def link_ifnotprovided(self, local, dest):
         """Link a file if the target does not already exist."""
-<<<<<<< HEAD
-        if not self.system.path.islink(dest) and not self.system.path.isfile(dest):  # BC necessary change from cen_dev branch (fcf8a73)
-=======
         if not self.system.path.islink(dest) and not self.system.path.isfile(dest):
->>>>>>> 1ea0fe1b
             if self.system.path.isfile(local):
                 self.system.symlink(local, dest)
 
@@ -1531,11 +1500,7 @@
             ),
             subensemble = dict(
                 info = "Name of the escroc subensemble (define which physical options are used)",
-<<<<<<< HEAD
-                values = ["E1", "E2", "Crocus", "E1tartes", "E1notartes"],
-=======
-                values = ["E1", "E2", "Crocus", "E2open", "E2MIP", "E2tartes", "E2MIPtartes"],
->>>>>>> 1ea0fe1b
+                values = ["E1", "E2", "Crocus", "E1tartes", "E1notartes", "E2open", "E2MIP", "E2tartes", "E2MIPtartes"],
                 optional = True,
             ),
             geometry = dict(
@@ -1856,7 +1821,162 @@
         return ddict
 
 
-<<<<<<< HEAD
+@echecker.disabled_if_unavailable
+class PrepareForcingComponentForecast(PrepareForcingComponent):
+
+    ''' This class was implemented by C. Carmagnola in May 2019 (PROSNOW project).'''
+
+    _footprint = dict(
+        info = 'AlgoComponent that runs several executions in parallel',
+        attr = dict(
+            kind = dict(
+                values = ['extractforcing_STforecast', 'extractforcing_LTforecast']
+            )
+        )
+    )
+
+    def _default_common_instructions(self, rh, opts):
+
+        ddict = super(PrepareForcingComponent, self)._default_common_instructions(rh, opts)
+        for attribute in self.footprint_attributes:
+            if attribute in ['datebegin', 'dateend']:
+                ddict[attribute] = getattr(self, attribute)[0][0]
+            else:
+                ddict[attribute] = getattr(self, attribute)
+
+        return ddict
+
+    def execute(self, rh, opts):
+
+        self._default_pre_execute(rh, opts)
+        common_i = self._default_common_instructions(rh, opts)
+        subdirs = self.get_subdirs(rh, opts)
+        self._add_instructions(common_i, dict(subdir=subdirs))
+        self._default_post_execute(rh, opts)
+
+    def get_subdirs(self, rh, opts):
+
+        avail_members = self.context.sequence.effective_inputs(role=self.role_ref_namebuilder())
+        subdirs = list()
+        for am in avail_members:
+            if am.rh.container.dirname not in subdirs:
+                subdirs.append(am.rh.container.dirname)
+
+        return subdirs
+
+
+@echecker.disabled_if_unavailable
+class ExtractForcingWorker(PrepareForcingWorker):
+
+    ''' This class was implemented by C. Carmagnola in May 2019 (PROSNOW project).'''
+
+    _footprint = dict(
+        info = 'Prepare forcing for PROSNOW simulations - deterministic case',
+        attr = dict(
+            kind = dict(
+                values = ['extractforcing']
+            ),
+        )
+    )
+
+    def forecasttype(self):
+
+        forecast_type = 'determ'
+        return forecast_type
+
+    def _prepare_forcing_task(self, rundir, thisdir, rdict):
+
+        datebegin_str = self.datebegin.strftime('%Y%m%d%H')
+        dateend_str   = self.dateend.strftime('%Y%m%d%H')
+
+        dir_file_1 = self.forcingdir(rundir, thisdir) + '/FORCING_'     + datebegin_str + '_' + dateend_str + '.nc'
+        dir_file_2 = self.forcingdir(rundir, thisdir) + '/FORCING_out_' + datebegin_str + '_' + dateend_str + '.nc'
+        dir_file_3 = self.forcingdir(rundir, thisdir) + '/FORCING_in_'  + datebegin_str + '_' + dateend_str + '.nc'
+        dir_file_4 = rundir                           + '/SRU.txt'
+
+        # ------------------- #
+
+        # A) Init, Analysis, ST:
+
+        # Projection of forcing files on the slopes, creation of LAT,LOT
+        if self.forecasttype() != 'LT':
+            rdict = super(ExtractForcingWorker, self)._prepare_forcing_task(rundir, thisdir, rdict)
+
+        # B) LT - Climatology:
+
+        # Change dates of the climatology to the current season
+        if self.forcingdir(rundir, thisdir) == thisdir:
+            if self.forecasttype() == 'LT':
+                if int(self.datebegin.strftime('%m')) >= 8:
+                    datebeginseason = datetime.datetime(int(self.datebegin.strftime('%Y')), 8, 1, 6, 0)
+                else:
+                    datebeginseason = datetime.datetime(int(self.datebegin.strftime('%Y')) - 1, 8, 1, 6, 0)
+                forcinput_changedates(dir_file_1, dir_file_1, datebeginseason)
+
+        # C) LT - Hindcast:
+
+        # Projection of forcing files on the slopes, creation of LAT,LOT
+#         rdict = super(ExtractForcingWorker, self)._prepare_forcing_task(rundir, thisdir, rdict)
+
+        # D) Whenever necessary:
+
+        # Extraction of SRU geometry
+        forcinput_extract(dir_file_1, dir_file_2, dir_file_4)
+        self.system.mv(dir_file_1, dir_file_3)
+        self.system.mv(dir_file_2, dir_file_1)
+
+        # ------------------- #
+
+        return rdict
+
+
+@echecker.disabled_if_unavailable
+class ExtractForcingWorkerSTForecast(ExtractForcingWorker):
+
+    ''' This class was implemented by C. Carmagnola in May 2019 (PROSNOW project).'''
+
+    _footprint = dict(
+        info = 'Prepare forcing for PROSNOW simulations - ST forecast',
+        attr = dict(
+            kind = dict(
+                values = ['extractforcing_STforecast']
+            )
+        )
+    )
+
+    def forcingdir(self, rundir, thisdir):
+
+        return thisdir
+
+    def forecasttype(self):
+
+        forecast_type = 'ST'
+        return forecast_type
+
+
+@echecker.disabled_if_unavailable
+class ExtractForcingWorkerLTForecast(ExtractForcingWorker):
+
+    ''' This class was implemented by C. Carmagnola in May 2019 (PROSNOW project).'''
+
+    _footprint = dict(
+        info = 'Prepare forcing for PROSNOW simulations - LT forecast',
+        attr = dict(
+            kind = dict(
+                values = ['extractforcing_LTforecast']
+            ),
+        )
+    )
+
+    def forcingdir(self, rundir, thisdir):
+
+        return thisdir
+
+    def forecasttype(self):
+
+        forecast_type = 'LT'
+        return forecast_type
+
 @echecker_croco.disabled_if_unavailable
 class PicklePro(AlgoComponent):
     """
@@ -1916,161 +2036,4 @@
         options = set_options(args, pathConf = '{0}_{1}.ini'.format(self.vapp, self.vconf), pathPgd = 'crocO/pickle/PGD.nc', mutable=True)
         # troll the xpiddir
         options.xpiddir = os.getcwd() + '/'
-        _ = CrocoPp(options)
-=======
-@echecker.disabled_if_unavailable
-class PrepareForcingComponentForecast(PrepareForcingComponent):
-
-    ''' This class was implemented by C. Carmagnola in May 2019 (PROSNOW project).'''
-
-    _footprint = dict(
-        info = 'AlgoComponent that runs several executions in parallel',
-        attr = dict(
-            kind = dict(
-                values = ['extractforcing_STforecast', 'extractforcing_LTforecast']
-            )
-        )
-    )
-
-    def _default_common_instructions(self, rh, opts):
-
-        ddict = super(PrepareForcingComponent, self)._default_common_instructions(rh, opts)
-        for attribute in self.footprint_attributes:
-            if attribute in ['datebegin', 'dateend']:
-                ddict[attribute] = getattr(self, attribute)[0][0]
-            else:
-                ddict[attribute] = getattr(self, attribute)
-
-        return ddict
-
-    def execute(self, rh, opts):
-
-        self._default_pre_execute(rh, opts)
-        common_i = self._default_common_instructions(rh, opts)
-        subdirs = self.get_subdirs(rh, opts)
-        self._add_instructions(common_i, dict(subdir=subdirs))
-        self._default_post_execute(rh, opts)
-
-    def get_subdirs(self, rh, opts):
-
-        avail_members = self.context.sequence.effective_inputs(role=self.role_ref_namebuilder())
-        subdirs = list()
-        for am in avail_members:
-            if am.rh.container.dirname not in subdirs:
-                subdirs.append(am.rh.container.dirname)
-
-        return subdirs
-
-
-@echecker.disabled_if_unavailable
-class ExtractForcingWorker(PrepareForcingWorker):
-
-    ''' This class was implemented by C. Carmagnola in May 2019 (PROSNOW project).'''
-
-    _footprint = dict(
-        info = 'Prepare forcing for PROSNOW simulations - deterministic case',
-        attr = dict(
-            kind = dict(
-                values = ['extractforcing']
-            ),
-        )
-    )
-
-    def forecasttype(self):
-
-        forecast_type = 'determ'
-        return forecast_type
-
-    def _prepare_forcing_task(self, rundir, thisdir, rdict):
-
-        datebegin_str = self.datebegin.strftime('%Y%m%d%H')
-        dateend_str   = self.dateend.strftime('%Y%m%d%H')
-
-        dir_file_1 = self.forcingdir(rundir, thisdir) + '/FORCING_'     + datebegin_str + '_' + dateend_str + '.nc'
-        dir_file_2 = self.forcingdir(rundir, thisdir) + '/FORCING_out_' + datebegin_str + '_' + dateend_str + '.nc'
-        dir_file_3 = self.forcingdir(rundir, thisdir) + '/FORCING_in_'  + datebegin_str + '_' + dateend_str + '.nc'
-        dir_file_4 = rundir                           + '/SRU.txt'
-
-        # ------------------- #
-
-        # A) Init, Analysis, ST:
-
-        # Projection of forcing files on the slopes, creation of LAT,LOT
-        if self.forecasttype() != 'LT':
-            rdict = super(ExtractForcingWorker, self)._prepare_forcing_task(rundir, thisdir, rdict)
-
-        # B) LT - Climatology:
-
-        # Change dates of the climatology to the current season
-        if self.forcingdir(rundir, thisdir) == thisdir:
-            if self.forecasttype() == 'LT':
-                if int(self.datebegin.strftime('%m')) >= 8:
-                    datebeginseason = datetime.datetime(int(self.datebegin.strftime('%Y')), 8, 1, 6, 0)
-                else:
-                    datebeginseason = datetime.datetime(int(self.datebegin.strftime('%Y')) - 1, 8, 1, 6, 0)
-                forcinput_changedates(dir_file_1, dir_file_1, datebeginseason)
-
-        # C) LT - Hindcast:
-
-        # Projection of forcing files on the slopes, creation of LAT,LOT
-#         rdict = super(ExtractForcingWorker, self)._prepare_forcing_task(rundir, thisdir, rdict)
-
-        # D) Whenever necessary:
-
-        # Extraction of SRU geometry
-        forcinput_extract(dir_file_1, dir_file_2, dir_file_4)
-        self.system.mv(dir_file_1, dir_file_3)
-        self.system.mv(dir_file_2, dir_file_1)
-
-        # ------------------- #
-
-        return rdict
-
-
-@echecker.disabled_if_unavailable
-class ExtractForcingWorkerSTForecast(ExtractForcingWorker):
-
-    ''' This class was implemented by C. Carmagnola in May 2019 (PROSNOW project).'''
-
-    _footprint = dict(
-        info = 'Prepare forcing for PROSNOW simulations - ST forecast',
-        attr = dict(
-            kind = dict(
-                values = ['extractforcing_STforecast']
-            )
-        )
-    )
-
-    def forcingdir(self, rundir, thisdir):
-
-        return thisdir
-
-    def forecasttype(self):
-
-        forecast_type = 'ST'
-        return forecast_type
-
-
-@echecker.disabled_if_unavailable
-class ExtractForcingWorkerLTForecast(ExtractForcingWorker):
-
-    ''' This class was implemented by C. Carmagnola in May 2019 (PROSNOW project).'''
-
-    _footprint = dict(
-        info = 'Prepare forcing for PROSNOW simulations - LT forecast',
-        attr = dict(
-            kind = dict(
-                values = ['extractforcing_LTforecast']
-            ),
-        )
-    )
-
-    def forcingdir(self, rundir, thisdir):
-
-        return thisdir
-
-    def forecasttype(self):
-
-        forecast_type = 'LT'
-        return forecast_type
->>>>>>> 1ea0fe1b
+        _ = CrocoPp(options)