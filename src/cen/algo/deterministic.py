--- conflicted
+++ resolved
@@ -3,13 +3,8 @@
 
 from __future__ import print_function, absolute_import, unicode_literals, division
 
-<<<<<<< HEAD
 from bronx.fancies import loggers
-from bronx.stdtypes.date import Date
-=======
-
 from bronx.stdtypes.date import Date, tomorrow
->>>>>>> 6238e221
 from bronx.syntax.externalcode import ExternalCodeImportChecker
 import footprints
 
