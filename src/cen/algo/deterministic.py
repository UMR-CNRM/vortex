#!/usr/bin/env python
# -*- coding: utf-8 -*-

"""
TODO: Module documentation.
"""

from __future__ import print_function, absolute_import, unicode_literals, division
from bronx.fancies import loggers
from bronx.stdtypes.date import Date, tomorrow
from bronx.syntax.externalcode import ExternalCodeImportChecker
import footprints
from vortex.algo.components import Parallel, AlgoComponent

logger = loggers.getLogger(__name__)

echecker = ExternalCodeImportChecker('snowtools')
with echecker:
    from snowtools.tools.change_prep import prep_tomodify
    from snowtools.utils.resources import get_file_period, save_file_period, save_file_date
    from snowtools.tools.update_namelist import update_surfex_namelist_object, update_namelist_var
    from snowtools.tools.initTG import generate_clim
    from snowtools.tools.massif_diags import massif_simu


@echecker.disabled_if_unavailable
class Surfex_PreProcess(AlgoComponent):
    """TODO: Class documentation."""

    _footprint = dict(
        attr = dict(
            kind = dict(
                values = ['surfex_preprocess']),
            engine = dict(
                optional     = True,
                default   = 'algo'
            ),
            datebegin = dict(
                info = "Date in the namelist to run PREP.",
                type = Date,
            ),
            dateend = dict(
                info = "Date in the namelist to stop OFFLINE.",
                type = Date,
                optional = True,
                default = None
            ),
            forcingname = dict(
                info = "Name of the first forcing file",
                type = str,
            ),
        )
    )

    def find_namelists(self, opts=None):
        """Find any namelists candidates in actual context inputs."""
        namcandidates = [x.rh for x in self.context.sequence.effective_inputs(kind='namelist')]
        self.system.subtitle('Namelist candidates')
        for nam in namcandidates:
            nam.quickview()

        return namcandidates

    def execute(self, rh, opts):

        # Add forcing preparation

        # Modification of the namelist
        for namelist in self.find_namelists():
            # Update the contents of the namelist (date and location)
            # Location taken in the FORCING file.
            newcontent = update_surfex_namelist_object(
                namelist.contents,
                self.datebegin,
                forcing=self.forcingname,
                dateend=self.dateend
            )
            newnam = footprints.proxy.container(filename=namelist.container.basename)
            newcontent.rewrite(newnam)
            newnam.close()


@echecker.disabled_if_unavailable
class Generate_Clim_TG(AlgoComponent):
    """TODO: Class documentation."""

    _footprint = dict(
        attr = dict(
            kind = dict(
                values = ['clim']),
            engine = dict(
                optional     = True,
                default   = 's2m',
                values = ['s2m']
            ),
        )
    )

    def execute(self, rh, opts):

        avail_forcing = self.context.sequence.effective_inputs(role="Forcing")
        listforcing = list(set([self.system.path.basename(am.rh.container.filename) for am in avail_forcing]))

        generate_clim(listforcing)


class Pgd_Parallel_from_Forcing(Parallel):
    """
    This algo component is designed to run PGD with MPI parallelization and using
    a FORCING.nc as input for topography.
    """
    _footprint = dict(
        info = 'This algo component is designed to run PGD with MPI parallelization '
               'and using a FORCING.nc as input for topography.',
        attr = dict(
            kind = dict(values = ['pgd_from_forcing']),
            forcingname = dict(
                info = "Name of the first forcing file",
                type = str,
            ),
            engine = dict(
                optional = True,
                default = 'parallel'
            )
        )
    )

    def execute(self, rh, opts):
        self.system.symlink(self.forcingname, "FORCING.nc")
        super(Pgd_Parallel_from_Forcing, self).execute(rh, opts)
        self.system.remove("FORCING.nc")


@echecker.disabled_if_unavailable
class Surfex_Parallel(Parallel):
    """
    This algo component is designed to run SURFEX experiments over large domains
    with MPI parallelization.
    """

    _footprint = dict(
        info = 'AlgoComponent designed to run SURFEX experiments over large domains '
               'with MPI parallelization.',
        attr = dict(
            binary = dict(
                values = ['OFFLINE', ],
                type = str,
                optional = False,
            ),
            datebegin   = dict(
                info = "The first date of the simulation.",
                type = Date,
                optional = False
            ),
            dateend = dict(
                info = "The final date of the simulation.",
                type = Date,
                optional = False
            ),
            dateinit = dict(
                info = "The initialization date if different from the starting date.",
                type = Date,
                optional = True,
                default = '[datebegin]'
            ),
            threshold = dict(
                info = "The initialization date if different from the starting date.",
                type = int,
                optional = True,
                default = -999
            ),
            daily = dict(
                info = "If True, split simulations in daily runs",
                type = bool,
                optional = True,
                default = False,
            ),
        )
    )

    def execute(self, rh, opts):

        need_other_run = True
        need_other_forcing = True
        datebegin_this_run = self.datebegin

        while need_other_run:

            # Modification of the PREP file
            self.modify_prep(datebegin_this_run)

            if need_other_forcing:
                # Get the first file covering part of the whole simulation period
                dateforcbegin, dateforcend = get_file_period("FORCING", ".", datebegin_this_run, self.dateend)

            if self.daily:
                dateend_this_run = min(tomorrow(base=datebegin_this_run), min(self.dateend, dateforcend))
                need_other_forcing = dateend_this_run == dateforcend
                self.modify_namelist(datebegin_this_run, dateend_this_run)
            else:
                dateend_this_run = min(self.dateend, dateforcend)

            # Run surfex offline
            super(Surfex_Parallel, self).execute(rh, opts)

            # Copy the SURFOUT file for next iteration
            self.system.cp("SURFOUT.nc", "PREP.nc")

            # Rename outputs with the dates
            save_file_date(".", "SURFOUT", dateend_this_run, newprefix="PREP")

            # Post-process
            pro = massif_simu("ISBA_PROGNOSTIC.OUT.nc", openmode='a')
            pro.massif_natural_risk()
            pro.dataset.GlobalAttributes()
            pro.dataset.add_standard_names()
            pro.close()

            save_file_period(".", "ISBA_PROGNOSTIC.OUT", datebegin_this_run, dateend_this_run, newprefix="PRO")

            if self.system.path.isfile("ISBA_DIAGNOSTICS.OUT.nc"):
                save_file_period(".", "ISBA_DIAGNOSTICS.OUT", datebegin_this_run, dateend_this_run, newprefix="DIAG")
            if self.system.path.isfile("ISBA_DIAG_CUMUL.OUT.nc"):
                save_file_period(".", "ISBA_DIAG_CUMUL.OUT", datebegin_this_run, dateend_this_run, newprefix="CUMUL")

            if need_other_forcing:
                # Remove the symbolic link for next iteration
                self.system.remove("FORCING.nc")

            # Prepare next iteration if needed
            datebegin_this_run = dateend_this_run
            need_other_run = dateend_this_run < self.dateend

    def find_namelists(self, opts=None):
        """Find any namelists candidates in actual context inputs."""
        namcandidates = [x.rh for x in self.context.sequence.effective_inputs(kind='namelist')]
        self.system.subtitle('Namelist candidates')
        for nam in namcandidates:
            nam.quickview()

        return namcandidates

    def modify_namelist(self, datebegin, dateend):

        # Modification of the namelist
        for namelist in self.find_namelists():
            # Update the contents of the namelist (date and location)
            # Location taken in the FORCING file.
            newcontent = update_surfex_namelist_object(
                namelist.contents,
                datebegin,
                dateend=dateend,
                updateloc=False
            )
            newnam = footprints.proxy.container(filename=namelist.container.basename)
            newcontent.rewrite(newnam)
            newnam.close()

    def modify_prep(self, datebegin_this_run):
        """
        The PREP file needs to be modified if the init date differs from the
        starting date or if a threshold needs to be applied on snow water equivalent.
        """

        modif_swe = self.threshold > 0 and datebegin_this_run.month == 8 and datebegin_this_run.day == 1
        modif_date = datebegin_this_run == self.datebegin and self.datebegin != self.dateinit
        modif = modif_swe or modif_date

        if modif:
            prep = prep_tomodify("PREP.nc")

            if modif_swe:
                print("APPLY THRESHOLD ON SWE.")
                prep.apply_swe_threshold(self.threshold)

            if modif_date:
                print("CHANGE DATE OF THE PREP FILE.")
                prep.change_date(self.datebegin)

            prep.close()
        else:
            print("DO NOT CHANGE THE PREP FILE.")


<<<<<<< HEAD
class Interpol_Forcing(Parallel):
    """
    This algo component is designed to interpolate SAFRAN forcings on regular grid
    with MPI parallelization.
    """

    _footprint = dict(
        info = 'AlgoComponent designed to interpolate SAFRAN forcings on regular grid '
               'with MPI parallelization.',
        attr = dict(
            binary = dict(
                values = ['INTERPOL'],
            ),

        )
    )

    def execute(self, rh, opts):

        list_forcings = [x.rh for x in self.context.sequence.effective_inputs(kind='forcing')]

        for forcing in list_forcings:
            self.system.mv(forcing.rh.container.filename, 'input.nc')
            super(Interpol_Forcing, self).execute(rh, opts)
            self.system.mv('output.nc', forcing.rh.container.filename)
=======
@echecker.disabled_if_unavailable
class Prosnow_Parallel(Surfex_Parallel):
    
    ''' This class was implemented by C. Carmagnola in April 2019 (PROSNOW project).'''

    _footprint = dict(
        info = 'AlgoComponent designed to run SURFEX experiments over large domains with MPI parallelization.',
        attr = dict(
            insert_data = dict(
                default = 'prosnow_insert_data',
                type = str,
                optional = False,
            )
        )
    )

    def prosnow_modify_namelist(self):
  
        print ('PROSNOW: insertion of water consumption in namelist')

        new_nam = update_namelist_var("OPTIONS_unmodified.nam","water.txt")

        return new_nam

    def prosnow_modify_prep(self):
  
        print ('PROSNOW: insertion of snow height in prep')
  
        dateend_str = self.dateend.strftime('%Y%m%d%H')
        my_name_OBS = 'OBS_'+dateend_str+'.nc'
        my_name_PREP = 'PREP_'+dateend_str+'.nc'

        old_prep = prep_tomodify(my_name_PREP)
        new_prep = old_prep.insert_snow_depth('SRU.txt', 'snow.txt', my_name_OBS, 'prep_fillup_50.nc', 'prep_fillup_5.nc', 'variables', my_name_PREP)
 
        return new_prep
    
    def execute(self, rh, opts):
    
            # Insert water consumption in namelist (before running surfex)
            self.prosnow_modify_namelist()
                
            # Call execute of Surfex_Parallel
            super(Prosnow_Parallel, self).execute(rh, opts)
                
            # Insert snow height in prep (after running surfex)
            self.prosnow_modify_prep()
>>>>>>> 56200efe
<|MERGE_RESOLUTION|>--- conflicted
+++ resolved
@@ -6,10 +6,12 @@
 """
 
 from __future__ import print_function, absolute_import, unicode_literals, division
+
 from bronx.fancies import loggers
 from bronx.stdtypes.date import Date, tomorrow
 from bronx.syntax.externalcode import ExternalCodeImportChecker
 import footprints
+
 from vortex.algo.components import Parallel, AlgoComponent
 
 logger = loggers.getLogger(__name__)
@@ -143,26 +145,28 @@
                'with MPI parallelization.',
         attr = dict(
             binary = dict(
-                values = ['OFFLINE', ],
-                type = str,
-                optional = False,
-            ),
+                values = ['OFFLINE'],
+            ),
+
             datebegin   = dict(
                 info = "The first date of the simulation.",
                 type = Date,
                 optional = False
             ),
+
             dateend = dict(
                 info = "The final date of the simulation.",
                 type = Date,
                 optional = False
             ),
+
             dateinit = dict(
                 info = "The initialization date if different from the starting date.",
                 type = Date,
                 optional = True,
                 default = '[datebegin]'
             ),
+
             threshold = dict(
                 info = "The initialization date if different from the starting date.",
                 type = int,
@@ -282,7 +286,6 @@
             print("DO NOT CHANGE THE PREP FILE.")
 
 
-<<<<<<< HEAD
 class Interpol_Forcing(Parallel):
     """
     This algo component is designed to interpolate SAFRAN forcings on regular grid
@@ -308,7 +311,8 @@
             self.system.mv(forcing.rh.container.filename, 'input.nc')
             super(Interpol_Forcing, self).execute(rh, opts)
             self.system.mv('output.nc', forcing.rh.container.filename)
-=======
+
+
 @echecker.disabled_if_unavailable
 class Prosnow_Parallel(Surfex_Parallel):
     
@@ -356,4 +360,3 @@
                 
             # Insert snow height in prep (after running surfex)
             self.prosnow_modify_prep()
->>>>>>> 56200efe
