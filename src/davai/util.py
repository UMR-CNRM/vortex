"""
Functions and classes used by other modules from package.
"""
<<<<<<< HEAD
=======
from __future__ import print_function, absolute_import, unicode_literals, division
>>>>>>> 99a63762

from footprints import proxy as fpx

import errno
import json
import re
import tarfile
import tempfile
from urllib import error as urlerror

from bronx.fancies import loggers

from vortex import sessions
from vortex.tools.net import http_post_data

#: No automatic export
__all__ = []

logger = loggers.getLogger(__name__)


class DavaiException(Exception):
    """Any exceptions thrown by DAVAI."""
    pass


def block_from_olive_tree():
    """Get block from the Olive tree."""
    t = sessions.current()
    return t.sh.path.join(* t.env['SMSNAME'].split(t.sh.path.sep)[4:])


def default_experts(excepted=[]):
    """Defaults experts for DAVAI Expertise."""
    default = [dict(kind='drHookMax'),
               dict(kind='rss',
                    ntasks_per_node=sessions.current().env['VORTEX_SUBMIT_TASKS']),
               dict(kind='setup', fatal_exceptions=False),
               ]
    return [e for e in default if e['kind'] not in excepted]


def guess_packname(git_ref,
                   compiler_label,
                   packtype,
                   compiler_flag=None,
                   abspath=False,
                   homepack=None,
                   to_bin=False):
    """
    Guess pack name from a number of arguments.

    :param git_ref: Git reference to be exported to pack
    :param compiler_label: gmkpack compiler label
    :param packtype: type of pack, among ('incr', 'main')
    :param compiler_flag: gmkpack compiler flag
    :param abspath: True if the absolute path to pack is requested (instead of basename)
    :param homepack: home of pack
    :param to_bin: True if the path to binaries subdirectory is requested
    """
    from ial_build.pygmkpack import GmkpackTool  # @UnresolvedImport
    return GmkpackTool.guess_pack_name(git_ref,
                                       compiler_label,
                                       compiler_flag,
                                       packtype,
                                       abspath=abspath,
                                       homepack=homepack,
                                       to_bin=to_bin)


def bundle_guess_packname(bundle,
                          compiler_label,
                          packtype,
                          compiler_flag=None,
                          abspath=False,
                          homepack=None,
                          to_bin=False):
    """
    Guess pack name from a number of arguments.

    :param bundle: bundle file (yaml)
    :param compiler_label: gmkpack compiler label
    :param packtype: type of pack, among ('incr', 'main')
    :param compiler_flag: gmkpack compiler flag
    :param abspath: True if the absolute path to pack is requested (instead of basename)
    :param homepack: home of pack
    :param to_bin: True if the path to binaries subdirectory is requested
    """
    from ial_build.algos import bundle_guess_packname  # @UnresolvedImport
    return bundle_guess_packname(bundle,
                                 compiler_label,
                                 packtype,
                                 compiler_flag=compiler_flag,
                                 abspath=abspath,
                                 homepack=homepack,
                                 to_bin=to_bin)


def send_task_to_DAVAI_server(davai_server_post_url, xpid, jsonData, kind,
                              fatal=True, proxies=None, **kwargs):
    """
    Send JSON data to DAVAI server.

    :param xpid: experiment identifier
    :param jsonData: data to be sent, formatted as output from json.dumps(...)
    :param kind: kind of data, among 'xpinfo' or 'taskinfo'/'statictaskinfo'
    :param fatal: raise errors (or log them and ignore)

    Additional kwargs are passed to requests.post()
    """
    # token
    t = sessions.current()
    token = t.env.get('CIBOULAI_TOKEN', '')
    if token == '':
        logger.error("Environment variable CIBOULAI_TOKEN must be set in order to send data to Ciboulai. " +
                     "Please contact your Davai admin to get a valid token.")
        if fatal:
            raise ValueError("Invalid CIBOULAI_TOKEN")
    # data to be sent to api
    data = {'jsonData': jsonData,
            'xpid': xpid,
            'type': kind,
            'token': token}
    # sending post request and saving response as response object
    try:
        rc, status, headers, rdata = http_post_data(url=davai_server_post_url, data=data,
                                                    proxies=proxies, **kwargs)
    except OSError as e:
        logger.error('Connection with remote server: {} failed: {}'.format(
            davai_server_post_url,
            str(e)))
        if fatal:
            raise
    else:
        # success
        if rc:
            logger.info('HTTP Post suceeded: status=%d. data:\n%s',
                        status, rdata)
        # fail
        else:
            logger.error('HTTP post failed: status=%d. header:\n%s data:\n%s.',
                         status, headers, rdata)
            if fatal:
                raise DavaiException('HTTP post failed')


def set_env4git():
    """Configure environment to have git available, from target config."""
    t = sessions.current()
    target = t.sh.target()
    git_installdir = target.config.get('git', 'git_installdir')
    if git_installdir not in ('', None):
        logger.info("Loading git from: '{}'".format(git_installdir))
        t.env.setbinpath(t.sh.path.join(git_installdir, 'bin'), 0)
        t.env['GIT_EXEC_PATH'] = t.sh.path.join(git_installdir,
                                                'libexec',
                                                'git-core')


class SummariesStack:

    summaries_stack_dir = 'summaries_stack'
    unhandled_flag = 'unhandled_items.whitness'
    trolleytar = 'trolley.tar'
    xpinfo = 'xpinfo.json'
    # syntax: taskinfo.scope.json or statictaskinfo.scope.json
    _re_tasksummary = re.compile(r'(?P<task>.+)\.(?P<scope>' +
                                 '|'.join(('itself', 'consistency', 'continuity')) +
                                 r')\.json$')
    _task_junction = '-'

    def __init__(self, ticket, vapp, vconf, xpid):
        self._sh = ticket.sh
        self.cache = fpx.cache(kind='mtool',
                               headdir=self._sh.path.join('vortex', vapp, vconf, xpid,
                                                          self.summaries_stack_dir))

    def _witness_trolleytar_obsolescence(self):
        """
        Witness trolley obsolescence, by setting the unhandled_flag and
        destroying the trolley.
        """
        # Create an empty file and place it in the cache
        with tempfile.NamedTemporaryFile(dir=self._sh.getcwd()) as tfh:
            self.cache.insert(self.unhandled_flag, tfh.name)
        # Delete the Tar file
        self.cache.delete(self.trolleytar)

    def throw_on_stack(self, rh):
        """Put summary on stack"""
        stacked_name = '.'.join([rh.provider.block.replace('/', self._task_junction),
                                 getattr(rh.resource, 'scope', 'all'),
                                 rh.resource.nativefmt])
        # put on cache
        rc = self.cache.insert(stacked_name, rh.container.localpath(),
                               intent='in', fmt=rh.resource.nativefmt)
        if rc:
            self._witness_trolleytar_obsolescence()
        return rc

    def _item_really_exists(self, item):
        """Check if an item really exists."""
        try:
            # ensure no new files have been dropped in the stack. To do so, check
            # if an unhandled_flag file exists (use open instead of "stat" since
            # "stat" can be affected by caching effects on network filesystems).
            with open(self.cache.fullpath(item)):
                pass
        except OSError as ioe:
            if ioe.errno != errno.ENOENT:
                raise ioe
            return False
        else:
            return True

    def load_trolleytar(self, fetch=False, local=None, intent='in'):
        """Load summaries on trolley."""
        # If the tar is already here, check that it's not too old...
        rc = (self._item_really_exists(self.trolleytar) and
              not self._item_really_exists(self.unhandled_flag))
        # The Tar file is missing or too old
        if not rc:
            self.cache.delete(self.unhandled_flag)
            self.cache.delete(self.trolleytar)
            # create trolley tar in a temporary file
            with tempfile.NamedTemporaryFile(dir=self._sh.getcwd(), suffix='.tar', mode='w+b') as tfh:
                with tarfile.open(fileobj=tfh, mode='w') as tar:
                    # browse files in stack, and add to tar
                    for f in self.cache.list(''):
                        match = self._re_tasksummary.match(f)
                        # if a summary or xpinfo, load it in trolley
                        if match or f == self.xpinfo:
                            tar.add(self.cache.fullpath(f), f)
                tfh.flush()
                if self._item_really_exists(self.unhandled_flag):
                    raise DavaiException("A task has been updated in between: re-run !")
                else:
                    rc = self.cache.insert(self.trolleytar, tfh.name, intent='in', format='tar')
        if fetch:
            return self.get_trolleytar_file(local, intent)
        else:
            return rc

    def get_trolleytar_file(self, local=None, intent='in'):
        """Return an opened filehandle to the trolley tar file."""
        if local is None:
            local = self.trolleytar
        return self.cache.retrieve(self.trolleytar, local, intent=intent, format='tar')

    def tasks_status(self, print_it=False):
        """Get summarized tasks status."""
        XP_status = {}
        for f in sorted(self.cache.list('')):
            match = self._re_tasksummary.match(f)
            if match:
                task = match.group('task')
                with open(self.cache.fullpath(f)) as _f:
                    ts = json.load(_f)
                scope = match.group('scope')
                if scope == 'consistency':  # IGNORED for now
                    continue
                else:
                    status = XP_status.get(task, {})
                    if scope == 'itself':
                        status['Status'] = ts['Status']['short']
                    elif scope == 'continuity':
                        status['continuity'] = ts['comparisonStatus']['short']
                    XP_status[task] = status
        if print_it:
            fmt = '{:<60} {:10} {:>10}'
            print("In summaries stack:", self.cache.fullpath(''))
            print("-" * 82)
            print(fmt.format("Task", "Status", "continuity"))
            print("-" * 82)
            for task, status in XP_status.items():
                print(fmt.format(task, status['Status'], status.get('continuity', '-')))
            print("-" * 82)
        return XP_status

    def task_summary_fullpath(self, task):
        """Print fullpath of a task summaries in cache."""
        t = sessions.current()
        kind_desc = {'itself': "Execution summary",
                     'consistency': "Potential comparison to other task of the same XP",
                     'continuity': "Comparison to reference"}
        print("=" * 80)
        print("Task: {}".format(task))
        print("-" * (len(task) + 6) + "\n")
        for k in ['itself', 'consistency', 'continuity']:
            print("* {}:".format(kind_desc[k]))
            print("  " + "-" * len(kind_desc[k]))
            f = '.'.join([task, k, 'json'])
            fp = self.cache.fullpath(f)
            if t.sh.path.exists(fp):
                print("  => {}\n".format(fp))
            else:
                print("  => N/A")
        print("=" * 80)<|MERGE_RESOLUTION|>--- conflicted
+++ resolved
@@ -1,10 +1,6 @@
 """
 Functions and classes used by other modules from package.
 """
-<<<<<<< HEAD
-=======
-from __future__ import print_function, absolute_import, unicode_literals, division
->>>>>>> 99a63762
 
 from footprints import proxy as fpx
 
@@ -13,7 +9,6 @@
 import re
 import tarfile
 import tempfile
-from urllib import error as urlerror
 
 from bronx.fancies import loggers
 
