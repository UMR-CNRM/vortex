#!/usr/bin/env python
# -*- coding: utf-8 -*-

from __future__ import absolute_import, print_function, division, unicode_literals

import footprints

from vortex.util.config import ConfigurationTable, TableItem

#: No automatic export
__all__ = []


class Site(TableItem):
    """
    Site or location where some pollution may occur.
    """
    _RST_NAME = 'name'
    _RST_HOTKEYS = ['family', 'location']

    _footprint = dict(
        info = 'Sites for sources of pollution (radiologic, chemical, volcanic, etc.)',
        attr = dict(
            name = dict(),
            family = dict(
                values = ['radiologic', 'chemical', 'volcanic'],
            ),
            latitude = dict(
                type = float
            ),
            longitude = dict(
                type = float
            ),
            location = dict(
                optional = True,
                default  = '[name]',
            ),
        )
    )

    @property
    def realkind(self):
        return 'site'


class Element(TableItem):
    """
    Element of any kind (radiologic, chemical, volcanic.)
    """
    _RST_NAME = 'symbol'
    _RST_HOTKEYS = ['name', 'family']

    _footprint = dict(
        info = 'Generic element (radiologic, chemical, volcanic, etc.)',
        attr = dict(
            symbol = dict(),
            family = dict(
                values = ['radiologic', 'chemical', 'volcanic'],
            ),
            name = dict(
                optional = True,
                default  = '[symbol]',
            ),
            description = dict(
                optional = True,
                default  = '[family]',
            ),
            size = dict(
                optional = True,
                type     = float,
                default  = None,
            ),
            size_unit = dict(
                optional = True,
                default  = 'microns',
            ),
            speed = dict(
                optional = True,
                type     = float,
                default  = None,
            ),
            speed_unit = dict(
                optional = True,
                default  = 'm.s-1',
            ),
            mass = dict(
                optional = True,
                type     = float,
                default  = None,
            ),
            mass_unit = dict(
                optional = True,
                default  = 'g',
            ),
            density = dict(
                optional = True,
                type     = float,
                default  = None,
            ),
            density_unit = dict(
                optional = True,
                default  = 'kg.m-3',
            ),
            halflife = dict(
                optional = True,
                type     = float,
                default  = None,
            ),
            halflife_unit = dict(
                optional = True,
                default  = 's',
            ),
            leaching = dict(
                optional = True,
                type     = float,
                default  = None,
            ),
            khenry1 = dict(
                optional = True,
                type     = float,
                default  = None,
            ),
            khenry2 = dict(
                optional = True,
                type     = float,
                default  = None,
            ),
        )
    )

    @property
    def realkind(self):
        return 'element'


class PollutantsTable(ConfigurationTable):
    """
    Configuration file with description of pollutants elements or sites.
    """
    _abstract  = True
    _footprint = dict(
        info = 'Pollutants table configuration files',
        attr = dict(
            kind = dict(),
            family = dict(
                values   = ['pollutants', 'pollution'],
                remap    = dict(pollution = 'pollutants'),
            ),
        )
    )

    @property
    def realkind(self):
        return 'pollutants-table'

<<<<<<< HEAD
=======
    def groups(self):
        """Actual list of items groups described in the current iniconf."""
        return [ x for x in self.config.parser.sections()
                    if ':' not in x and not x.startswith('lang_') ]

    def keys(self):
        """Actual list of different items in the current iniconf."""
        return [ x for x in self.config.sections()
                    if x not in self.groups() and not x.startswith('lang_') ]

    @property
    def translator(self):
        """The special section of the iniconf dedicated to tranlastion, as a dict."""
        if not hasattr(self, '_translator'):
            if self.config.has_section('lang_' + self.language):
                self._translator = self.config.as_dict()['lang_'+self.language]
            else:
                self._translator = None
        return self._translator

    @property
    def tablelist(self):
        """List of unique instances of items described in the current iniconf."""
        if not hasattr(self, '_tablelist'):
            self._tablelist = list()
            d = self.config.as_dict()
            for item, group in [ x.split(':') for x in self.config.parser.sections() if ':' in x ]:
                try:
                    for k, v in d[item].items():
                        if re.match('none$', v, re.IGNORECASE):
                            d[item][k] = None
                        if re.search('[a-z]_[a-z]', v, re.IGNORECASE):
                            d[item][k] = v.replace('_', "'")
                    d[item][self.searchkeys[0]] = item
                    d[item][self.groupname]     = group
                    d[item]['translator']       = self.translator
                    self._tablelist.append(footprints.proxy.element(**d[item]))
                except Exception as trouble:
                   logger.warning('Some item description could not match ' + item + '/' + group)
                   logger.warning(trouble)
        return self._tablelist

    def get(self, item):
        """Return the item with main key exactly matching the given argument."""
        candidates = [ x for x in self.tablelist if x.footprint_getattr(self.searchkeys[0]) == item ]
        if candidates:
            return candidates[0]
        else:
            return None

    def match(self, item):
        """Return the item with main key matching the given argument without case consideration."""
        candidates = [ x for x in self.tablelist
                      if x.footprint_getattr(self.searchkeys[0]).lower().startswith(item.lower()) ]
        if candidates:
            return candidates[0]
        else:
            return None

    def grep(self, item):
        """Return a list of items with main key loosely matching the given argument."""
        return [ x for x in self.tablelist
                if re.search(item, x.footprint_getattr(self.searchkeys[0]), re.IGNORECASE) ]

    def find(self, item):
        """Return a list of items with main key or name loosely matching the given argument."""
        return [ x for x in self.tablelist if any([
                    re.search(item, x.footprint_getattr(thiskey), re.IGNORECASE)
                        for thiskey in self.searchkeys ]) ]

>>>>>>> fcf2aac0

class PollutantsElementsTable(PollutantsTable):
    """
    Configuration file with description of pollutants elements.
    """

    _footprint = dict(
        info = 'Pollutants elements table',
        attr = dict(
            kind = dict(
                values   = ['elements'],
            ),
            version = dict(
                values   = ['std', 'nist', 'si'],
                remap    = dict(si='nist'),
            ),
            searchkeys = dict(
                default  = footprints.FPTuple(('symbol', 'name'),)
            ),
        )
    )

    @property
    def elements(self):
        return self.tablelist


class PollutantsSitesTable(PollutantsTable):
    """
    Configuration file with description of pollutants sites
    """

    _footprint = dict(
        info = 'Pollutants sites table',
        attr = dict(
            kind = dict(
                values   = ['sites'],
            ),
            searchkeys = dict(
                default  = footprints.FPTuple(('name', 'location'),)
            ),
        )
    )

    @property
    def sites(self):
        return self.tablelist<|MERGE_RESOLUTION|>--- conflicted
+++ resolved
@@ -3,6 +3,7 @@
 
 from __future__ import absolute_import, print_function, division, unicode_literals
 
+import re
 import footprints
 
 from vortex.util.config import ConfigurationTable, TableItem
@@ -74,12 +75,12 @@
                 optional = True,
                 default  = 'microns',
             ),
-            speed = dict(
-                optional = True,
-                type     = float,
-                default  = None,
-            ),
-            speed_unit = dict(
+            deposit = dict(
+                optional = True,
+                type     = float,
+                default  = None,
+            ),
+            deposit_unit = dict(
                 optional = True,
                 default  = 'm.s-1',
             ),
@@ -110,7 +111,7 @@
                 optional = True,
                 default  = 's',
             ),
-            leaching = dict(
+            scavenging = dict(
                 optional = True,
                 type     = float,
                 default  = None,
@@ -143,7 +144,7 @@
         attr = dict(
             kind = dict(),
             family = dict(
-                values   = ['pollutants', 'pollution'],
+                values   = [ 'pollutants', 'pollution' ],
                 remap    = dict(pollution = 'pollutants'),
             ),
         )
@@ -153,79 +154,6 @@
     def realkind(self):
         return 'pollutants-table'
 
-<<<<<<< HEAD
-=======
-    def groups(self):
-        """Actual list of items groups described in the current iniconf."""
-        return [ x for x in self.config.parser.sections()
-                    if ':' not in x and not x.startswith('lang_') ]
-
-    def keys(self):
-        """Actual list of different items in the current iniconf."""
-        return [ x for x in self.config.sections()
-                    if x not in self.groups() and not x.startswith('lang_') ]
-
-    @property
-    def translator(self):
-        """The special section of the iniconf dedicated to tranlastion, as a dict."""
-        if not hasattr(self, '_translator'):
-            if self.config.has_section('lang_' + self.language):
-                self._translator = self.config.as_dict()['lang_'+self.language]
-            else:
-                self._translator = None
-        return self._translator
-
-    @property
-    def tablelist(self):
-        """List of unique instances of items described in the current iniconf."""
-        if not hasattr(self, '_tablelist'):
-            self._tablelist = list()
-            d = self.config.as_dict()
-            for item, group in [ x.split(':') for x in self.config.parser.sections() if ':' in x ]:
-                try:
-                    for k, v in d[item].items():
-                        if re.match('none$', v, re.IGNORECASE):
-                            d[item][k] = None
-                        if re.search('[a-z]_[a-z]', v, re.IGNORECASE):
-                            d[item][k] = v.replace('_', "'")
-                    d[item][self.searchkeys[0]] = item
-                    d[item][self.groupname]     = group
-                    d[item]['translator']       = self.translator
-                    self._tablelist.append(footprints.proxy.element(**d[item]))
-                except Exception as trouble:
-                   logger.warning('Some item description could not match ' + item + '/' + group)
-                   logger.warning(trouble)
-        return self._tablelist
-
-    def get(self, item):
-        """Return the item with main key exactly matching the given argument."""
-        candidates = [ x for x in self.tablelist if x.footprint_getattr(self.searchkeys[0]) == item ]
-        if candidates:
-            return candidates[0]
-        else:
-            return None
-
-    def match(self, item):
-        """Return the item with main key matching the given argument without case consideration."""
-        candidates = [ x for x in self.tablelist
-                      if x.footprint_getattr(self.searchkeys[0]).lower().startswith(item.lower()) ]
-        if candidates:
-            return candidates[0]
-        else:
-            return None
-
-    def grep(self, item):
-        """Return a list of items with main key loosely matching the given argument."""
-        return [ x for x in self.tablelist
-                if re.search(item, x.footprint_getattr(self.searchkeys[0]), re.IGNORECASE) ]
-
-    def find(self, item):
-        """Return a list of items with main key or name loosely matching the given argument."""
-        return [ x for x in self.tablelist if any([
-                    re.search(item, x.footprint_getattr(thiskey), re.IGNORECASE)
-                        for thiskey in self.searchkeys ]) ]
-
->>>>>>> fcf2aac0
 
 class PollutantsElementsTable(PollutantsTable):
     """
