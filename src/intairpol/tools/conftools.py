#!/usr/bin/env python
# -*- coding: utf-8 -*-

"""
Conftools are small objects that can be instantiated from an application's
configuration file. This module defines conftools specific to IntAirPol applications.
"""

from __future__ import print_function, absolute_import, unicode_literals, division
from six.moves import filter

import collections
import functools

from bronx.fancies import language, loggers
from bronx.stdtypes.date import Date, Time, Period, timerangex
from footprints.stdtypes import FPDict

from vortex.syntax import stdattrs as v_stdattrs

from common.tools.conftools import ConfTool

#: No automatic export
__all__ = []

logger = loggers.getLogger(__name__)


# ------------------------------------------------------------------------------
# Some decorators to auto-generate documentation

def _add_cutoff_hh_doc(func):
    """Document cutoff and hh arguments."""
    func.__doc__ += """

        :param str cutoff: 'assim' or 'production'
        :param int hh: The current simulation basetime
        """
    return func


def _add_start_end_doc(func):
    """Document start and end arguments."""
    func.__doc__ += """

        :param bronx.stdtypes.date.Time start: the series of steps starts at...
        :param bronx.stdtypes.date.Time end: the series of steps ends at...
                                             (by default ``self.finalterm`` is used)
        :param bool first: Return the first element of the steps list
        :param bool final: Return the last element of the steps list
        """
    return func


# ------------------------------------------------------------------------------
# Code related to the Mocage domains configuration tools


_MocageDomainInfoBase_keys = ('source_app', 'source_conf', 'source_cutoff',
                              'source_model', 'source_geometry',
                              'atm_cpl_delta', 'chem_cpl_delta', 'surf_cpl_delta',
                              'atm_cpl_steps', 'chem_cpl_steps', 'surf_cpl_steps',
                              'post_steps', 'restart_steps', 'stats_steps')

_PluralisedMocageDomainInfoBase_keys = [language.Pluralise('en_GB')(k)
                                        for k in _MocageDomainInfoBase_keys]


class MocageDomainInfo(collections.namedtuple('MocageDomainInfoBase', _MocageDomainInfoBase_keys)):
    """Holds configuration data for a single domain.

    Depending on the context, the object may contain information for every
    possible cutoff and basetime (hh).
    """

    def nice(self, indent=4):
        str_indent = ' ' * indent
        str_stack = list()
        for k in _MocageDomainInfoBase_keys:
            what = getattr(self, k)
            if isinstance(what, (list, tuple)):
                what = ','.join(['{!s}'.format(w) for w in what])
            str_stack.append('{:s}{:16s}: {!s}'.format(str_indent, k, what))
        return '\n'.join(str_stack)

    def __str__(self):
        return self.nice(indent=0)


class MocageDomainsConfError(Exception):
    """Abstract exception raise by :class:`MocageDomainsConfTool` objects."""
    pass


class HHDict(dict):
    """A special dict that automatically deals with the 'default' entry."""

    def __getitem__(self, name):
        if name != 'default' and not isinstance(name, Time):
            name = Time(name)
        if name not in self and 'default' in self:
            return self['default']
        else:
            return super(HHDict, self).__getitem__(name)


class MocageDomainsConfTool(ConfTool):
    """
    Conf tool that handles the configuration of Mocage domains.

    This class can be instantiated using :mod:`footprints` (via the ``conftool``
    collector) or directly as demonstrated below.

    The object's configuration is provided using the **config** attribute that
    is a dictionary. It must strictly contain ``actives``, ``domains`` and
    ``finalterms`` entries:

        * The ``actives`` entry contains the list of active domains (i.e. the
          one that will actually be used for the Mocage forecast. Each of the
          active domain must be described in the ``domains`` entry (see below);
        * The ``domains`` entry gives the description of each domain (that can
          be active or not). Consequently, it is itself a dictionary. More detail
          is given in the following example;
        * The ``finalterms``, entry contains the final term of the forecast. It
          must be convertible to a :class:`Time` object.

    For each and every **config** entry, the configuration data may vary depending
    on the cutoff and the current basetime (HH). For example, the ``finalterms``
    can be described as follow:

        * ``finalterms='72'``: The finalterm is always 72h
        * ``finalterms=dict(production=72, assim=24)``: The finalterm is 24h
          for 'assim' cutoffs and 72h for 'production' cutoffs
        * ``finalterms={'00':72, '12':48, 'default':24}``: The finalterm is 24h except
          at the 00UTC and 12UTC basetimes (that will respectively use a
          72h and 48h finalterm)
        * ``finalterms=dict(production={'00':72, 'default':48}, assim=24)``:
          The finalterm is 24h for all 'assim' cutoffs, 72 for the 00UTC 'production'
          cutoff and 48h for all other 'production' cutoffs

    A direct consequence of this *cutoff*/basetime dependency is that most of the
    object's methods must be called with *cutoff* and basetime (*hh*) as first
    arguments.

    Here is an example with a real, live, object:

    """

    _footprint = dict(
        info = 'Conf tool that handles the configuration of Mocage domains',
        attr = dict(
            kind = dict(
                values= ['mocagedomains', ],
            ),
            config = dict(
                info = ' The general configuration and configuration of each individual Mocage domain',
                type = FPDict,
            ),
        )
    )

    def __init__(self, *kargs, **kwargs):
        """
        Initialisation::

            >>> mct = MocageDomainsConfTool(kind='mocagedomains',
            ...                             config=dict(
            ...                                 actives=('MACC01', 'GLOB22'),
            ...                                 domains=dict(
            ...                                     GLOB11=dict(source_app='arpege',
            ...                                                 source_conf='4dvarfr',
            ...                                                 source_cutoff='assim',
            ...                                                 source_model='arpege',
            ...                                                 source_geometry='global1798',
            ...                                                 atm_cpl_steps='0-finalterm-1',
            ...                                                 chem_cpl_steps='0-finalterm-3',
            ...                                                 surf_cpl_steps='0-finalterm-3',
            ...                                                 post_steps='0-12-3,18-finalterm-6',
            ...                                                 restart_steps='0-finalterm-24',
            ...                                                 stats_steps='0-finalterm-24', ),
            ...                                     MACC01=dict(source_app='ifs',
            ...                                                 source_conf='determ',
            ...                                                 source_model='ifs',
            ...                                                 atm_cpl_delta=dict(production='PT24H',
            ...                                                                    assim='PT12H'),
            ...                                                 surf_cpl_delta='PT24H',
            ...                                                 atm_cpl_steps=['0-6-1', '9-finalterm-3'],
            ...                                                 surf_cpl_steps='0-finalterm-3',
            ...                                                 chem_cpl_steps='0-finalterm-3',
            ...                                                 post_steps='',
            ...                                                 restart_steps='0-finalterm-24',
            ...                                                 stats_steps='0-finalterm-24', ),
            ...                                     GLOB22=dict(is_like='MACC01'), ),
            ...                                 finalterms=dict(production={'00':72, 'default':48},
            ...                                                 assim=24), )
            ...                             )
            >>> print(mct.ontime_domains('assim', 0)['GLOB11'])  # doctest: +NORMALIZE_WHITESPACE
            source_app      : arpege
            source_conf     : 4dvarfr
            source_cutoff   : assim
            source_model    : arpege
            source_geometry : global1798
            atm_cpl_delta   : PT0S
            chem_cpl_delta  : PT0S
            surf_cpl_delta  : PT0S
            atm_cpl_steps   : 0-finalterm-1
            chem_cpl_steps  : 0-finalterm-3
            surf_cpl_steps  : 0-finalterm-3
            post_steps      : 0-12-3,18-finalterm-6
            restart_steps   : 0-finalterm-24
            stats_steps     : 0-finalterm-24
            >>> print(mct.ontime_domains('assim', 0)['MACC01'])  # doctest: +NORMALIZE_WHITESPACE
            source_app      : ifs
            source_conf     : determ
            source_cutoff   : production
            source_model    : ifs
            source_geometry : None
            atm_cpl_delta   : PT43200S
            chem_cpl_delta  : PT43200S
            surf_cpl_delta  : P1DT0S
            atm_cpl_steps   : 0-6-1,9-finalterm-3
            chem_cpl_steps  : 0-finalterm-3
            surf_cpl_steps  : 0-finalterm-3
            post_steps      :
            restart_steps   : 0-finalterm-24
            stats_steps     : 0-finalterm-24
            >>> print(mct.ontime_domains('assim', 0)['GLOB22'])  # doctest: +NORMALIZE_WHITESPACE
            source_app      : ifs
            source_conf     : determ
            source_cutoff   : production
            source_model    : ifs
            source_geometry : None
            atm_cpl_delta   : PT43200S
            chem_cpl_delta  : PT43200S
            surf_cpl_delta  : P1DT0S
            atm_cpl_steps   : 0-6-1,9-finalterm-3
            chem_cpl_steps  : 0-finalterm-3
            surf_cpl_steps  : 0-finalterm-3
            post_steps      :
            restart_steps   : 0-finalterm-24
            stats_steps     : 0-finalterm-24

        In **domains** definitions:

            * the ``source_cutoff`` entry may be omitted; in such a case it will
              defaults to 'production';
            * the ``source_geometry`` entry may be omitted; in such a case it will
              defaults to ``None``
            * the ``atm_cpl_delta`` entry may be omitted; in such a case it will
              defaults to 0;
            * the ``chem_cpl_delta`` entry may be omitted; in such a case it will
              defaults to `atm_cpl_delta``;
            * the ``surf_cpl_delta`` entry may be omitted; in such a case it will
              defaults to `atm_cpl_delta``;
            * in the ``atm_cpl_steps``, ``chem_cpl_steps``, ``surf_cpl_steps``,
              ``post_steps``, ``restart_steps`` and ``stats_cpl_steps`` entry,
              the 'finalterm' string can appear in the time range definition. It
              will be substituted by the value specified in the **finalterms**
              attribute.
            * if two domains share identical settings, it is possible to specify
              only an ``is_like`` entry

        The present object can be used directly with :mod:`footprints` expansion
        and substitution mechanisms.

        The list of active domains/geometries::

            >>> print(', '.join(mct.all_active('assim', '00')))
            MACC01, GLOB22

        Sometimes it is necessary to filter only active domains from a larger list::

            >>> print(', '.join(mct.grep_active('assim', '00', 'GLOB11', 'GLOB22')))
            GLOB22

        Or to retrieve the name of the first active domain::

            >>> print(mct.first_active('assim', '00'))
            MACC01

        The dictionary that associates source_apps and geometries::

            >>> (mct.source_apps('assim', '00') ==
            ...  {'geometry': {'GLOB11': 'arpege', 'MACC01': 'ifs', 'GLOB22': 'ifs'}})
            True

        The dictionary that associates source_confs and geometries::

            >>> (mct.source_confs('assim', '00') ==
            ...  {'geometry': {'GLOB11': '4dvarfr', 'MACC01': 'determ', 'GLOB22': 'determ'}})
            True

        The dictionary that associates source_cutoffs and geometries::

            >>> (mct.source_cutoffs('assim', '00') ==
            ...  {'geometry': {'GLOB11': 'assim', 'MACC01': 'production', 'GLOB22': 'production'}})
            True

        The dictionary that associates source_model and geometries::

            >>> (mct.source_models('assim', '00') ==
            ...  {'geometry': {'GLOB11': 'arpege', 'MACC01': 'ifs', 'GLOB22': 'ifs'}})
            True

        The dictionary that associates source_geometry and geometries::

            >>> (mct.source_geometries('assim', '00') ==
            ...  {'geometry': {'GLOB11': 'global1798', 'MACC01': None, 'GLOB22': None}})
            True

        The dictionaries that associates coupling data's date and geometries
        (this takes into account the ``(atm|chem|surf)_cpl_delta`` entry)::

            >>> (mct.atm_cpl_dates('assim', '00', '2019080700') ==
            ...  {'geometry': {'GLOB11': Date('2019080700'),
            ...                'MACC01': Date('2019080612'), 'GLOB22': Date('2019080612')}})
            True
            >>> (mct.chem_cpl_dates('assim', '00', '2019080700') ==
            ...  {'geometry': {'GLOB11': Date('2019080700'),
            ...                'MACC01': Date('2019080612'), 'GLOB22': Date('2019080612')}})
            True
            >>> (mct.surf_cpl_dates('assim', '00', '2019080700') ==
            ...  {'geometry': {'GLOB11': Date('2019080700'),
            ...                'MACC01': Date('2019080600'), 'GLOB22': Date('2019080600')}})
            True

        Because of our configuration, the result is different depending on the
        *cutoff* and basetime (because ``atm_cpl_delta`` varies)::

            >>> (mct.atm_cpl_dates('production', '00', '2019080700') ==
            ...  {'geometry': {'GLOB11': Date('2019080700'),
            ...                'MACC01': Date('2019080600'), 'GLOB22': Date('2019080600')}})
            True
            >>> (mct.chem_cpl_dates('production', '00', '2019080700') ==
            ...  {'geometry': {'GLOB11': Date('2019080700'),
            ...                'MACC01': Date('2019080600'), 'GLOB22': Date('2019080600')}})
            True
            >>> (mct.surf_cpl_dates('production', '00', '2019080700') ==
            ...  {'geometry': {'GLOB11': Date('2019080700'),
            ...                'MACC01': Date('2019080600'), 'GLOB22': Date('2019080600')}})
            True

        The dictionaries that associates coupling data's terms and geometries::

            >>> (mct.atm_cpl_steps('assim', '00') ==
            ...  {'geometry': {'GLOB11': timerangex('0-24-1'),
            ...                'MACC01': timerangex('0-6-1,9-24-3'),
            ...                'GLOB22': timerangex('0-6-1,9-24-3')}})
            True
            >>> (mct.chem_cpl_steps('assim', '00') ==
            ...  {'geometry': {'GLOB11': timerangex('0-24-3'),
            ...                'MACC01': timerangex('0-24-3'), 'GLOB22': timerangex('0-24-3')}})
            True
            >>> (mct.surf_cpl_steps('assim', '00') ==
            ...  {'geometry': {'GLOB11': timerangex('0-24-3'),
            ...                'MACC01': timerangex('0-24-3'), 'GLOB22': timerangex('0-24-3')}})
            True

        A simple way to exclude the first/and last values of the steps list is provided::

            >>> (mct.atm_cpl_steps('assim', '00', first=False) ==
            ...  {'geometry': {'GLOB11': timerangex('1-24-1'),
            ...                'MACC01': timerangex('1-6-1,9-24-3'),
            ...                'GLOB22': timerangex('1-6-1,9-24-3')}})
            True
            >>> (mct.atm_cpl_steps('assim', '00', final=False) ==
            ...  {'geometry': {'GLOB11': timerangex('0-23-1'),
            ...                'MACC01': timerangex('0-6-1,9-21-3'),
            ...                'GLOB22': timerangex('0-6-1,9-21-3')}})
            True
            >>> (mct.atm_cpl_steps('assim', '00', first=False, final=False) ==
            ...  {'geometry': {'GLOB11': timerangex('1-23-1'),
            ...                'MACC01': timerangex('1-6-1,9-21-3'),
            ...                'GLOB22': timerangex('1-6-1,9-21-3')}})
            True

        By default, the coupling data's term starts at the first term listed in the settings
        and ends at ``self.finalterm`` but this can be overwritten::

            >>> (mct.atm_cpl_steps('assim', 0, 12, 18) ==
            ...  {'geometry': {'GLOB11': timerangex('12-18-1'),
            ...                'MACC01': timerangex('12-18-3'), 'GLOB22': timerangex('12-18-3')}})
            True
            >>> (mct.chem_cpl_steps('assim', 0, 12, 18) ==
            ...  {'geometry': {'GLOB11': timerangex('12-18-3'),
            ...                'MACC01': timerangex('12-18-3'), 'GLOB22': timerangex('12-18-3')}})
            True
            >>> (mct.surf_cpl_steps('assim', 0, 12) ==
            ...  {'geometry': {'GLOB11': timerangex('12-24-3'),
            ...                'MACC01': timerangex('12-24-3'), 'GLOB22': timerangex('12-24-3')}})
            True

        For the first active domain, the coupling frequency at the begining of
        the steps list can be obtained as follows::

            >>> mct.atm_cpl_firstfreq('assim', 0)
            Period(seconds=3600)
            >>> mct.atm_cpl_firstfreq('assim', 0, start=6)
            Period(seconds=10800)
            >>> mct.chem_cpl_firstfreq('assim', 0)
            Period(seconds=10800)
            >>> mct.surf_cpl_firstfreq('assim', 0)
            Period(seconds=10800)

        There are equivalent methods that return values shifted by the ``(atm|chem|surf)_cpl_delta`` entry::

            >>> (mct.atm_cpl_shiftedsteps('assim', '00') ==
            ...  {'geometry': {'GLOB11': timerangex('0-24-1'),
            ...                'MACC01': timerangex('12-18-1,21-36-3'),
            ...                'GLOB22': timerangex('12-18-1,21-36-3')}})
            True
            >>> (mct.chem_cpl_shiftedsteps('assim', '00') ==
            ...  {'geometry': {'GLOB11': timerangex('0-24-3'),
            ...                'MACC01': timerangex('12-36-3'), 'GLOB22': timerangex('12-36-3')}})
            True
            >>> (mct.surf_cpl_shiftedsteps('assim', '00') ==
            ...  {'geometry': {'GLOB11': timerangex('0-24-3'),
            ...                'MACC01': timerangex('24-48-3'), 'GLOB22': timerangex('24-48-3')}})
            True

        Because of our configuration, the result is different depending on the
        *cutoff* and basetime (because of ``finalterms`` and ``atm_cpl_delta``):

            >>> (mct.atm_cpl_steps('production', '00') ==
            ...  {'geometry': {'GLOB11': timerangex('0-72-1'),
            ...                'MACC01': timerangex('0-6-1,9-72-3'),
            ...                'GLOB22': timerangex('0-6-1,9-72-3')}})
            True
            >>> (mct.atm_cpl_shiftedsteps('production', '00') ==
            ...  {'geometry': {'GLOB11': timerangex('0-72-1'),
            ...                'MACC01': timerangex('24-30-1,33-96-3'),
            ...                'GLOB22': timerangex('24-30-1,33-96-3')}})
            True
            >>> (mct.atm_cpl_steps('production', '12') ==
            ...  {'geometry': {'GLOB11': timerangex('0-48-1'),
            ...                'MACC01': timerangex('0-6-1,9-48-3'),
            ...                'GLOB22': timerangex('0-6-1,9-48-3')}})
            True
            >>> (mct.atm_cpl_shiftedsteps('production', '12') ==
            ...  {'geometry': {'GLOB11': timerangex('0-48-1'),
            ...                'MACC01': timerangex('24-30-1,33-72-3'),
            ...                'GLOB22': timerangex('24-30-1,33-72-3')}})
            True

        The dictionary that associates post-processing terms and geometries work the same way::

            >>> (mct.post_steps('production', '12') ==
            ...  {'geometry': {'GLOB11': timerangex('0-12-3,18-48-6'), 'MACC01':[], 'GLOB22':[]}})
            True
            >>> (mct.post_steps('production', '00') ==
            ...  {'geometry': {'GLOB11': timerangex('0-12-3,18-72-6'), 'MACC01':[], 'GLOB22':[]}})
            True
            >>> (mct.post_steps('production', '00', 6, 24) ==
            ...  {'geometry': {'GLOB11': timerangex('6-12-3,18-24-6'), 'MACC01':[], 'GLOB22':[]}})
            True

        Conversely, the dictionary that associates restart/stats terms and geometries::

            >>> (mct.restart_steps('production', '12') ==
            ...  {'geometry': {'GLOB11': timerangex('0-48-24'), 'MACC01':timerangex('0-48-24'),
            ...                'GLOB22':timerangex('0-48-24')}})
            True
            >>> (mct.stats_steps('production', '12') ==
            ...  {'geometry': {'GLOB11': timerangex('0-48-24'), 'MACC01':timerangex('0-48-24'),
            ...                'GLOB22':timerangex('0-48-24')}})
            True

        Domains can be grouped together and used jointly (if they share the same configuration)::

            >>> print(mct.group('assim', '00', ['MACC01', 'GLOB22']).source_app)
            ifs
            >>> print(mct.group('assim', '00', ['MACC01', 'GLOB22']).source_conf)
            determ
            >>> mct.group('assim', '00', ['MACC01', 'GLOB22']).atm_cpl_date('2019080700')
            Date(2019, 8, 6, 12, 0)
            >>> (mct.group('assim', '00', ['MACC01', 'GLOB22']).atm_cpl_steps() ==
            ...  timerangex('0-6-1,9-24-3'))
            True

        Groups with only one domain also work (also it is kind of useless...)::

            >>> (mct.group('assim', '00', ['GLOB11', ], active=False).atm_cpl_steps() ==
            ...  timerangex('0-24-1'))
            True

        Using *group*, if domains are inconsistent, an exception is raised::

            >>> print(mct.group('assim', '00', ['MACC01', 'GLOB11'], active=False).source_app)
            Traceback (most recent call last):
                ...
            AttributeError: Inconsistent source_app values among subdomains

        Having to specified *cutoff* and *hh* at each and every method call is
        tedious. The :class:`CutoffHhMocageDomainsConfTool` provide a way to create
        a 'temporary' object that will be dedicated to a given *cutoff* and
        basetime (*hh*). Such objects can be created using :mod:`footprints`
        (via the ``conftool`` collector) or directly as demonstrated below::

            >>> mct00A = CutoffHhMocageDomainsConfTool(kind='mocagedomains',
            ...                                        parentconf=mct,
            ...                                        cutoff='assim', hh='00')
            >>> print(mct00A.domains['GLOB11'])  # doctest: +NORMALIZE_WHITESPACE
            source_app      : arpege
            source_conf     : 4dvarfr
            source_cutoff   : assim
            source_model    : arpege
            source_geometry : global1798
            atm_cpl_delta   : PT0S
            chem_cpl_delta  : PT0S
            surf_cpl_delta  : PT0S
            atm_cpl_steps   : 0-finalterm-1
            chem_cpl_steps  : 0-finalterm-3
            surf_cpl_steps  : 0-finalterm-3
            post_steps      : 0-12-3,18-finalterm-6
            restart_steps   : 0-finalterm-24
            stats_steps     : 0-finalterm-24

        For example, to get the source_app mapping:

            >>> (mct00A.source_apps() ==
            ...  {'geometry': {'GLOB11': 'arpege', 'MACC01': 'ifs', 'GLOB22': 'ifs'}})
            True

        Likewise, to get the finalterm:

            >>> mct00A.finalterm
            Time(24, 0)

        """
        super(MocageDomainsConfTool, self).__init__(*kargs, **kwargs)
        if set(self.config.keys()) != set(('actives', 'domains', 'finalterms')):
            raise MocageDomainsConfError('The config dictionary must contain "active", ' +
                                         '"domains" and "finalterm" entries')
        self._actual_config = dict(domains=dict())
        for d, ddef in self.config['domains'].items():
            if 'is_like' not in ddef:
                self._add_domain_def(d, ddef)
        for d, ddef in self.config['domains'].items():
            if 'is_like' in ddef:
                try:
                    self.domains[d] = self.domains[ddef['is_like']]
                except KeyError:
                    raise MocageDomainsConfError('Incorrect is_like entry. {:s} does not exists.'
                                                 .format(ddef['is_like']))
        self._actual_config['actives'] = self._item_transform(self.config['actives'],
                                                              validcb=lambda ds: ((isinstance(ds, (list, tuple)) and
                                                                                   all([d in self.domains
                                                                                        for d in ds])) or
                                                                                  ds in self.domains),
                                                              validmsg='Validation error: Active domain not defined',
                                                              cast=list)
        self._actual_config['finalterms'] = self._item_transform(self.config['finalterms'],
                                                                 cast=Time)

    @property
    def actives(self):
        return self._actual_config['actives']

    @property
    def domains(self):
        return self._actual_config['domains']

    @property
    def finalterms(self):
        return self._actual_config['finalterms']

    @_add_cutoff_hh_doc
    def ontime_domains(self, cutoff, hh):
        """
        Return a dictionary with domains definitions for a given *cutoff* and
        basetime (*hh*).
        """
        return {k: MocageDomainInfo(** {ek: getattr(ddef, ek)[cutoff][hh]
                                        for ek in _MocageDomainInfoBase_keys})
                for k, ddef in self.domains.items()}

    @staticmethod
    def _item_value_tweak(value, validcb, validmsg, cast):
        if validcb and not validcb(value):
            raise MocageDomainsConfError('{:s} (got:  {!s})'.format(validmsg, value))
        if cast is not None:
            try:
                value = cast(value)
            except (TypeError, ValueError):
                raise MocageDomainsConfError('Unable to cast "{!s}" using the "{!r}" object'.format(value, cast))
        return value

    @classmethod
    def _item_time_transform(cls, item, validcb, validmsg, cast):
        transformed = HHDict()
        for k, v in item.items():
            if k != 'default':
                try:
                    k = Time(k)
                except (TypeError, ValueError):
                    # Malformed key...
                    raise MocageDomainsConfError('Malformed dictionary: {!s}'.format(item))
            transformed[k] = cls._item_value_tweak(v, validcb, validmsg, cast)
        return transformed

    @classmethod
    def _item_transform(cls, item, validcb=None, validmsg='Validation Error',
                        cast=None):
        d = dict()
        if isinstance(item, dict):
            if set(item.keys()) == set(['assim', 'production']):
                # an assim/prod mapping
                for c, v in item.items():
                    if isinstance(v, dict):
                        # hh based dictionary
                        v = cls._item_time_transform(v, validcb, validmsg, cast)
                    else:
                        v = HHDict(default=cls._item_value_tweak(v, validcb, validmsg, cast))
                    d[c] = v
            else:
                # hh based dictionary
                v = cls._item_time_transform(item, validcb, validmsg, cast)
                for c in ('assim', 'production'):
                    d[c] = v
        else:
            # Single global values
            for c in ('assim', 'production'):
                d[c] = HHDict(default=cls._item_value_tweak(item, validcb, validmsg, cast))
        return d

    @staticmethod
    def _any_steps_validation(value):
        if value:
            # Use a fake finalterm just to test that the expression is valid...
            # The actual expansion will be done latter
            if not isinstance(value, list):
                value = [value, ]
            for a_value in value:
                newvalue = a_value.replace('finalterm', '480:00')
                try:
                    value = timerangex(newvalue)
                except (ValueError, TypeError):
                    return False
        return True

    def _add_domain_def(self, dname, ddef):
        """Adds a domain in _domainsdefs given its name and definition dictionary."""
        if not isinstance(ddef, dict):
            raise MocageDomainsConfError('A domain definition must be a dictionary')
        # Set default values
        ddef.setdefault('source_cutoff', 'production')
        ddef.setdefault('source_geometry', None)
        ddef.setdefault('atm_cpl_delta', 0)
        ddef.setdefault('chem_cpl_delta', ddef.get('atm_cpl_delta'))
        ddef.setdefault('surf_cpl_delta', ddef.get('atm_cpl_delta'))
        ddef.setdefault('atm_cpl_steps', '')
        ddef.setdefault('chem_cpl_steps', '')
        ddef.setdefault('surf_cpl_steps', '')
        ddef.setdefault('post_steps', '')
        ddef.setdefault('restart_steps', '')
        ddef.setdefault('stats_steps', '')
        # Generic transform
        for k in ('source_app', 'source_conf', 'source_cutoff', 'source_model', 'source_geometry'):
            if k not in ddef:
                raise MocageDomainsConfError('The {:s} key is missing in the {!s} domain definition'.format(k, dname))
            ddef[k] = self._item_transform(ddef[k])
        # Generic transform + Period cast
        for k in ('atm_cpl_delta', 'chem_cpl_delta', 'surf_cpl_delta'):
            ddef[k] = self._item_transform(ddef[k], cast=Period)
        # Deal with any steps
        for k in ('post_steps', 'restart_steps', 'stats_steps', 'atm_cpl_steps',
                  'surf_cpl_steps', 'chem_cpl_steps'):
            ddef[k] = self._item_transform(ddef[k],
                                           validcb=self._any_steps_validation,
                                           validmsg='any_steps should be parsable by timerangex')
        try:
            ddef_tuple = MocageDomainInfo(** ddef)
        except TypeError:
            raise MocageDomainsConfError("Unable to create the domain's configuration object " +
                                         "(some data are probably missing or misspelled).")
        self.domains[dname] = ddef_tuple

    @_add_cutoff_hh_doc
    def all_active(self, cutoff, hh):
        """The list of all active domains."""
        return [d for d in self.actives[cutoff][hh]]

    @_add_cutoff_hh_doc
    def first_active(self, cutoff, hh):
        """The first active domain."""
        return self.actives[cutoff][hh][0]

    @_add_cutoff_hh_doc
    def grep_active(self, cutoff, hh, *candidates):
        """Filter the **candidates** list in order to retain only active domains."""
        domains = list()
        all_active = self.all_active(cutoff, hh)
        for c in candidates:
            if isinstance(c, (list, tuple)):
                domains.extend([k for k in c if k in all_active])
            else:
                if c in all_active:
                    domains.append(c)
        return domains

    @_add_cutoff_hh_doc
    def group(self, cutoff, hh, domains, active=True):
        """
        Returns a :class:`MocageMixedDomainsInfo` object allowing to access jointly
        configuration data of all the domains listed in **domains**.
        """
        flat_domains = self.ontime_domains(cutoff, hh)
        domains = self.grep_active(cutoff, hh, domains) if active else domains
        return MocageMixedDomainsInfo([flat_domains[d] for d in domains],
                                      self.finalterms[cutoff][hh])

    def _domain_dict_from_entry(self, cutoff, hh, entry):
        return dict(geometry={d: getattr(v, entry)[cutoff][hh] for d, v in self.domains.items()})

    def __getattr__(self, name):
        if name in _PluralisedMocageDomainInfoBase_keys:
            iname = _PluralisedMocageDomainInfoBase_keys.index(name)
            sname = _MocageDomainInfoBase_keys[iname]

            def _attr_access(cutoff, hh):
                return self._domain_dict_from_entry(cutoff, hh, sname)
            return _attr_access
        else:
            raise AttributeError(name)

    def _domain_any_cpl_date(self, cutoff, hh, curdate, entry):
        curdate = Date(curdate)
        return dict(geometry={d: curdate - getattr(v, entry)[cutoff][hh]
                              for d, v in self.domains.items()})

    @_add_cutoff_hh_doc
    def atm_cpl_dates(self, cutoff, hh, curdate):
        """The geometry/atm_cpl_date :mod:`footprints`' substitution dictionary."""
        return self._domain_any_cpl_date(cutoff, hh, curdate, 'atm_cpl_delta')

    @_add_cutoff_hh_doc
    def chem_cpl_dates(self, cutoff, hh, curdate):
        """The geometry/chem_cpl_date :mod:`footprints`' substitution dictionary."""
        return self._domain_any_cpl_date(cutoff, hh, curdate, 'chem_cpl_delta')

    @_add_cutoff_hh_doc
    def surf_cpl_dates(self, cutoff, hh, curdate):
        """The geometry/surf_cpl_date :mod:`footprints`' substitution dictionary."""
        return self._domain_any_cpl_date(cutoff, hh, curdate, 'surf_cpl_delta')

    def _expand_any_steps(self, ddef, entry, cutoff, hh, shift):
        rangestr = getattr(ddef, entry)[cutoff][hh]
        if rangestr:
            if not isinstance(rangestr, (list, tuple)):
                rangestr = (rangestr, )
            actual_finalterm_str = str(self.finalterms[cutoff][hh])
            return timerangex(",".join([rs.replace('finalterm',
                                                   actual_finalterm_str) for rs in rangestr]),
                              shift=shift)
        else:
            return []

    def _domain_any_steps(self, cutoff, hh, entry, start, end,
                          shift=False, final=True, first=True):
        start = Time(0) if start is None else Time(start)
        if end is None:
            end = self.finalterms[cutoff][hh]
        else:
            end = Time(end)
        dentry = entry.replace('steps', 'delta')
        subdict = dict()
        for d, v in self.domains.items():
            dshift = getattr(v, dentry, Time(0))[cutoff][hh] if shift else Time(0)
            subdict[d] = list(filter(lambda t: ((t - dshift > start) and (t - dshift < end)) or
                                               (final and t - dshift == end) or
                                               (first and t - dshift == start),
                                     self._expand_any_steps(v, entry, cutoff, hh, dshift)))
        return dict(geometry=subdict)

    @_add_start_end_doc
    @_add_cutoff_hh_doc
<<<<<<< HEAD
    def freq_nhcy_run(self, cutoff, hh, start=0):
        """The "nhcy" used by a Mocage AlgoComponent."""
        cpl_steps = self.atm_cpl_steps(cutoff, hh, start, final=True, first=True)
        cpl_steps = cpl_steps['geometry'][self.first_active(cutoff, hh)]
        return (cpl_steps[1] - cpl_steps[0]).hour

    @_add_start_end_doc
    @_add_cutoff_hh_doc
=======
>>>>>>> 2eee8863
    def atm_cpl_steps(self, cutoff, hh, start=0, end=None, final=True, first=True):
        """The geometry/atm_cpl_steps :mod:`footprints`' substitution dictionary."""
        return self._domain_any_steps(cutoff, hh, 'atm_cpl_steps', start, end,
                                      final=final, first=first)

    @_add_start_end_doc
    @_add_cutoff_hh_doc
    def surf_cpl_steps(self, cutoff, hh, start=0, end=None, final=True, first=True):
        """The geometry/surf_cpl_steps :mod:`footprints`' substitution dictionary."""
        return self._domain_any_steps(cutoff, hh, 'surf_cpl_steps', start, end,
                                      final=final, first=first)

    @_add_start_end_doc
    @_add_cutoff_hh_doc
    def chem_cpl_steps(self, cutoff, hh, start=0, end=None, final=True, first=True):
        """The list of time for chem_cpl_steps :mod:`footprints`' substitution dictionary."""
        return self._domain_any_steps(cutoff, hh, 'chem_cpl_steps', start, end,
                                      final=final, first=first)

    @_add_start_end_doc
    @_add_cutoff_hh_doc
    def atm_cpl_shiftedsteps(self, cutoff, hh, start=0, end=None, final=True, first=True):
        """The geometry/shifted atm_cpl_steps :mod:`footprints`' substitution dictionary."""
        return self._domain_any_steps(cutoff, hh, 'atm_cpl_steps', start, end,
                                      shift=True, final=final, first=first)

    @_add_start_end_doc
    @_add_cutoff_hh_doc
    def surf_cpl_shiftedsteps(self, cutoff, hh, start=0, end=None, final=True, first=True):
        """The geometry/shifted surf_cpl_steps :mod:`footprints`' substitution dictionary."""
        return self._domain_any_steps(cutoff, hh, 'surf_cpl_steps', start, end,
                                      shift=True, final=final, first=first)

    @_add_start_end_doc
    @_add_cutoff_hh_doc
    def chem_cpl_shiftedsteps(self, cutoff, hh, start=0, end=None, final=True, first=True):
        """The geometry/shifted chem_cpl_steps :mod:`footprints`' substitution dictionary."""
        return self._domain_any_steps(cutoff, hh, 'chem_cpl_steps', start, end,
                                      shift=True, final=final, first=first)

    def _domain_any_freq(self, cutoff, hh, entry, start):
        start = Time(0) if start is None else Time(start)
        cpl_steps = getattr(self, entry)(cutoff, hh, start, end=None, final=True, first=True)
        cpl_steps = cpl_steps['geometry'][self.first_active(cutoff, hh)]
        return Period(cpl_steps[1] - cpl_steps[0])

    @_add_cutoff_hh_doc
    def atm_cpl_firstfreq(self, cutoff, hh, start=0):
        """
        The atm coupling frequency at the begining of the coupling period for the
        first active domain.

        :param bronx.stdtypes.date.Time start: the series of steps starts at...
        """
        return self._domain_any_freq(cutoff, hh, 'atm_cpl_steps', start)

    @_add_cutoff_hh_doc
    def surf_cpl_firstfreq(self, cutoff, hh, start=0):
        """
        The surf coupling frequency at the begining of the coupling period for the
        first active domain.

        :param bronx.stdtypes.date.Time start: the series of steps starts at...
        """
        return self._domain_any_freq(cutoff, hh, 'surf_cpl_steps', start)

    @_add_cutoff_hh_doc
    def chem_cpl_firstfreq(self, cutoff, hh, start=0):
        """
        The chem coupling frequency at the begining of the coupling period for the
        first active domain.

        :param bronx.stdtypes.date.Time start: the series of steps starts at...
        """
        return self._domain_any_freq(cutoff, hh, 'chem_cpl_steps', start)

    @_add_start_end_doc
    @_add_cutoff_hh_doc
    def post_steps(self, cutoff, hh, start=0, end=None, final=True, first=True):
        """The list of time for post_steps :mod:`footprints`' substitution dictionary."""
        return self._domain_any_steps(cutoff, hh, 'post_steps', start, end,
                                      final=final, first=first)

    @_add_start_end_doc
    @_add_cutoff_hh_doc
    def restart_steps(self, cutoff, hh, start=0, end=None, final=True, first=True):
        """The list of time for restart_steps :mod:`footprints`' substitution dictionary."""
        return self._domain_any_steps(cutoff, hh, 'restart_steps', start, end,
                                      final=final, first=first)

    @_add_start_end_doc
    @_add_cutoff_hh_doc
    def stats_steps(self, cutoff, hh, start=0, end=None, final=True, first=True):
        """The list of time for stats_steps :mod:`footprints`' substitution dictionary."""
        return self._domain_any_steps(cutoff, hh, 'stats_steps', start, end,
                                      final=final, first=first)


class CutoffHhMocageDomainsConfTool(ConfTool):
    """
    This class acts as a wrapper around a :class:`MocageDomainsConfTool` object.

    Its footprint need a **parentconf** :class:`MocageDomainsConfTool` object
    and wait for **cutoff** and **hh** attributes. Therefore, one can call upon
    this class every method defined in the :class:`MocageDomainsConfTool` class but
    without having to specify the *cutoff* and *hh* arguments that will be
    automatically added.

    The **actives**, **finalterms** and **domains** properties can also be
    accessed but the returned values will only contain information for the
    *cutoff* and basetime (*hh*) prescribed at the object's creation time
    (through the footprint).
    """

    _footprint = [
        v_stdattrs.cutoff,
        dict(
            info = 'Conf tool that handles the configuration of Mocage domains',
            attr = dict(
                kind = dict(
                    values= ['mocagedomains', ],
                ),
                parentconf = dict(
                    info = ' The general configuration and configuration of each individual Mocage domain',
                    type = MocageDomainsConfTool,
                ),
                hh = dict(
                    info = 'The current basetime',
                    type = Time,
                ),
            )
        )
    ]

    def __init__(self, *kargs, **kwargs):
        """
        :example: see the :class:`MocageDomainsConfTool` class documentation.
        """
        super(CutoffHhMocageDomainsConfTool, self).__init__(*kargs, **kwargs)
        self._cache = dict()

    def __getattr__(self, name):
        """Provides the wrapper service..."""
        if name.startswith('_'):
            raise AttributeError()
        if name in self._cache:
            return self._cache[name]
        elif name in ('actives', 'active'):
            a = self.parentconf.actives[self.cutoff][self.hh]
            self._cache.update({k: a for k in ('actives', 'active')})
            return a
        elif name in ('finalterms', 'finalterm'):
            f = self.parentconf.finalterms[self.cutoff][self.hh]
            self._cache.update({k: f for k in ('finalterms', 'finalterm')})
            return f
        elif name == 'domains':
            self._cache['domains'] = self.parentconf.ontime_domains(self.cutoff, self.hh)
            return self._cache['domains']
        elif callable(getattr(self.parentconf, name, None)):
            self._cache[name] = functools.partial(getattr(self.parentconf, name),
                                                  self.cutoff, self.hh)
            return self._cache[name]
        else:
            raise AttributeError()


class MocageMixedDomainsInfo(object):
    """
    Returns configuration data that are common to several **subdomains** for a
    given cutoff and basetime (hh).

    Do not create, these object manually. Use the ``group`` methods of the
    :class:`MocageDomainConfTool` or :class:`CutoffHhMocageDomainConfTool`
    objects.
    """

    def __init__(self, subdomains, finalterm):
        """
        :param subdomains: A list of :class:`MocageDomainInfo` objects to be grouped
        :param finalterm: The final term
        """
        self._subdomains = subdomains
        self.finalterm = finalterm

    def __getattr__(self, name):
        return self._get_mixeddomains_attr(name)

    def _get_mixeddomains_attr(self, name):
        stuff = set()
        for s_attr in [getattr(s, name) for s in self._subdomains]:
            stuff.add(tuple(s_attr) if isinstance(s_attr, list) else s_attr)
        if len(stuff) > 1:
            raise AttributeError('Inconsistent {:s} values among subdomains'.format(name))
        return stuff.pop()

    def atm_cpl_date(self, curdate):
        """The date of the atmospheric coupling data (given the current date **curdate**)."""
        return Date(curdate) - self.atm_cpl_delta

    def surf_cpl_date(self, curdate):
        """The date of the surface coupling data (given the current date **curdate**)."""
        return Date(curdate) - self.surf_cpl_delta

    def chem_cpl_date(self, curdate):
        """The date of the surface coupling data (given the current date **curdate**)."""
        return Date(curdate) - self.chem_cpl_delta

    def _expand_any_steps(self, entry, shift):
        rangestr = self._get_mixeddomains_attr(entry)
        if rangestr:
            if not isinstance(rangestr, (list, tuple)):
                rangestr = (rangestr, )
            return timerangex(",".join([rs.replace('finalterm',
                                                   str(self.finalterm)) for rs in rangestr]),
                              shift=shift)
        else:
            return []

    def _domain_any_steps(self, entry, start, end, shift=False, final=True, first=True):
        start = Time(0) if start is None else Time(start)
        end = Time(self.finalterm) if end is None else Time(end)
        dentry = entry.replace('steps', 'delta')
        dshift = getattr(self, dentry, Time(0)) if shift else Time(0)
        return list(filter(lambda t: (((t - dshift > start) and (t - dshift < end)) or
                                      (final and t - dshift == end) or
                                      (first and t - dshift == start)),
                           self._expand_any_steps(entry, dshift)))

    @_add_start_end_doc
    def atm_cpl_steps(self, start=0, end=None, final=True, first=True):
        """The atm_cpl_steps of coupling data."""
        return self._domain_any_steps('atm_cpl_steps', start, end,
                                      final=final, first=first)

    @_add_start_end_doc
    def surf_cpl_steps(self, start=0, end=None, final=True, first=True):
        """The surf_cpl_steps of coupling data."""
        return self._domain_any_steps('surf_cpl_steps', start, end,
                                      final=final, first=first)

    @_add_start_end_doc
    def chem_cpl_steps(self, start=0, end=None, final=True, first=True):
        """The surf_cpl_steps of coupling data."""
        return self._domain_any_steps('chem_cpl_steps', start, end,
                                      final=final, first=first)

    @_add_start_end_doc
    def atm_cpl_shiftedsteps(self, start=0, end=None, final=True, first=True):
        """The sifted surf_cpl_steps of coupling data."""
        return self._domain_any_steps('atm_cpl_steps', start, end,
                                      shift=True, final=final, first=first)

    @_add_start_end_doc
    def surf_cpl_shiftedsteps(self, start=0, end=None, final=True, first=True):
        """The geometry/shifted surf_cpl_steps :mod:`footprints`' substitution dictionary."""
        return self._domain_any_steps('surf_cpl_steps', start, end,
                                      shift=True, final=final, first=first)

    @_add_start_end_doc
    def chem_cpl_shiftedsteps(self, start=0, end=None, final=True, first=True):
        """The geometry/shifted chem_cpl_steps :mod:`footprints`' substitution dictionary."""
        return self._domain_any_steps('chem_cpl_steps', start, end,
                                      shift=True, final=final, first=first)

    @_add_start_end_doc
    def post_steps(self, start=0, end=None, final=True, first=True):
        """The list of time for post_steps :mod:`footprints`' substitution dictionary."""
        return self._domain_any_steps('post_steps', start, end,
                                      final=final, first=first)

    @_add_start_end_doc
    def restart_steps(self, start=0, end=None, final=True, first=True):
        """The list of time for restart_steps :mod:`footprints`' substitution dictionary."""
        return self._domain_any_steps('restart_steps', start, end,
                                      final=final, first=first)

    @_add_start_end_doc
    def stats_steps(self, start=0, end=None, final=True, first=True):
        """The list of time for stats_steps :mod:`footprints`' substitution dictionary."""
        return self._domain_any_steps('stats_steps', start, end,
                                      final=final, first=first)


if __name__ == '__main__':
    import doctest
    doctest.testmod()<|MERGE_RESOLUTION|>--- conflicted
+++ resolved
@@ -774,17 +774,6 @@
 
     @_add_start_end_doc
     @_add_cutoff_hh_doc
-<<<<<<< HEAD
-    def freq_nhcy_run(self, cutoff, hh, start=0):
-        """The "nhcy" used by a Mocage AlgoComponent."""
-        cpl_steps = self.atm_cpl_steps(cutoff, hh, start, final=True, first=True)
-        cpl_steps = cpl_steps['geometry'][self.first_active(cutoff, hh)]
-        return (cpl_steps[1] - cpl_steps[0]).hour
-
-    @_add_start_end_doc
-    @_add_cutoff_hh_doc
-=======
->>>>>>> 2eee8863
     def atm_cpl_steps(self, cutoff, hh, start=0, end=None, final=True, first=True):
         """The geometry/atm_cpl_steps :mod:`footprints`' substitution dictionary."""
         return self._domain_any_steps(cutoff, hh, 'atm_cpl_steps', start, end,
