#!/usr/bin/env python
# -*- coding: utf-8 -*-

"""
All kinds of AlgoComponents used to prepare Mocage runs (deals with external forcings).
"""

from __future__ import absolute_import, print_function, division, unicode_literals

import six
from collections import defaultdict
from functools import partial
import io

from bronx.datagrip.namelist import NamelistBlock
from bronx.fancies import loggers
from bronx.stdtypes import date
from bronx.syntax.iterators import pcn

import footprints

from vortex.algo.components import Parallel, BlindRun, AlgoComponentError
from vortex.syntax.stdattrs import a_date, model

#: No automatic export
__all__ = []

logger = loggers.getLogger(__name__)


class CorrOmegaSurf(Parallel):
    """Correction of vertical velocity at surface level."""

    _footprint = [
        model,
        dict(
            info = 'Correction of vertical velocity at surface level',
            attr = dict(
                kind = dict(
                    values = ['corromegasurf'],
                ),
                model = dict(
                    values = ['mocage']
                )
            )
        )
    ]

    @property
    def realkind(self):
        return 'corromegasurf'

    def prepare(self, rh, opts):

        # Let ancestors handling most of the env setting
        super(CorrOmegaSurf, self).prepare(rh, opts)

        sh = self.system

        gridrh = self.context.sequence.effective_inputs(
            role='AltitudeFields',
            kind='gridpoint'
        )
        gridrh.sort(key=lambda s: s.rh.resource.term)

        sh.remove('fort.2')
        list_file = [six.text_type(filerh.rh.container.localpath()) for filerh in gridrh]
        list_file = "\n".join([six.text_type(len(list_file)), ] + list_file)

        with io.open('fort.2', 'w') as fnam:
            fnam.write(list_file)
        sh.cat('fort.2', output=False)


class AbstractSumoForcing(Parallel):
    """Abstract AlgoComponnent for any forcing execution based on Sumo."""

    _abstract = True
    _footprint = [
        model,
        dict(
            info = 'Any kind of forcing task based on the Sumo executable',
            attr = dict(
                kind = dict(
                ),
                cfgfile = dict(
                    info     = 'Radical of the name of the configuration file',
                ),
                namelist_name = dict(
                    info     = 'Namelist name for the binary',
                    optional = True,
                    default  = 'SUMO_IN',
                ),
                model = dict(
                    values   = ['mocage']
                )
            )
        )
    ]

    def _crit_error(self, errmsg):
        """Log an error message (**errmsg**) and raise an exception."""
        logger.critical(errmsg)
        raise AlgoComponentError(errmsg)

    @property
    def _sumo_nam_refblock(self):
        """Find the Sumo namelist in the inputs list and return the Sume namelist block."""
        namsec = self.context.sequence.effective_inputs(
            role='Namelist',
            kind='namelist',)
        if len(namsec) != 1:
            self._crit_error('There must be exactly one namelist for sumo execution.')
        # Read the namelist block
        namrh = namsec[0].rh
        if (not namrh.container.is_virtual() and
                self.system.path.basename(namrh.container.localpath()) == self.namelist_name):
            self._crit_error('The namelist cannot be named "{:s}".'.format(self.namelist_name))
        namcontent = namrh.contents
        refblock = NamelistBlock(self.namelist_name)
        refblock.update(namcontent[self.namelist_name])
        # This way the initial namelist will never be modified
        namrh.reset_contents()
        return namcontent, refblock

    def _sumo_nam_setcontent(self, namblock, actualdate, domain):
        """Update the Sumo namelist block."""
        namblock.addmacro('YYYY', actualdate.year)
        namblock.addmacro('MM', actualdate.month)
        namblock.addmacro('DD', actualdate.day)
        namblock.addmacro('DOMAIN', domain)
        namblock.addmacro('CFGFILE', self.cfgfile + '.' + domain + '.cfg')

    def _sumo_nam_rewrite(self, namcontent, refblock, actualdate, domain):
        """Update the Sumo namelist and write it to the appropriate location."""
        # Update the sumo namelist block
        myblock = namcontent[self.namelist_name]
        myblock.clear()
        myblock.update(refblock)
        self._sumo_nam_setcontent(myblock, actualdate, domain)
        # Get a temporary namelist container to host the domain specific namelist
        newcontainer = footprints.proxy.container(filename=self.namelist_name,
                                                  mode='w', format='txt')
        namcontent.rewrite(newcontainer)
        self.system.subtitle('Rewritten namelist ({:s})'.format(self.namelist_name))
        newcontainer.cat(mode='r')
        return newcontainer

    def _sumo_exec(self, namcontent, refblock, actualdate, domain, rh, opts):
        """Update the Sumo namelist and execute the Sumo binary."""
        namcontainer = self._sumo_nam_rewrite(namcontent, refblock,
                                              actualdate, domain)
        try:
            super(AbstractSumoForcing, self).execute(rh, opts)
        finally:
            namcontainer.clear()


class AbstractSumoForcingWithMeteo(AbstractSumoForcing):
    """Abstract AlgoComponnent for any forcing execution based on Sumo.

    With a cplmto attribute.
    """

    _abstract = True
    _footprint = dict(
        attr = dict(
            cplmto = dict(
                info     = 'Type of the meteo coupling',
                optional = True,
                default  = 'ECMWF',
            ),
        )
    )

    @property
    def _surface_fields_rh(self):
        """The list of ResourceHandlers matching the SurfaceFields role."""
        gribsec = self.context.sequence.effective_inputs(
            role='SurfaceFields',
            kind='gridpoint')
        return [s.rh for s in gribsec]

    def _sumo_nam_setcontent(self, namblock, actualdate, domain):
        """Update the Sumo namelist block."""
        super(AbstractSumoForcingWithMeteo, self)._sumo_nam_setcontent(namblock, actualdate, domain)
        namblock.addmacro('CPLMETEO', self.cplmto)


class Surface(AbstractSumoForcingWithMeteo):
    """AlgoComponent for Sumo."""

    _footprint = dict(
        info = 'Surface',
        attr = dict(
            kind = dict(
                values   = ['surface'],
            ),
            cfgfile = dict(
                optional = True,
                default  = 'RACMOBUS_MACCOPER2016',
            ),
        )
    )

    @property
    def realkind(self):
        return 'surface'

    def execute(self, rh, opts):
        """Standard execution."""
        namcontent, refblock = self._sumo_nam_refblock

        # Grib files from IFS MET*
        gribrh = self._surface_fields_rh
        # Sm files
        smsec = self.context.sequence.effective_inputs(
            role='SMFiles',
            kind='boundary')

        if smsec:
            for r in gribrh:
                self.system.title('Loop on domain {0.geometry.area:s} and term {0.term.fmthm:s}'
                                  .format(r.resource))
                actualdate = r.resource.date + r.resource.term
                self._sumo_exec(namcontent, refblock, actualdate, r.resource.geometry.area,
                                rh, opts)
        else:
            logger.warning('No SM files')


class SurfaceArp(AbstractSumoForcingWithMeteo):
    """AlgoComponent for Sumo (Arpege variant)"""

    _footprint = dict(
        info = 'SurfaceArp',
        attr = dict(
            kind = dict(
                values   = ['surfacearp'],
            ),
            cfgfile = dict(
                optional = True,
                default  = 'RACMOBUS_PREVAIR2016',
            ),
        )
    )

    _INPUTFILES_FMT = 'AMECH{:d}'

    @property
    def realkind(self):
        return 'surfacearp'

    def execute(self, rh, opts):
        """Standard execution."""
        sh = self.system
        namcontent, refblock = self._sumo_nam_refblock

        # Grib files from Arpege AMECH*:
        # retrieve the domains, put the associated ressource handlers in lists
        domains = defaultdict(partial(defaultdict, list))
        for rhi in self._surface_fields_rh:
            vdate = rhi.resource.date + rhi.resource.term
            vday = date.Date(vdate.year, vdate.month, vdate.day, 0, 0)
            domains[rhi.resource.geometry.area][vday].append(rhi)
        # Sort things up...
        for domainrhs in domains.values():
            for daysrhs in domainrhs.values():
                daysrhs.sort(key=lambda rh: rh.resource.date + rh.resource.term)

        # loop on domains
<<<<<<< HEAD
        for currentdom, currentrhs in domains.items():
            sh.title('Loop on domain {0:s} '.format(currentdom))
            actualdate = currentrhs[0].resource.date + currentrhs[0].resource.term
            logger.info("{:s}: actualdate is {!s}.".format(currentdom, actualdate))
            for num, rh in enumerate(currentrhs, start=1):
                sh.title('{:s}: Link on term {:s} (as {:s})'.format(currentdom,
                                                                    rh.resource.term.fmthm,
                                                                    self._INPUTFILES_FMT.format(num)))
                self.system.softlink(rh.container.localpath(), self._INPUTFILES_FMT.format(num))

            # Let's run sumo...
            self._sumo_exec(namcontent, refblock, actualdate, currentdom, rh, opts)

            # Some cleaning for this domain
            for i in range(len(currentrhs)):
                sh.rm(self._INPUTFILES_FMT.format(i + 1))
=======
        for currentdom, domainrhs in sorted(domains.items()):
            sh.title('Loop on domain {0:s}'.format(currentdom))

            for _, currentday, nextday in pcn(sorted(domainrhs)):
                if nextday is None:
                    continue
                sh.title("{:s}: Looping on actualdate={!s}".format(currentdom, currentday))

                dayrhs = domainrhs[currentday] + [domainrhs[nextday][0], ]
                for num, rhi in enumerate(dayrhs, start=1):
                    logger.info('%s: Link on term %s (as %s).', currentdom,
                                rhi.resource.term.fmthm, self._INPUTFILES_FMT.format(num))
                    self.system.softlink(rhi.container.localpath(), self._INPUTFILES_FMT.format(num))

                # Let's run sumo...
                self._sumo_exec(namcontent, refblock, currentday, currentdom, rh, opts)

                # Some cleaning for this domain
                for i in range(len(dayrhs)):
                    sh.rm(self._INPUTFILES_FMT.format(i + 1))
>>>>>>> 2eee8863


class Fire(AbstractSumoForcing):
    """Algo component for sumo (fire task)"""

    _footprint = dict(
        info = 'Fire',
        attr = dict(
            kind = dict(
                values = ['fire'],
            ),
            cfgfile = dict(
                optional = True,
                default  = 'RACMOBUS_MACCOPER2016_BB',
            ),
        )
    )

    @property
    def realkind(self):
        return 'fire'

    def execute(self, rh, opts):
        """Standard execution."""
        sh = self.system
        namcontent, refblock = self._sumo_nam_refblock

        # Loop on domains
        obssec = self.context.sequence.effective_inputs(
            role='ObservationsFire',
            kind='obsfire')

        for r_obs in obssec:
            r = r_obs.rh

            sh.title('Loop on domain {0:s}'.format(r.resource.geometry.area))

            # Create symlinks for fire obsfiles
            obsfiles = sh.ls(r.container.localpath())
            for i in obsfiles:
                path = r.container.localpath() + '/' + i
                sh.symlink(path, i)
            # Launch Sumo
            self._sumo_exec(namcontent, refblock,
                            r.resource.date, r.resource.geometry.area,
                            rh, opts)
            # Remove symlinks
            for i in obsfiles:
                sh.remove(i)


class Mktopbd(BlindRun):
    """Algo component for Mktopbd"""

    _footprint = [
        model,
        dict(
            info = 'Mktopbd algo component',
            attr = dict(
                kind = dict(
                    values = ['mktopbd'],
                ),
                basedate = a_date,
                fcterm = dict(
                    info = 'Forecast term',
                    type = date.Time,
                ),
                model = dict(
                    values = ['mocage']
                )
            )
        )
    ]

    @property
    def realkind(self):
        return 'mktopbd'

    def spawn_stdin_options(self):
        """Build the dictionnary to provide arguments to the binary."""
        return dict(
            fcterm=self.fcterm,
            basedate=self.basedate,
        )<|MERGE_RESOLUTION|>--- conflicted
+++ resolved
@@ -269,24 +269,6 @@
                 daysrhs.sort(key=lambda rh: rh.resource.date + rh.resource.term)
 
         # loop on domains
-<<<<<<< HEAD
-        for currentdom, currentrhs in domains.items():
-            sh.title('Loop on domain {0:s} '.format(currentdom))
-            actualdate = currentrhs[0].resource.date + currentrhs[0].resource.term
-            logger.info("{:s}: actualdate is {!s}.".format(currentdom, actualdate))
-            for num, rh in enumerate(currentrhs, start=1):
-                sh.title('{:s}: Link on term {:s} (as {:s})'.format(currentdom,
-                                                                    rh.resource.term.fmthm,
-                                                                    self._INPUTFILES_FMT.format(num)))
-                self.system.softlink(rh.container.localpath(), self._INPUTFILES_FMT.format(num))
-
-            # Let's run sumo...
-            self._sumo_exec(namcontent, refblock, actualdate, currentdom, rh, opts)
-
-            # Some cleaning for this domain
-            for i in range(len(currentrhs)):
-                sh.rm(self._INPUTFILES_FMT.format(i + 1))
-=======
         for currentdom, domainrhs in sorted(domains.items()):
             sh.title('Loop on domain {0:s}'.format(currentdom))
 
@@ -307,7 +289,6 @@
                 # Some cleaning for this domain
                 for i in range(len(dayrhs)):
                     sh.rm(self._INPUTFILES_FMT.format(i + 1))
->>>>>>> 2eee8863
 
 
 class Fire(AbstractSumoForcing):
