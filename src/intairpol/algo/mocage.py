#!/usr/bin/env python
# -*- coding: utf-8 -*-

"""
AlgoComponents to run Mocage in various modes (forecast, assim, ...).
"""

from __future__ import absolute_import, print_function, division, unicode_literals

import six
import io

from bronx.fancies import loggers
from bronx.stdtypes import date

from vortex.algo.components import Parallel, ParallelOpenPalmMixin
from vortex.syntax.stdattrs import a_date, model

#: No automatic export
__all__ = []

logger = loggers.getLogger(__name__)
logger.loglevel = 'debug'


class AbstractMocageRoot(Parallel):
    """Abstract Algo component to be used whenever the Mocage model is involved."""

    _abstract = True
    _footprint = [
        model,
        dict(
            info = 'Abstract Mocage AlgoComponent',
            attr = dict(
                kind = dict(
                ),
                basedate = a_date,
                fcterm = dict(
                    info     = 'Forecast term',
                    type     = date.Time,
                ),
                nhcy = dict(
                    info     = 'Meteo coupling frequency',
                    type     = date.Period,
                    optional = True,
                    default  = date.Period('PT3H'),
                ),
                cpldelta = dict(
                    info     = 'Default delta for coupling based on FM files',
                    type     = date.Period,
                    optional = True,
                    default  = 0
                ),
                extrasetup = dict(
                    info        = "Some additive settings (environment variables)",
                    optional    = True,
                    default     = None,
                ),
                model = dict(
                    values   = ['mocage', ]
                ),
                flyargs = dict(
                    default  = ('HM', ),
                ),
                flypoll = dict(
                    default  = 'iopoll_mocage',
                ),
                mpiconflabel = dict(
                    default  = 'mocage'
                ),
                binarysingle = dict(
                    default  = 'mocagebasic'
                ),
            )
        )
    ]

    @property
    def realkind(self):
        return 'abstract_mocage'

    def _fix_nam_macro(self, rh, macro, value):
        """Set a given namelist macro and issue a log message."""
        rh.contents.setmacro(macro, value)
        logger.info('Setup %s macro to %s in %s', macro, value, rh.container.actualpath())

    def prepare(self, rh, opts):
        """Prepare the synchronisation with next tasks."""
        # to control synchronisation and promised files: use the script in iopoll method
        # The script executed via iopoll method returns the list of promised files ready
        if self.promises:
            self.io_poll_kwargs = dict(vconf=rh.provider.vconf.upper())
            self.flyput = True
        else:
            self.flyput = False
        if self.extrasetup:
            self.export(self.extrasetup)
        super(AbstractMocageRoot, self).prepare(rh, opts)

    def _sorted_inputs_terms(self, **kwargs):
        """Build a dictionary that contains a list of sections for each geometry.

        :param kwargs: attributes that will be used to sort the input files
        :return: a dictionary like:
        {'geometry1': [terms1, terms2, ...],
         'geometry2': [terms1, terms2, ...]
        }
        """
        # Find the input files
        insec = self.context.sequence.effective_inputs(**kwargs)
        # Initialize the output dictionnary
        outdict = dict()
        # Fill the dictionnary
        for sec in insec:
            geo = sec.rh.resource.geometry.area
            if geo not in outdict:
                outdict[geo] = list()
            outdict[geo].append(int(sec.rh.resource.term.fmth))
        for geo in outdict:
            outdict[geo].sort()
        return outdict

    def _prepare_mocage_fc_namelist(self):
        """Look for a forecast namelist + input files and unpdate the namelist."""

        # Forecast namelist
        namrh = self.context.sequence.effective_inputs(
            role='NamelistForecastSettings',
            kind='namelist',)
        if len(namrh) != 1:
            logger.critical('There must be exactly one <input fcst> namelist for forecast execution. Stop.')
            raise ValueError('There must be exactly one namelist for mocage execution. Stop.')

        namrh = namrh[0].rh

        # Build dictionaries which contains the terms for each geometry of FM and SM files
        smterms = self._sorted_inputs_terms(
            role='SMCoupling',
            kind='boundary'
        )
        fmterms = self._sorted_inputs_terms(
            role='FMFiles',
            kind='gridpoint'
        )
        # the list of coupling files will be empty for the last 24h section of 96H run with alternates coupling files
<<<<<<< HEAD
        if len(smterms.keys()) * len(smterms.keys()) != 0:
=======
        if len(smterms.keys()) * len(fmterms.keys()) != 0:
>>>>>>> 0f41df9e
            # Control of the duration of the run depending on the the SM and FM terms available
            # Min values indicates whether the resources are nominal or alternate resources
            minsm = max([min(smterms[geo]) for geo in smterms.keys()])
            maxsm = min([max(smterms[geo]) for geo in smterms.keys()])
            # 1 SM file per day and per domain : term 0 is used for the coupling of a 24h run
            maxsm = maxsm - minsm + 24

            minfm = max([min(fmterms[geo]) for geo in fmterms.keys()])
            maxfm = min([max(fmterms[geo]) for geo in fmterms.keys()])
            maxfm = maxfm - minfm + int(self.cpldelta.total_seconds() // 3600)

            realfcterm = min(maxsm, maxfm, self.fcterm.hour)
            # When alternative mode detects a lack of coupling files , the coupling frequency
            # must be evaluated with the effective timesteps of coupling files
            # the time difference between the two first coupling files of the first domain
            # corresponds to this new frequency
            # ##logger.info('fmterms          :      %s', fmterms.keys())
            realnhcy = fmterms[list(fmterms.keys())[0]][1] - fmterms[list(fmterms.keys())[0]][0]
        else:
            maxsm = 0
            minsm = 0
            maxfm = 0
            minfm = 0
            realfcterm = 0
            realnhcy = 0
            logger.critical(' No alternate coupling files available : no run . Stop.')
            raise ValueError(' No alternate coupling files available : no run . Stop.')

        logger.info('Min_ech Length (fmterms) : %04d %d', minfm, maxfm)
        logger.info('Min_ech Length (smterms) : %04d %d', minsm, maxsm)
        logger.info('fcterm from setup :      %d', self.fcterm.hour)
        logger.info('true Fcterm       :      %d', realfcterm)
        logger.info('NHCY from setup   :      %s', str(self.nhcy))
        logger.info('true NHCY         :      %d', realnhcy)

        first = self.basedate
        last = self.basedate + date.Period(hours=realfcterm)

        if self.fcterm != six.text_type(realfcterm):
            self.system.title('**WARNING** Forecast final term modified : {0:d} '.format(realfcterm))

        self._fix_nam_macro(namrh, 'YYYY1', int(first.year))
        self._fix_nam_macro(namrh, 'YYYY2', int(last.year))
        self._fix_nam_macro(namrh, 'MM1', int(first.month))
        self._fix_nam_macro(namrh, 'MM2', int(last.month))
        self._fix_nam_macro(namrh, 'DD1', int(first.day))
        self._fix_nam_macro(namrh, 'DD2', int(last.day))
        self._fix_nam_macro(namrh, 'HH1', int(first.hour))
        self._fix_nam_macro(namrh, 'HH2', int(last.hour))
        # NHCY is expressed in hours...
        # if self.nhcy < six.text_type(realnhcy):
        if (self.nhcy.length // 3600) < realnhcy:
            self.system.title('**WARNING** Forcing frequency modified : {0:d} '.format(realnhcy))
            self._fix_nam_macro(namrh, 'NHCY', realnhcy)
        else:
            self._fix_nam_macro(namrh, 'NHCY', self.nhcy.length // 3600)

        namrh.save()
        namrh.container.cat()

        return date.Period(hours=realfcterm)


class Forecast(AbstractMocageRoot):
    """Algo component for mocage forecasts."""

    _footprint = dict(
        info = 'Mocage forecast',
        attr = dict(
            kind = dict(
                values = ['forecast'],
            ),
        )
    )

    @property
    def realkind(self):
        return 'forecast'

    def execute(self, rh, opts):
        """Standard execution."""
        self._prepare_mocage_fc_namelist()
        super(Forecast, self).execute(rh, opts)


class AssimilationOpenPalm(AbstractMocageRoot, ParallelOpenPalmMixin):
    """Algo component for assimilation in Mocage using PALM.

    Palm Driver + 1 main_block1 on first node
    """

    _footprint = dict(
        info = 'Mocage assimilation using PALM',
        attr = dict(
            kind = dict(
                values      = ['palm_assim', ],
            ),
            cpldelta = dict(
                default     = date.Period(hours=3),
            ),
            assimwindowlen = dict(
                info        = "The duration of an assimilation window",
                type        = date.Period,
                optional    = True,
                default     = date.Period(hours=1),
            ),
            binarysingle = dict(
                default     = 'mocagepalm',  # Will set OpenMP environment variables
            ),
        )
    )

    @property
    def realkind(self):
        return 'assimilation'

    def prepare(self, rh, opts):
        """Export some variables that are specific to MOCAGE-assim."""
        self.export('mocage-assim')
        super(AssimilationOpenPalm, self).prepare(rh, opts)

    def execute(self, rh, opts):
        """Standard execution."""
        realfcterm = self._prepare_mocage_fc_namelist()

        # Process JSON config file for assimilation
        json_inputs = self.context.sequence.effective_inputs(role='AssimilationSettings')
        if len(json_inputs) != 1:
            logger.critical('There must be exactly one json assimilation namelist for mocage/assim execution. Stop.')
            raise ValueError('There must be exactly one json assimilation namelist. Stop.')
        json_rh = json_inputs[0].rh
        json_rh.contents.data['Assimilation']['Cycling']['NbOfWindows'] = int(realfcterm.total_seconds() /
                                                                              self.assimwindowlen.total_seconds())
        json_rh.save()
        json_rh.container.cat()

        super(AssimilationOpenPalm, self).execute(rh, opts)


class Init(Parallel):
    """Algo component for Init."""

    _footprint = [
        model,
        dict(
            info = 'ClimInit',
            attr = dict(
                kind = dict(
                    values   = ['init'],
                ),
                basedate = a_date,
                model = dict(
                    values   = ['mocage']
                ),
                mpiconflabel = dict(
                    default  = 'mocage'
                )
            )
        )
    ]

    @property
    def realkind(self):
        return 'init'

    def _fix_nam_macro(self, rh, macro, value):
        """Set a given namelist macro and issue a log message."""
        rh.contents.setmacro(macro, value)
        logger.info('Setup %s macro to %s in %s', macro, value, rh.container.actualpath())

    def execute(self, rh, opts):
        """Standard execution."""
        sh = self.system

        # execution if relance_clim contains something else than 0
        sh.title('Climatological Init ?  0=No else=yes ')

        restartrh = self.context.sequence.effective_inputs(
            role='ClimRestartFlag',
            kind='restart_flag')

        returncode = True

        if restartrh:
            restartrh = restartrh[0].rh
            restartrh.container.cat()
            returncode = restartrh.contents.restart

        # Run the following lines only if returncode value is not 0
        if returncode:

            namrh = self.context.sequence.effective_inputs(role='Namelist',
                                                           kind='namelist')
            if len(namrh) != 1:
                logger.critical('There must be exactly one namelist for init execution. Stop.')
                raise ValueError('There must be exactly one namelist for init execution. Stop.')

            # Retrieve the domains
            climrh = self.context.sequence.effective_inputs(role='RestartChemicalClimatology',
                                                            kind='clim_misc')
            domains = []
            ldom = []

            for i in climrh:
                r = i.rh
                domains.append(r.resource.geometry.area)
            for i in set(domains):
                ldom.append(i)

            # Substitute date and domains in the namelist
            namrh = namrh[0].rh

            self._fix_nam_macro(namrh, 'YYYY1', int(self.basedate.year))
            self._fix_nam_macro(namrh, 'MM1', int(self.basedate.month))
            self._fix_nam_macro(namrh, 'DD1', int(self.basedate.day))
            self._fix_nam_macro(namrh, 'NBDOM', len(ldom))
            self._fix_nam_macro(namrh, 'DOMAIN', ldom)

            namrh.save()
            namrh.container.cat()

            # Execute the binary
            super(Init, self).execute(rh, opts)
        else:
            # Remove the input HM* files
            for a_file in sh.glob('HM' + '*'):
                sh.remove(a_file)


class ControlGuess(Parallel):
    """Algo component for TSTRESTART."""

    _footprint = [
        model,
        dict(
            info = 'Tstrestart algo component',
            attr = dict(
                kind = dict(
                    values = ['controlguess'],
                ),
                namelist_name = dict(
                    info     = 'Namelist name for the binary',
                    optional = True,
                    default  = 'macc_seuils.nam',
                ),
                model = dict(
                    values = ['mocage']
                ),
                mpiconflabel = dict(
                    default  = 'mocage'
                )
            )
        )
    ]

    @property
    def realkind(self):
        return 'tstrestart'

    def execute(self, rh, opts):
        """Standard execution."""
        sh = self.system
        sh.title('Dans tstrestar')

        # Fa HM files
        farh = self.context.sequence.effective_inputs(
            role='HMInitialCondition',
            kind='gridpoint')

        # loop on HM files
        total = 0
        for i in farh:
            # Delete the link for the expected input name
            sh.rm('HMFILE')
            r = i.rh
            sh.title('Loop on domain {0:s} and term {1:s}'.format(r.resource.geometry.area,
                                                                  r.resource.term.fmthm))
            # link to expected input filename
            sh.symlink(r.container.localpath(), 'HMFILE')

            super(ControlGuess, self).execute(rh, opts)

            # get the value written in output file
            sh.title('Climatological Init :  0=No else=yes ')
            sh.pwd()
            sh.ls()
            sh.cat('relance_clim', output=False)

            # get the first line of relance_clim file
            try:
                with io.open('relance_clim', 'r') as fnam:
                    lines = fnam.readlines()
                returncode = lines[0]
                # total stores the returncode values for each domain
                total = total + int(returncode)
            except IOError:
                logger.error('Could not open file relance_clim in read mode')
                raise

        # end of the loop on HM files :
        # write the total value into relance_clim which is read by clim-start
        # if only one guess file is wrong, all domains will be chemical climatologic ones
        logger.info('total %d', total)
        try:
            with io.open('relance_clim', 'w') as fwnam:
                fwnam.write(six.text_type(total))
            sh.title('End of tstrestart : Climatological Inits :  0=No else=yes ')
            sh.cat('relance_clim', output=False)
        except IOError:
            logger.error('Could not open file relance_clim in write mode')
            raise

        sh.cat('relance_clim', output=False)<|MERGE_RESOLUTION|>--- conflicted
+++ resolved
@@ -143,11 +143,7 @@
             kind='gridpoint'
         )
         # the list of coupling files will be empty for the last 24h section of 96H run with alternates coupling files
-<<<<<<< HEAD
-        if len(smterms.keys()) * len(smterms.keys()) != 0:
-=======
         if len(smterms.keys()) * len(fmterms.keys()) != 0:
->>>>>>> 0f41df9e
             # Control of the duration of the run depending on the the SM and FM terms available
             # Min values indicates whether the resources are nominal or alternate resources
             minsm = max([min(smterms[geo]) for geo in smterms.keys()])
