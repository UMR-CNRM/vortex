#!/usr/bin/env python3
# -*- coding: utf-8 -*-
"""
Created on Thu Apr  4 17:32:49 2019 by sraynaud
"""

from collections import defaultdict
from functools import partial

from bronx.stdtypes.date import Date
import vortex.tools.date as vdate
from vortex.syntax.stdattrs import date_deco
from vortex.layout.dataflow import Section
from vortex.algo.components import (
    Expresso, AlgoComponent, AlgoComponentError, BlindRun, Parallel)

from ..util.config import config_to_env_vars

from sloop.env import stripout_conda_env
from sloop.io import nc_get_time
from sloop.interp import nc_interp_time
from sloop.models.hycom3d import (
    HYCOM3D_MODEL_DIMENSIONSH_TEMPLATE,
    HYCOM3D_SIGMA_TO_STMT_FNS,
    HYCOM3D_MASK_FILE,
    HYCOM3D_GRID_AFILE,
<<<<<<< HEAD
    format_ds
    )
=======
)

>>>>>>> abc10316
from sloop.models.hycom3d.io import (
    check_grid_dimensions,
    setup_stmt_fns,
    read_regional_grid,
    run_bin2hycom,
    rest_head
)
<<<<<<< HEAD
from sloop.models.hycom3d.rivers import Rivers
from sloop.models.hycom3d.atmfrc import AtmFrc
=======
from sloop.models.hycom3d.atmfrc import AtmFrc
from sloop.models.hycom3d.rivers import Rivers

from ..util.config import config_to_env_vars
>>>>>>> abc10316


__all__ = []


# %% Compilation


class Hycom3dCompilator(Expresso):

    _footprint = dict(
        info="Compile inicon",
        attr=dict(
            kind=dict(
                values=["hycom3d_compilator"],
            ),
            compilation_script=dict(
                info="Shell script that makes the compilation.",
                optional=False,
            ),
            env_config=dict(
                info="Environment variables and options for compilation",
                optional=True,
                type=dict,
                default={},
            ),
            env_context=dict(
                info="hycom3d context",
                values=["prepost", "model"]
            ),
        ),
    )

    def valid_executable(self, rh):
        return True

    def prepare(self, rh, kw):
        super(Hycom3dCompilator, self).prepare(rh, kw)
        #self.env["HPC_TARGET"] = self.env["RD_HPC_TARGET"]
        self._env_vars = config_to_env_vars(self.env_config)

    def execute(self, rh, kw):
        #super(Hycom3dCompilator, self).execute(rh, kw)
        with self.env.clone() as e:
            stripout_conda_env(e)
            e.update(self._env_vars)
            print(self.spawn([self.compilation_script], {"outsplit": False}))

    @property
    def realkind(self):
        # return self.__class__.__name__.lower()
        return "hycom3d_compilator"


class Hycom3dIBCCompilator(Hycom3dCompilator):
    _footprint = dict(
        info="Compile IBC executables",
        attr=dict(
            kind=dict(
                values=['hycom3d_ibc_compilator'],
            ),
            sigma=dict(
                info="sigma value",
                optional=False,
                values=list(HYCOM3D_SIGMA_TO_STMT_FNS.keys()),
            ),
        ),
    )

    def prepare(self, rh, kw):
        super().prepare(rh, kw)

        # Setup the stmt_fns.h file
        for context in "ibc_hor", "ibc_ver":
            setup_stmt_fns(self.sigma, context)

    @property
    def realkind(self):
        # return self.__class__.__name__.lower()
        return "hycom3d_ibc_compilator"


class Hycom3dModelCompilator(Hycom3dCompilator):

    _footprint = dict(
        info="Compile the 3d model",
        attr=dict(
            kind=dict(
                values=['hycom3d_model_compilator'],
            ),
            dimensions=dict(
                info="Dictionary of the model dimensions",
                optional=False,
                type=dict,
            ),
            sigma=dict(
                info="sigma value",
                optional=False,
                values=list(HYCOM3D_SIGMA_TO_STMT_FNS.keys()),
            ),
            rank=dict(
                    default=0,
                    type=int,
                    optional=True,
            ),
        ),
    )

    def prepare(self, rh, kw):
        super().prepare(rh, kw)

        # Check dimensions
        check_grid_dimensions(self.dimensions, HYCOM3D_GRID_AFILE.format(rank=self.rank))

        # Fill dimensions.h.template
        dimensionsh = HYCOM3D_MODEL_DIMENSIONSH_TEMPLATE.replace(".template", "")
        with open(HYCOM3D_MODEL_DIMENSIONSH_TEMPLATE, "r") as f:
            content = f.read()
        content = content.format(**self.dimensions)
        with open(dimensionsh, "w") as f:
            f.write(content)

        # Setup the stmt_fns.h file
        setup_stmt_fns(self.sigma, "model")

    @property
    def realkind(self):
        # return self.__class__.__name__.lower()
        return "hycom3d_model_compilator"


# %% Initial and boundary condition


class Hycom3dIBCRunTime(AlgoComponent):
    """Algo component for the temporal interpolation of IBC netcdf files"""

    _footprint = [
        date_deco,
        dict(
            info="Run the initial and boundary conditions time interpolator",
            attr=dict(
                kind=dict(
                    values=["hycom3d_ibc_run_time"],
                ),
                ncout=dict(
                    default="forecast.nc",
                    optional=True,
                ),
                rank=dict(
                    default=0,
                    type=int,
                    optional=True,
                ),
                terms=dict(type=list),
            ),
        ),
    ]

    def prepare(self, rh, opts):
        super(Hycom3dIBCRunTime, self).prepare(rh, opts)

        # Input netcdf files
        ncinputs = self.context.sequence.effective_inputs(role=["Input"])
        self._ncfiles = [sec.rh.container.localpath() for sec in ncinputs]
        self._dates = [(self.date+vdate.Time(term)).as_datetime()
                       for term in self.terms]

    def execute(self, rh, opts):
        super(Hycom3dIBCRunTime, self).execute(rh, opts)

        # Interpolate in time
        nc_interp_time(
            self._ncfiles,
            dates=self._dates,
            ncout=self.ncout,
            # preproc=self._geo_selector,
            postproc=format_ds)


class Hycom3dIBCRunHoriz(BlindRun):

    _footprint = [
        dict(
            info="Run the initial and boundary conditions horizontal interpolator",
            attr=dict(
                kind=dict(
                    values=["hycom3d_ibc_run_horiz"],
                ),
                rank=dict(
                    default=0,
                    type=int,
                    optional=True,
                ),
                method=dict(
                    default=0,
                    type=int,
                    optional=True,
                ),
                pad=dict(
                    default=1,
                    type=float,
                    optional=True,
                ),
            ),
        ),
    ]

    @property
    def realkind(self):
        return "hycom3d_ibc_run_horiz"

    def prepare(self, rh, opts):
        super(Hycom3dIBCRunHoriz, self).prepare(rh, opts)

        # Input netcdf file
        ncinput = self.context.sequence.effective_inputs(
            role="Input")[0].rh.container.localpath()

        # Read hycom grid extents
        from sloop.models.hycom3d.io import read_regional_grid_b
        from sloop.grid import GeoSelector
        rg = read_regional_grid_b(f"FORCING{self.rank}./regional.grid.b")
        geo_selector = GeoSelector((rg["plon_min"], rg["plon_max"]),
                                   (rg["plat_min"], rg["plat_max"]),
                                   pad=self.pad)

        # Conversion to .res files
        from sloop.models.hycom3d.io import nc_to_res
        resfiles = nc_to_res(
            [ncinput], outfile_pattern='{field}_merc.res{ifile:03d}',
            preproc=geo_selector)
        self.varnames = list(resfiles.keys())
        self.csteps = range(len(resfiles["ssh"]))

        # Constant files
        cdir = f"FORCING{self.rank}."
        for cfile in "regional.grid.a", "regional.grid.b", "regional.depth.a":
            if not self.system.path.exists(cfile):
                self.system.symlink(self.system.path.join(cdir, cfile), cfile)

    def spawn_command_options(self):
        """Prepare options for the resource's command line."""
        return dict(method=self.method, **self._clargs)

    def execute(self, rh, opts):
        """We execute several times the executable with different arguments"""
        for varname in ["ssh", "saln", "temp"]:
            for cstep in self.csteps:
                self._clargs = dict(varname=varname, cstep=cstep)
                super(Hycom3dIBCRunHoriz, self).execute(rh, opts)


class Hycom3dIBCRunVertical(BlindRun):
    """

    Inputs:

    ${repmod}/regional.depth.a
    ${repmod}/regional.grid.a
    ${repparam}/ports.input
    ${repparam}/blkdat.input
    ${repparam}/defstrech.input

    Exe:
    ${repbin}/inicon $repdatahorgrille ssh_hyc.cdf temp_hyc.cdf saln_hyc.cdf "$idm" "$jdm" "$kdm" "$CMOY" "$SSHMIN"
    """
    _footprint = [
        dict(
            info="Run the initial and boundary conditions vertical interpolator",
            attr=dict(
                kind=dict(
                    values=["hycom3d_ibc_run_vert"],
                ),
                rank=dict(
                    default=0,
                    type=int,
                    optional=True,
                ),
                sshmin=dict(),
                cmoy=dict(),
                restart=dict(type=bool)
            ),
        ),
    ]

    @property
    def realkind(self):
        return "hycom3d_ibc_run_vert"

    def prepare(self, rh, opts):
        super(Hycom3dIBCRunVertical, self).prepare(rh, opts)

        # Input netcdf file
        ncfiles = [ei.rh.container.localpath() for ei in
                   self.context.sequence.effective_inputs(role="Input")]

        # Restart time is taken from input files
        if self.restart:
            self._restart_time = nc_get_time(ncfiles[0])[0].data

        # Constant files
        for cfile in (f"FORCING{self.rank}./regional.grid.a",
                      f"FORCING{self.rank}./regional.grid.b",
                      f"FORCING{self.rank}./regional.depth.a",
                      f"PARAMETERS{self.rank}./blkdat.input",
                      f"PARAMETERS{self.rank}./defstrech.input",
                      f"PARAMETERS{self.rank}./ports.input"):
            if not self.system.path.exists(self.system.path.basename(cfile)):
                self.system.symlink(cfile, self.system.path.basename(cfile))

        # Read dimensions
        from sloop.models.hycom3d.io import read_blkdat_input
        dsb = read_blkdat_input("blkdat.input")
        self._nx = int(dsb.idm)
        self._ny = int(dsb.jdm)
        self._nz = int(dsb.kdm)

        # Command line arguments
        self._clargs = dict(
            datadir="./",
            sshfile=ncfiles[0],
            tempfile=ncfiles[1],
            salnfile=ncfiles[2],
            nx=self._nx,
            ny=self._ny,
            nz=self._nz,
            cmoy=self.cmoy,
            sshmin=self.sshmin,
            cstep=0)

    def postfix(self, rh, opts):
        super().postfix(rh, opts)
        if self.restart:
            rest_head(self._restart_time)
        
        run_bin2hycom(self._nx, self._ny, self._nz)

    def spawn_command_options(self):
        """Prepare options for the resource's command line."""
        return dict(**self._clargs)


# %% River preprocessing steps

class Hycom3dRiversFlowRate(AlgoComponent):

    _footprint = [
        dict(
            info="Get the river tar/cfg/ini files"\
                ", run the time interpolator"\
                " and compute river fluxes",
            attr=dict(
                kind=dict(
                    values=["RiversFlowRate"],
                ),
                nc_out=dict(
                    optional=True,
                    default="{river}.flx.nc",
                ),
                terms=dict(
                    optional=False,
                    type=list,
                ),
                rundate=dict(
                    optional=False,
                    type=vdate.Date,
                ),
                engine=dict(
                    values=["current" ],
                    default="current",
                ),
            ),
        ),
    ]

    def prepare(self, rh, opts):
        super(Hycom3dRiversFlowRate, self).prepare(rh, opts)

        gettarfile = self.context.sequence.effective_inputs(
            role=["Input"])
        if len(gettarfile) == 0:
            raise AlgoComponentError(
                "No tar file available for rivers data"
            )
        self.tarname = [sec.rh.container.localpath() for sec in
                            gettarfile][0]

    def execute(self, rh, opts):
        super(Hycom3dRiversFlowRate, self).execute(rh, opts)

        time = [self.rundate+vdate.Time(term) for term in self.terms]
        Rivers().write_flowrate(self.tarname, time, self.nc_out)

    @property
    def realkind(self):
        return 'RiversFlowRate'


class Hycom3dRiversTempSaln(AlgoComponent):

    _footprint = [
        dict(
            info="Compute temperature and salinity characteristics"\
                " of rivers",
            attr=dict(
                kind=dict(
                    values=["RiversTempSaln"]
                ),
                nc_in=dict(
                    optional=True,
                    default="{river}.flx.nc",
                ),
                nc_out=dict(
                    optional=True,
                    default="{river}.flx.ts.nc",
                ),
                engine=dict(
                    values=["current" ],
                    default="current",
                ),
            ),
        ),
    ]

    def execute(self, rh, opts):
        super(Hycom3dRiversTempSaln, self).execute(rh, opts)
        Rivers().write_tempsaln(self.nc_in, self.nc_out)

    @property
    def realkind(self):
        return 'RiversTempSaln'


class Hycom3dRiversOut(AlgoComponent):

    _footprint = [
        dict(
            info="Create the output files for Hycom",
            attr=dict(
                kind=dict(
                    values=["RiversOut"],
                ),
                nc_in=dict(
                    optional=True,
                    default="{river}.flx.ts.nc",
                ),
                engine=dict(
                    values=["current" ],
                    default="current",
                ),
            ),
        ),
    ]

    def execute(self, rh, opts):
        super(Hycom3dRiversOut, self).execute(rh, opts)
        Rivers().write_rfiles(self.nc_in)
        Rivers().write_ncfiles(self.nc_in)

    @property
    def realkind(self):
        return 'RiversOut'


# %% Atmospheric forcing preprocessing steps


class Hycom3dAtmFrcTime(AlgoComponent):

    _footprint = [
        dict(
            info="Get the atmospheric fluxes conditions from grib files "\
                "and run the time interpolator",
            attr=dict(
                kind=dict(
                    values=["AtmFrcTime"],
                ),
                terms=dict(
                    optional=False,
                    type=list,
                ),
                rundate=dict(
                    optional=False,
                    type=vdate.Date,
                ),
                nc_out=dict(
                    optional=True,
                    default="atmfrc.time.nc",
                ),
                engine=dict(
                    values=["current" ],
                    default="current",
                ),
                netw_ana=dict(
                    type=list,
                ),
            ),
        ),
    ]

    @property
    def _sorted_inputs(self):
        """Build a dictionary containing a list of sections for each
        cumul/term/origin"""

        insec = self.context.sequence.effective_inputs(
            role='Input')
        outsec = defaultdict(partial(defaultdict, partial(defaultdict, Section)))
        for sec in insec:
            real_term = sec.rh.resource.date.time() + sec.rh.resource.term
            outsec[sec.rh.resource.cumul][real_term][sec.rh.resource.origin] = sec
        return outsec

    def prepare(self, rh, opts):
        super(Hycom3dAtmFrcTime, self).prepare(rh, opts)

        self.insta = []
        self.cumul = defaultdict(partial(list))
        for cumul, cumul_d in self._sorted_inputs.items():
            for term, term_d in cumul_d.items():
                if "ana" in term_d.keys():
                    origin = "ana"
                else:
                    origin = "fcst"
                sec = term_d[origin]
                sec_path = sec.rh.container.localpath()
                if cumul=='insta':
                    self.insta.append(sec_path)
                else:
                    self.cumul[sec.rh.resource.date.ymdh].append(sec_path)
        print(self.insta)
        print(self.cumul)

    def execute(self, rh, opts):
        super(Hycom3dAtmFrcTime, self).execute(rh, opts)

        time = [self.rundate+vdate.Time(term) for term in self.terms]
        AtmFrc(self.insta,
               self.cumul,
               ).interp_time(time, self.nc_out)

    @property
    def realkind(self):
        return 'AtmFrcTime'


class Hycom3dAtmFrcParameters(AlgoComponent):

    _footprint = [
        dict(
            info="Compute atmospheric flux parameters necessary"\
                " for a Hycom3d run",
            attr=dict(
                kind=dict(
                    values=["AtmFrcParam"],
                ),
                nc_in=dict(
                    optional=True,
                    default="atmfrc.time.nc",
                ),
                nc_out=dict(
                    optional=True,
                    default="atmfrc.completed.nc",
                ),
                engine=dict(
                    values=["current" ],
                    default="current",
                ),
            ),
        ),
    ]

    def execute(self, rh, opts):
        super(Hycom3dAtmFrcParameters, self).execute(rh, opts)
        AtmFrc.parameters(self.nc_in, self.nc_out)

    @property
    def realkind(self):
        return 'AtmFrcParam'


class Hycom3dAtmFrcMask(AlgoComponent):

    _footprint = [
        dict(
            info="Create the land/sea mask and add correction to parameters",
            attr=dict(
                kind=dict(
                    values=["AtmFrcMask"],
                ),
                nc_in=dict(
                    optional=True,
                    default="atmfrc.completed.nc",
                ),
                nc_out=dict(
                    optional=True,
                    default="atmfrc.masked.nc",
                ),
                rank=dict(
                    default=0,
                    type=int,
                    optional=True,
                ),
                engine=dict(
                    values=["current" ],
                    default="current",
                    ),
            ),
        ),
    ]

    def prepare(self, rh, opts):
        super(Hycom3dAtmFrcMask, self).prepare(rh, opts)

        weightsfile = self.context.sequence.filtered_inputs(
            role=["MaskInterpWeights"])
        if len(weightsfile) == 0:
            print(
                "No weight file available to interpolate"
                " the land/sea mask on hycom grid"
            )
        self._weightsfile = [sec.rh.container.localpath() for sec in
                            weightsfile][0]

    def execute(self, rh, opts):
        super(Hycom3dAtmFrcMask, self).execute(rh, opts)
        AtmFrc.regridmask(HYCOM3D_MASK_FILE.format(rank=self.rank), 
                          self.nc_in, self.nc_out, self._weightsfile)

    @property
    def realkind(self):
        return 'AtmFrcMask'


class Hycom3dAtmFrcSpace(AlgoComponent):

    _footprint = [
        dict(
            info="Run the horizontal interpolator",
            attr=dict(
                kind=dict(
                    values=["AtmFrcSpace"],
                ),
                nc_in=dict(
                    optional=True,
                    default="atmfrc.masked.nc",
                ),
                nc_out=dict(
                    optional=True,
                    default="atmfrc.space.nc",
                ),
                rank=dict(
                    default=0,
                    type=int,
                    optional=True,
                ),
                engine=dict(
                    values=["current" ],
                    default="current",
                ),
            ),
        ),
    ]

    def prepare(self, rh, opts):
        super(Hycom3dAtmFrcSpace, self).prepare(rh, opts)

        weightsfile = self.context.sequence.filtered_inputs(
            role=["AtmFrcInterpWeights"])
        if len(weightsfile) == 0:
            print(
                "No weight file available to interpolate"
                " the land/sea mask on hycom grid"
            )
        self._weightsfile = [sec.rh.container.localpath() for sec in
                            weightsfile][0]


    def execute(self, rh, opts):
        super(Hycom3dAtmFrcSpace, self).execute(rh, opts)
        hycom_grid = read_regional_grid(HYCOM3D_GRID_AFILE.format(rank=self.rank),
                                        grid_loc='p')
        AtmFrc.regridvar(self.nc_in, self.nc_out, hycom_grid, self._weightsfile)

    @property
    def realkind(self):
        return 'AtmFrcSpace'


class Hycom3dAtmFrcOut(AlgoComponent):
    _footprint = [
        dict(
            info="Create the output files for Hycom",
            attr=dict(
                kind=dict(
                    values=["AtmFrcOut"],
                ),
                nc_in=dict(
                    optional=True,
                    default="atmfrc.space.nc",
                ),
                freq=dict(
                    optional=True,
                    default=1,
                ),
                engine=dict(
                    values=["current" ],
                    default="current",
                ),
            ),
        ),
    ]

    def execute(self, rh, opts):
        super(Hycom3dAtmFrcOut, self).execute(rh, opts)
        AtmFrc.outgen(self.nc_in, freq=self.freq)

    @property
    def realkind(self):
        return 'AtmFrcOut'

# %% Model run AlgoComponents

class Hycom3dModelRun(Parallel):

    _footprint = [
        dict(
            info="Run the model",
            attr=dict(
                binary=dict(
                    values=["hycom3d_model_run"],
                ),
                rank=dict(
                    default=0,
                    type=int,
                    optional=True,
                ),
                restart=dict(
                    default=False,
                    type=bool,
                ),
                delday=dict(
                    default=1,
                    type=int,
                ),
            ),
        ),
    ]

    @property
    def realkind(self):
        return "hycom3d_model_run"

    def prepare(self, rh, opts):
        super(Hycom3dModelRun, self).prepare(rh, opts)

        from string import Template
        tpl_runinput = 'FORCING{self.rank}./run.input.tpl'.format(**locals())
        rpl = dict(
            lsave=1 if self.restart else 0,
            delday=self.delday,
        )
        with open(tpl_runinput, 'r') as tpl, open(tpl_runinput[:-4], 'w') as f:
                s = Template(tpl.read())
                f.write(s.substitute(rpl))

    def spawn_command_options(self):
        """Prepare options for the resource's command line."""
        return dict(**self._clargs)

    def execute(self, rh, opts):
        """Model execution"""
        self._clargs = dict(
            datadir    = "./",
            tmpdir     = "./",
            localdir   = "./",
            rank       = self.rank,
        )
        super(Hycom3dModelRun, self).execute(rh, opts)<|MERGE_RESOLUTION|>--- conflicted
+++ resolved
@@ -24,13 +24,9 @@
     HYCOM3D_SIGMA_TO_STMT_FNS,
     HYCOM3D_MASK_FILE,
     HYCOM3D_GRID_AFILE,
-<<<<<<< HEAD
     format_ds
-    )
-=======
 )
 
->>>>>>> abc10316
 from sloop.models.hycom3d.io import (
     check_grid_dimensions,
     setup_stmt_fns,
@@ -38,15 +34,10 @@
     run_bin2hycom,
     rest_head
 )
-<<<<<<< HEAD
-from sloop.models.hycom3d.rivers import Rivers
-from sloop.models.hycom3d.atmfrc import AtmFrc
-=======
 from sloop.models.hycom3d.atmfrc import AtmFrc
 from sloop.models.hycom3d.rivers import Rivers
 
 from ..util.config import config_to_env_vars
->>>>>>> abc10316
 
 
 __all__ = []
@@ -382,7 +373,7 @@
         super().postfix(rh, opts)
         if self.restart:
             rest_head(self._restart_time)
-        
+
         run_bin2hycom(self._nx, self._ny, self._nz)
 
     def spawn_command_options(self):
@@ -674,7 +665,7 @@
 
     def execute(self, rh, opts):
         super(Hycom3dAtmFrcMask, self).execute(rh, opts)
-        AtmFrc.regridmask(HYCOM3D_MASK_FILE.format(rank=self.rank), 
+        AtmFrc.regridmask(HYCOM3D_MASK_FILE.format(rank=self.rank),
                           self.nc_in, self.nc_out, self._weightsfile)
 
     @property
