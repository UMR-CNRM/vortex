--- conflicted
+++ resolved
@@ -74,15 +74,8 @@
 
     def prepare(self, rh, kw):
         super(Hycom3dCompilator, self).prepare(rh, kw)
-<<<<<<< HEAD
-        self.env["HPC_TARGET"] = self.env["RD_HPC_TARGET"]
-        env_vars = config_to_env_vars(self.env_config)
-        for name, value in env_vars.items():
-            self.env[name] = value
-=======
         #self.env["HPC_TARGET"] = self.env["RD_HPC_TARGET"]
         self._env_vars = config_to_env_vars(self.env_config)
->>>>>>> 8c212541
 
     def execute(self, rh, kw):
         #super(Hycom3dCompilator, self).execute(rh, kw)
@@ -780,7 +773,6 @@
         AtmFrc().write_abfiles(self.nc_in, freq=self.freq)
         AtmFrc().write_ncfiles(self.nc_in)
 
-<<<<<<< HEAD
     @property
     def realkind(self):
         return 'AtmFrcOut'
@@ -813,8 +805,6 @@
         ),
     ]
 
-=======
->>>>>>> 8c212541
     @property
     def realkind(self):
         return "hycom3d_model_run"
