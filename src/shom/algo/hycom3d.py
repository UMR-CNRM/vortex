#!/usr/bin/env python3
# -*- coding: utf-8 -*-
"""
Created on Thu Apr  4 17:32:49 2019 by sraynaud
"""
import os
import tarfile

from bronx.stdtypes.date import daterange, Period, daterangex, Date
from vortex.syntax.stdattrs import dateperiod_deco
import vortex.tools.date as vdate

from vortex.algo.components import (
    Expresso, AlgoComponent, AlgoComponentError, BlindRun)

import xarray as xr, numpy as np, pandas as pd

from sloop.times import convert_to_julian_day, running_time
from sloop.filters import erode_coast, erode_coast_vec
from sloop.interp import nc_interp_at_freq_to_nc, Regridder, interp_time
from sloop.models.hycom3d import (
    HYCOM3D_MODEL_DIMENSIONSH_TEMPLATE,
    HYCOM3D_SIGMA_TO_STMT_FNS,
    HYCOM3D_MASK_FILE,
    HYCOM3D_GRID_AFILE, HYCOM3D_GRID_BFILE,
    check_grid_dimensions,
    setup_stmt_fns,
    HYCOM3D_SIGMA_TO_STMT_FNS,
    format_ds,
    rename_atmfrc_vars,
    read_regional_grid,
    AtmFrc,
    Rivers,
    read_inicfg_files,
)
from sloop.phys import (windstress, radiativeflux, celsius2kelvin,
                        watervapormixingratio)

import sys
__all__ = []
# from vortex.data.executables import Script
# from gco.syntax.stdattrs import gvar

# from hycomvortex import (HYCOM_IBC_COMPILE_SCRIPT)


# %% Compilation


class Hycom3dCompilator(Expresso):

    _footprint = dict(
        info="Compile inicon",
        attr=dict(
            compilation_script=dict(
                info="Shell script that makes the compilation.",
                optional=False,
                # default = HYCOM_IBC_COMPILE_SCRIPT,
            ),
            env_vars=dict(
                info="Environment variables and options for compilation",
                option=True,
                type=dict,
                default={},
            ),
        ),
    )

    def valid_executable(self, rh):
        return True

    def prepare(self, rh, kw):
        super(Hycom3dCompilator, self).prepare(rh, kw)
        self.env["HPC_TARGET"] = self.env["RD_HPC_TARGET"]

    def execute(self, rh, kw):
        # super(Hycom3dCompilator, self).execute(rh, kw)
        for name, value in self.env_vars.items():
            self.env[name.upper()]=value
        print(self.spawn([self.compilation_script], {"outsplit": False}))

    @property
    def realkind(self):
        # return self.__class__.__name__.lower()
        return "hycom3d_compilator"


class Hycom3dIBCCompilator(Hycom3dCompilator):
    _footprint = dict(
        info="Compile IBC executables",
        attr=dict(
            #            kind=dict(values=['hycom3d_ibc_compilator']),
            sigma=dict(
                info="sigma value",
                optional=False,
                values=list(HYCOM3D_SIGMA_TO_STMT_FNS.keys()),
            ),
        ),
    )

    def prepare(self, rh, kw):
        super(Hycom3dCompilator, self).prepare(rh, kw)

        # Setup the stmt_fns.h file
        for context in "ibc_hor", "ibc_ver":
            setup_stmt_fns(self.sigma, context)

    @property
    def realkind(self):
        # return self.__class__.__name__.lower()
        return "hycom3d_ibc_compilator"


class Hycom3dModelCompilator(Hycom3dCompilator):

    _footprint = dict(
        info="Compile the 3d model",
        attr=dict(
            dimensions=dict(
                info="Dictionary of the model dimensions", optional=False, type=dict,
            ),
            sigma=dict(
                info="sigma value",
                optional=False,
                values=list(HYCOM3D_SIGMA_TO_STMT_FNS.keys()),
            ),
        ),
    )

    def prepare(self, rh, kw):
        # super(Hycom3dModel3DCompilator, self).prepare(rh, kw)

        # Check dimensions
        check_grid_dimensions(self.dimensions, HYCOM3D_GRID_AFILE)

        # Fill dimensions.h.template
        dimensionsh = HYCOM3D_MODEL_DIMENSIONSH_TEMPLATE.replace(".template", "")
        with open(HYCOM3D_MODEL_DIMENSIONSH_TEMPLATE, "r") as f:
            content = f.read()
        content = content.format(**self.dimensions)
        with open(dimensionsh, "w") as f:
            f.write(content)

        # Setup the stmt_fns.h file
        setup_stmt_fns(self.sigma, "model")

    @property
    def realkind(self):
        # return self.__class__.__name__.lower()
        return "hycom3d_model_compilator"


# %% Initial and boundary condition AlgoComponents


class Hycom3dIBCRunTime(AlgoComponent):
    """Algo component for the temporal interpolation of IBC netcdf files"""
    _footprint = [
        #        dateperiod_deco,
        dict(
            info="Run the initial and boundary conditions time interpolator",
            attr=dict(
                kind=dict(values=["hycom3d_ibc_run_time"]),
                # ncfmt_out=dict(optional=True, default="ibc.time-%Y%m%dT%H%M.nc"),
                rank=dict(default=0, type=int, optional=True)
            ),
        ),
    ]

    def prepare(self, rh, opts):
        super(Hycom3dIBCRunTime, self).prepare(rh, opts)

        # Input netcdf files
        ncinputs = self.context.sequence.effective_inputs(role="ibc_input")
        self._ncfiles = [sec.rh.container.localpath() for sec in ncinputs]

        # Read hycom grid extents
        from sloop.models.hycom3d import read_regional_grid_b
        from sloop.grid import GeoSelector
        rg = read_regional_grid_b(f"PARAMATERS{self.rank}./regional.grid.b")
        self._geo_selector = GeoSelector(lon=(rg["plon_min"], rg["plon_max"]),
                                         lat=(rg["plat_min"], rg["plat_max"]),
                                         pad=self.conf.ibc_pad)

    def execute(self, rh, opts):
        super(Hycom3dIBCRunTime, self).execute(rh, opts)

        from sloop.interp import nc_interp_at_freq_to_nc
        # Interpolate in time
        nc_interp_at_freq_to_nc(
            self._ncfiles, self.freq, ncfmt=self.ncfmt_out,
            preproc=self._geo_selector, postproc=format_ds)


class Hycom3dIBCRunHoriz(BlindRun):
    _footprint = [
        dateperiod_deco,
        dict(
            info="Run the initial and boundary conditions horizontal interpolator",
            attr=dict(
                nc_out=dict(optional=True, default="ibc.horiz.nc"),
                rank=dict(default=0, type=int, optional=True),
                method=dict(default=0, type=int, optional=True),
            ),
        ),
    ]

    @property
    def realkind(self):
        return "hycom3d_ibc_run_horiz"

    def prepare(self, rh, opts):
        super(Hycom3dIBCRunHoriz, self).prepare(rh, opts)

        # Input netcdf file
        ncinput = self.context.sequence.effective_inputs(
            role="ibc_horiz")[0].rh.container.localpath()

        # Conversion .res files
        from sloop.io import nc_to_res
        resfiles = nc_to_res(
            [ncinput], outfile_pattern='{var_name}.res{ifile:03d}')
        self.varnames = list(resfiles.keys())
        self.csteps = range(1, len(resfiles[self.varnames[0]])+1)

        # Constant files
        cdir = f"PARAMATERS{self.rank}."
        for cfile in "regional.grid.a", "regional.grid.b", "regional.depth.a":
            if not os.path.exists(cfile):
                os.symlink(os.path.join(cdir, cfile), cfile)

    def spawn_command_options(self):
        """Prepare options for the resource's command line."""
        return dict(method=self.method, **self._clargs)

    def execute(self, rh, opts):
        """We execute several times the executable with different arguments"""
        for varname in self.varnames:
            for cstep in self.csteps:
                self._clargs = dict(varname=varname, cstep=cstep)
                super(Hycom3dIBCRunHoriz, self).execute(rh, opts)


class Hycom3dIBCRunVertical(BlindRun):
    """

    Inputs:

    ${repmod}/regional.depth.a
    ${repmod}/regional.grid.a
    ${repparam}/ports.input
    ${repparam}/blkdat.input
    ${repparam}/defstrech.input

    Exe:
    ${repbin}/inicon $repdatahorgrille ssh_hyc.cdf temp_hyc.cdf saln_hyc.cdf "$idm" "$jdm" "$kdm" "$CMOY" "$SSHMIN"
    """

    @property
    def realkind(self):
        return "hycom3d_ibc_run_vertical"

    def prepare(self, rh, opts):
        super(Hycom3dIBCRunVertical, self).prepare(rh, opts)

        # Input netcdf file
        ncfiles = [ei.rh.container.localpath() for ei in
                   self.context.sequence.effective_inputs(role="ibc_vert")]

        # Constant files
        for cfile in (f"FORCING{self.rank}./regional.grid.a",
                      f"FORCING{self.rank}./regional.grid.b",
                      f"FORCING{self.rank}./regional.depth.a",
                      f"PARAMETERS{self.rank}./blkdat.input",
                      f"PARAMETERS{self.rank}./defstrech.input",
                      f"PARAMETERS{self.rank}./ports.input"):
            if not os.path.exists(cfile):
                os.symlink(cfile, os.path.basename(cfile))

        # Read dimensions
        from sloop.models.hycom3d import read_blkdat_input
        dsb = read_blkdat_input("blkdat.input")

        # Command line arguments
        self._clargs = dict(sshfile=ncfiles[0],
                            tempfile=ncfiles[1],
                            salnfile=ncfiles[2],
                            nx=dsb.idm,
                            ny=dsb.jdm,
                            nz=dsb.kdm,
                            cmoy=self.conf.cmoy,
                            sshmin=self.conf.sshmin,
                            cstep=1)

    def spawn_command_options(self):
        """Prepare options for the resource's command line."""
        return dict(**self._clargs)


# %% AlgoComponents regarding the River preprocessing steps

class Hycom3dRiversFlowRate(AlgoComponent):
    _footprint = [
        dict(
            info="Get the river tar/cfg/ini files"\
                ", run the time interpolator"\
                " and compute river fluxes",
            attr=dict(
                kind=dict(values=["RiversFlowRate"]),
                nc_out=dict(optional=True, default="{river}.flx.nc"),
                begindate=dict(type=str),
                maxterm=dict(type=str),
                step=dict(type=str),
                engine=dict(values=["current" ], default="current"),
            ),
        ),
    ]

    def prepare(self, rh, opts):
        super(Hycom3dRiversFlowRate, self).prepare(rh, opts)

        gettarfile = self.context.sequence.effective_inputs(
            role=["GetTarFile"])
        if len(gettarfile) == 0:
            raise AlgoComponentError(
                "No tar file available for rivers data"
            )
        tarname = [sec.rh.container.localpath() for sec in
                            gettarfile][0]

        self.rivers, self.platforms = Rivers(tarname=tarname).platforms_nc2datasets()

    def execute(self, rh, opts):
        super(Hycom3dRiversFlowRate, self).execute(rh, opts)

        time = running_time(start=self.begindate,
                            maxterm=self.maxterm,
                            step=self.step)
        for river in self.rivers.keys():
            for platform in self.rivers[river]['platform']['Id']:
                ds = interp_time(self.platforms[platform]['dataset'],
                                 time, keep_flag=True)
                ds.update({'RVFL': ds['RVFL']*self.rivers[river]['platform'][platform]['debcoef']})
                ds.update({'flag': ds['flag']/len(self.rivers[river]['platform']['Id'])})
                if self.rivers[river]['dataset']:
                    for var in ['RVFL','flag']:
                        self.rivers[river]['dataset'][var] += ds[var]
                else:
                    self.rivers[river]['dataset'] = ds
        for river in self.rivers.keys():
            self.rivers[river]['dataset'][['RVFL','flag']].to_netcdf(self.nc_out.format(**locals()))

    @property
    def realkind(self):
        return 'RiversFlowRate'


class Hycom3dRiversTempSaln(AlgoComponent):
    _footprint = [
        dict(
            info="Compute temperature and salinity characteristics"\
                " of rivers",
            attr=dict(
                kind=dict(values=["RiversTempSaln"]),
                nc_in=dict(optional=True, default="{river}.flx.nc"),
                nc_out=dict(optional=True, default="{river}.flx.ts.nc"),
                engine=dict(values=["current" ], default="current"),
            ),
        ),
    ]

    def execute(self, rh, opts):
        super(Hycom3dRiversTempSaln, self).execute(rh, opts)

        rivers = Rivers().rivers
        const = 2.0 * np.pi / 365.0
        for river in rivers.keys():
            ds_river = xr.open_dataset(self.nc_in.format(**locals()))
            for var in ['temperature','salinity']:
                tmax = xr.DataArray(vdate.Date(str(ds_river.time.values[0])[:4]+
                                  rivers[river][var]['datemax']),
                                    name="tmax")
                DeltaT = tmax-ds_river["time"]
                DeltaT = DeltaT.astype('float')/(86400.0*1e9)*const      
                VAR = rivers[river][var]['avg']+rivers[river][var]['amp']*DeltaT
                xa = xr.DataArray(VAR, coords=[ds_river.time], dims=["time"], name=var)
<<<<<<< HEAD
                ds_river = xr.merge([ds_river,xa])  
            #ds_river = convert_to_julian_day(ds_river)
=======
                ds_river = xr.merge([ds_river,xa])
            ds_river = convert_to_julian_day(ds_river)
>>>>>>> 69ca729b
            ds_river.to_netcdf(self.nc_out.format(**locals()))


    @property
    def realkind(self):
        return 'RiversTempSaln'


class Hycom3dRiversOut(AlgoComponent):
    _footprint = [
        dict(
            info="Create the output files for Hycom",
            attr=dict(
                kind=dict(values=["RiversOut"]),
                nc_in=dict(optional=True, default="{river}.flx.ts.nc"),
                freq=dict(optional=True, default=1),
                engine=dict(values=["current" ], default="current"),
            ),
        ),
    ]

    def execute(self, rh, opts):
        super(Hycom3dRiversOut, self).execute(rh, opts)
        Rivers().write_rfiles(self.nc_in)

    @property
    def realkind(self):
        return 'RiversOut'


# %% AlgoComponents regarding the Atmospheric forcing preprocessing steps


class Hycom3dAtmFrcTime(AlgoComponent):
    _footprint = [
        dict(
            info="Get the atmospheric fluxes conditions from grib files "\
                "and run the time interpolator",
            attr=dict(
                kind=dict(values=["hycom3d_time_interpolation",
                                  "AtmFrcTime"]),
                nc_out=dict(optional=True, default="atmfrc.time.nc"),
                begindate=dict(type=str),
                maxterm=dict(type=str),
                step=dict(type=str),
                engine=dict(values=["current" ], default="current"),
            ),
        ),
    ]

    def prepare(self, rh, opts):
        super(Hycom3dAtmFrcTime, self).prepare(rh, opts)
        insta=self.context.sequence.effective_inputs(
                role=["GetAtmosphericForcingInsta"])
        cumul=self.context.sequence.effective_inputs(
                role=["GetAtmosphericForcingCumul"])
        insta_files=[sec.rh.container.localpath() for sec in insta]
        cumul_files=[sec.rh.container.localpath() for sec in cumul]
        self.cumul, self.insta = AtmFrc(insta_files=insta_files,
                                        cumul_files=cumul_files,
                                        ).grib2dataset()
        
    def execute(self, rh, opts):
        super(Hycom3dAtmFrcTime, self).execute(rh, opts)

        self.cumul = AtmFrc().decumul(self.cumul)
        time = running_time(start=self.begindate,
                            maxterm=self.maxterm,
                            step=self.step)
        self.cumul = interp_time(self.cumul, time)
        self.insta = interp_time(self.insta, time)
        self.atmfrc = xr.merge([self.cumul, self.insta],
                               combine_attrs='override',
                               compat='override')
        self.atmfrc.to_netcdf(self.nc_out)
        print(self.atmfrc)

    @property
    def realkind(self):
        return 'AtmFrcTime'


class Hycom3dAtmFrcParameters(AlgoComponent):
    _footprint = [
        dict(
            info="Compute atmospheric flux parameters necessary"\
                " for a Hycom3d run",
            attr=dict(
                kind=dict(values=["AtmFrcParameters","AtmFrcParam"]),
                nc_in=dict(optional=True, default="atmfrc.time.nc"),
                nc_out=dict(optional=True, default="atmfrc.completed.nc"),
                engine=dict(values=["current" ], default="current"),
            ),
        ),
    ]

    def execute(self, rh, opts):
        super(Hycom3dAtmFrcParameters, self).execute(rh, opts)

        ds = xr.open_dataset(self.nc_in)
        ds = celsius2kelvin(ds)
        ds = windstress(ds, method='Speich')
        ds = radiativeflux(ds)
        ds = watervapormixingratio(ds)
        ds.to_netcdf(self.nc_out)

    @property
    def realkind(self):
        return 'AtmFrcParam'


class Hycom3dAtmFrcMask(AlgoComponent):
    _footprint = [
        dict(
            info="Create the land/sea mask"\
                "and add correction to parameters",
            attr=dict(
                kind=dict(values=["AtmFrcMask"]),
                nc_in=dict(optional=True, default="atmfrc.completed.nc"),
                nc_out=dict(optional=True, default="atmfrc.masked.nc"),
                engine=dict(values=["current" ], default="current"),
            ),
        ),
    ]

    def prepare(self, rh, opts):
        super(Hycom3dAtmFrcMask, self).prepare(rh, opts)

        weightsfile = self.context.sequence.filtered_inputs(
            role=["MaskInterpWeights"])
        if len(weightsfile) == 0:
            print(
                "No weight file available to interpolate"
                " the land/sea mask on hycom grid"
            )
        self._weightsfile = [sec.rh.container.localpath() for sec in
                            weightsfile]
    def execute(self, rh, opts):
        super(Hycom3dAtmFrcMask, self).execute(rh, opts)

        ds = xr.open_dataset(self.nc_in)
        mask = xr.open_dataset(HYCOM3D_MASK_FILE)
        regridder = Regridder(mask, ds, regridder=None, filename=self._weightsfile)
        ds = regridder.regrid(mask)
        ds.to_netcdf(self.nc_out)

    @property
    def realkind(self):
        return 'AtmFrcMask'


class Hycom3dAtmFrcSpace(AlgoComponent):
    _footprint = [
        dict(
            info="Run the horizontal interpolator",
            attr=dict(
                kind=dict(values=["AtmFrcSpace"]),
                nc_in=dict(optional=True, default="atmfrc.masked.nc"),
                nc_out=dict(optional=True, default="atmfrc.space.nc"),
                engine=dict(values=["current" ], default="current"),
            ),
        ),
    ]

    def prepare(self, rh, opts):
        super(Hycom3dAtmFrcSpace, self).prepare(rh, opts)

        weightsfile = self.context.sequence.filtered_inputs(
            role=["AtmFrcInterpWeights"])
        if len(weightsfile) == 0:
            print(
                "No weight file available to interpolate"
                " the land/sea mask on hycom grid"
            )
        self._weightsfile = [sec.rh.container.localpath() for sec in
                            weightsfile]


    def execute(self, rh, opts):
        super(Hycom3dAtmFrcSpace, self).execute(rh, opts)

        ds = xr.open_dataset(self.nc_in)
        kernel = {'lon': 1, 'lat': 1}
        ds = erode_coast_vec(ds, kernel, param='wind', niter=1)
        for var in ['t2m','r2','prmsl','ssr','str','tp',
                    'si10','vapmix','radflx']:
            ds[var] = ds[var].where(ds.mask==0)
            ds[var] = erode_coast(ds[var], kernel=kernel, niter=1)
        hycom_grid = read_regional_grid(HYCOM3D_GRID_AFILE, grid_loc='p')
        regridder = Regridder(ds, hycom_grid,
                                  regridder=None,
                                  filename=self._weightsfile)
        ds = regridder.regrid(ds)
        ds.to_netcdf(self.nc_out)

    @property
    def realkind(self):
        return 'AtmFrcSpace'


class Hycom3dAtmFrcFinal(AlgoComponent):
    _footprint = [
        dict(
            info="Prepare the dataset for Hycom",
            attr=dict(
                kind=dict(values=["AtmFrcFinal"]),
                nc_in=dict(optional=True, default="atmfrc.space.nc"),
                nc_out=dict(optional=True, default="atmfrc.final.nc"),
<<<<<<< HEAD
                engine=dict(values=["current" ], default="current"),                
=======
                dates=dict(type=list),
                engine=dict(values=["current" ], default="current"),
>>>>>>> 69ca729b
            ),
        ),
    ]

    def execute(self, rh, opts):
        super(Hycom3dAtmFrcFinal, self).execute(rh, opts)

        ds = xr.open_dataset(self.nc_in)
        ds = AtmFrc().rename_vars(ds)
        ds.to_netcdf(self.nc_out)
        print(ds)

    @property
    def realkind(self):
        return 'AtmFrcFinal'


class Hycom3dAtmFrcOut(AlgoComponent):
    _footprint = [
        dict(
            info="Create the output files for Hycom",
            attr=dict(
                kind=dict(values=["AtmFrcOut"]),
                nc_in=dict(optional=True, default="atmfrc.final.nc"),
                freq=dict(optional=True, default=1),
                engine=dict(values=["current" ], default="current"),
            ),
        ),
    ]

    def execute(self, rh, opts):
        super(Hycom3dAtmFrcOut, self).execute(rh, opts)

        ds = xr.open_dataset(self.nc_in)
        AtmFrc().write_abfiles(ds, freq=self.freq)

    @property
    def realkind(self):
        return 'AtmFrcOut'<|MERGE_RESOLUTION|>--- conflicted
+++ resolved
@@ -384,13 +384,8 @@
                 DeltaT = DeltaT.astype('float')/(86400.0*1e9)*const      
                 VAR = rivers[river][var]['avg']+rivers[river][var]['amp']*DeltaT
                 xa = xr.DataArray(VAR, coords=[ds_river.time], dims=["time"], name=var)
-<<<<<<< HEAD
-                ds_river = xr.merge([ds_river,xa])  
-            #ds_river = convert_to_julian_day(ds_river)
-=======
                 ds_river = xr.merge([ds_river,xa])
-            ds_river = convert_to_julian_day(ds_river)
->>>>>>> 69ca729b
+
             ds_river.to_netcdf(self.nc_out.format(**locals()))
 
 
@@ -599,12 +594,7 @@
                 kind=dict(values=["AtmFrcFinal"]),
                 nc_in=dict(optional=True, default="atmfrc.space.nc"),
                 nc_out=dict(optional=True, default="atmfrc.final.nc"),
-<<<<<<< HEAD
                 engine=dict(values=["current" ], default="current"),                
-=======
-                dates=dict(type=list),
-                engine=dict(values=["current" ], default="current"),
->>>>>>> 69ca729b
             ),
         ),
     ]
