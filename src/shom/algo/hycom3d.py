--- conflicted
+++ resolved
@@ -15,10 +15,6 @@
 from ..util.env import config_to_env_vars, stripout_conda_env
 
 
-<<<<<<< HEAD
-
-=======
->>>>>>> f0e0a4cd
 __all__ = []
 
 
@@ -55,20 +51,10 @@
             stripout_conda_env(e)
             e.update(self._env_vars)
             super(Hycom3dCompilator, self).execute(rh, kw)
-<<<<<<< HEAD
-=======
-
->>>>>>> f0e0a4cd
+
 
 # %% Initial and boundary condition
 
-<<<<<<< HEAD
-# %% Initial and boundary condition
-
-
-=======
-
->>>>>>> f0e0a4cd
 class Hycom3dIBCRunTime(Expresso):
     """Algo component for the temporal interpolation of IBC netcdf files"""
 
@@ -296,8 +282,6 @@
         # Output dates
         self._interp_dates = [
             self.date+vdate.Time(term) for term in self.terms]
-<<<<<<< HEAD
-
 
     def spawn_command_options(self):
         return dict(
@@ -408,15 +392,15 @@
                       f"PARAMETERS{self.rank}./blkdat_cmo.input"):
             if not self.system.path.exists(self.system.path.basename(cfile)):
                 self.system.symlink(cfile, self.system.path.basename(cfile))
-        
+
         import xarray as xr
         ds = xr.open_dataset("h-demerliac.nc")
         Spectral().extract_mercator(ds.time)
-        
+
         import json
         with open(f"PARAMETERS{self.rank}./spnudging_parameters.json", "r") as json_file:
             self._clargs = json.load(json_file)
-        
+
     def spawn_command_options(self):
         """Prepare options for the resource's command line."""
         return dict(**self._clargs)
@@ -432,30 +416,16 @@
 
     def execute(self, rh, opts):
         """We execute several times the executable with different inputs"""
-        
+
         for varname in ["h", "saln", "temp"]:
             for source in ['demerliac', 'nest_timesel']:
                 self.system.symlink(f"{varname}-{source}.nc", "input.nc")
                 super(Hycom3dSpectralNudgingRunSpectral, self).execute(rh, opts)
                 self.system.rm("input.nc")
                 self.system.mv("output.nc", f"{varname}-{source}_filtered.nc")
-        
- 
-# %% Model run AlgoComponents
-=======
-
-    def spawn_command_options(self):
-        return dict(
-            ncins_insta=','.join(self._insta_files),
-            ncins_cumul=','.join([
-                "+".join(fterms) for fterms in self._cumul_files.values()]),
-            dates=','.join([
-                date.isoformat() for date in self._interp_dates]),
-            )
 
 
 # %% Model run
->>>>>>> f0e0a4cd
 
 class Hycom3dModelRun(Parallel):
 
@@ -480,14 +450,14 @@
                     type=int,
                 ),
                 mode=dict(
-                    values=["spinup", "forecast", 
+                    values=["spinup", "forecast",
                             "spnudge_free", "spnudge_relax"],
                     default="spinup",
                     type=str,
                 ),
                 env_config=dict(
                     info="Environment variables and options for running the model",
-                    optional=True,                 
+                    optional=True,
                     type=dict,
                     default={},
                 ),
@@ -518,47 +488,32 @@
 
         tpl_runinput = HYCOM3D_RUN_INPUT_TPL_FILE.format(rank=self.rank)
         rpl = dict(
-<<<<<<< HEAD
-            lsave=1 if self.restart else 0, 
-            delday=self.delday)
-=======
             lsave=1 if self.restart else 0,
             delday=self.delday,
         )
->>>>>>> f0e0a4cd
         with open(tpl_runinput, 'r') as tpl, open(tpl_runinput[:-4], 'w') as f:
                 s = Template(tpl.read())
                 f.write(s.substitute(rpl))
-        
-        self.system.cp(HYCOM3D_BLKDAT_CMO_INPUT_FILES[self.mode].format(rank=self.rank), 
-                       HYCOM3D_BLKDAT_CMO_INPUT_FILE.format(rank=self.rank), 
+
+        self.system.cp(HYCOM3D_BLKDAT_CMO_INPUT_FILES[self.mode].format(rank=self.rank),
+                       HYCOM3D_BLKDAT_CMO_INPUT_FILE.format(rank=self.rank),
                        intent='inout')
 
-        concat_ascii_files([fin.format(rank=self.rank) for fin in HYCOM3D_SAVEFIELD_INPUT_FILES[self.mode]], 
+        concat_ascii_files([fin.format(rank=self.rank) for fin in HYCOM3D_SAVEFIELD_INPUT_FILES[self.mode]],
                            HYCOM3D_SAVEFIELD_INPUT_FILE.format(rank=self.rank))
         self._env_vars = config_to_env_vars(self.env_config)
-        self._clargs = dict(
-            datadir     = "./",
-            tmpdir      = "./",
-            localdir    = "./",
-            rank        = self.rank
-        )
-         
+
     def spawn_command_options(self):
         """Prepare options for the resource's command line."""
-<<<<<<< HEAD
-        return dict(**self._clargs)
-
-    def execute(self, rh, opts):
-        opts = dict(mpiopts=dict(np=381))
-        with self.env as e:
-            e.update(self._env_vars)
-            super(Hycom3dModelRun, self).execute(rh, opts)
-=======
         return dict(
             datadir    = "./",
             tmpdir     = "./",
             localdir   = "./",
             rank       = self.rank,
         )
->>>>>>> f0e0a4cd
+
+    def execute(self, rh, opts):
+        opts = dict(mpiopts=dict(np=381))
+        with self.env as e:
+            e.update(self._env_vars)
+            super(Hycom3dModelRun, self).execute(rh, opts)