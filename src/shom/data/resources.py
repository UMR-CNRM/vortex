# -*- coding: utf-8 -*-

"""
Hycom3d files.
"""

<<<<<<< HEAD
from bronx.stdtypes.date import Date
from vortex.data.flow import FlowResource
from common.data.modelstates import Analysis3D, InitialCondition
from vortex.data.flow import GeoFlowResource
# from vortex.data.outflow import StaticGeoResource
=======
from vortex.data.flow import FlowResource, GeoFlowResource
>>>>>>> b5fe34c9
from vortex.syntax.stddeco import namebuilding_append
from vortex.syntax.stdattrs import term_deco
from common.data.modelstates import InitialCondition, Analysis

__all__ = []


class CmemsRivers(FlowResource):
    """Rivers file from cmems in 'tar' format."""

    _footprint = [
        dict(
            info='Rivers tar file from cmems',
            attr=dict(
                kind=dict(
                    values=["observations"]
                ),
                nativefmt=dict(
                    values=['tar']
                ),
                model=dict(
                    values=['cmems']
                ),
            ),
        ),
    ]

    @property
    def realkind(self):
        return 'rivers'


# %% Pre-processing intermediate files

@namebuilding_append('geo', lambda self: [self.field, self.interp])
class Hycom3dInterpOutput(GeoFlowResource):
    """TODO Class Documentation."""

    _footprint = [
        dict(
            info="Single variable netcdf file created by regridcdf",
            attr=dict(
                kind=dict(
                    values=["boundary"],
                ),
                field=dict(
                    values=["saln", "temp", "thdd", "vaisa", "ssh"],
                    remap={"sal": "saln"},
                    optional=True
                ),
                nativefmt=dict(
                    values=["netcdf", "nc"],
                    default="netcdf",
                ),
                interp=dict(
                    values=["time", "space"],
                    optional=True
                ),
                model=dict(
                    values=["hycom3d", "psy4"],
                ),
            ),
        ),
    ]

    @property
    def realkind(self):
        return "interp"


# %% Model inputs

@namebuilding_append('src', lambda self: self.field)
class Hycom3dModelInput(GeoFlowResource):
    """Hycom3d model input."""

    _footprint = dict(
        info="Model Input .a and .b files",
        attr=dict(
            kind=dict(
                values=["gridpoint"],
            ),
            field=dict(
                values=["s", "t", "h", "rmu", "u", "v",
                        'shwflx', 'radflx', 'precip', 'preatm', 'airtmp',
                        'wndspd', 'tauewd', 'taunwd', 'vapmix']
            ),
            nativefmt=dict(
                values=["a", "b", "nc", "binary", "ascii", "netcdf"],
                remap={"a": "binary", "b": "ascii", "nc": "netcdf"}
            ),
            format=dict(
                values=["a", "b", "nc"],
            ),
            model=dict(
                values=["hycom3d"],
            ),
        ),
    )

    @property
    def realkind(self):
        return "model_input"


class Hycom3dRiversModelInput(Hycom3dModelInput):
    """Rivers input files for the Hycom3d model."""

    _footprint = dict(
        info='Hycom3d rivers input files',
        attr=dict(
            kind=dict(
                values = ['observations'],
            ),
            field=dict(
                values=["Adour", "Gironde", "Loire", "Seine",
                        "Rhone", "Nile", "Po", "Ebro", "Marma",
                        "Narmada", "Indus", "Shatt-al-Arab"],
            ),
            nativefmt=dict(
                values=['r', 'nc', 'ascii', 'netcdf'],
                remap={'r': 'ascii', 'nc': 'netcdf'}
            ),
            format=dict(
                values=['r', 'nc'],
            ),
            model=dict(
                values=["hycom3d"],
            ),
        ),
    )


# %% Initial conditions

@namebuilding_append('src', lambda self: self.field)
class Hycom3dInitialCondition(InitialCondition):

    _footprint = dict(
        info="Single variable netcdf and restart file created by inicon",
        attr=dict(
            field=dict(
                values=["saln", "temp", "th3d", "u", "v", "ut", "vt",
                        "h", "dpmixl", "restdate", "umbbiais", "vmbbiais", "ptide"],
            ),
            nativefmt=dict(
                remap={"cdf": "netcdf", "res": "binary"},
                values=["cdf", "res", "netcdf", "binary"],
            ),
            format=dict(
                values=["cdf", "res", "binary"],
            ),
            model=dict(
                values=["hycom3d"],
            ),
        ),
    )


# %% Model outputs

@namebuilding_append('src', lambda self: [self.field, self.filtering])
@namebuilding_append('src', lambda self: [self.source, self.interp],
                     none_discard=True)
<<<<<<< HEAD
@namebuilding_append('geo', lambda self: [self.area], none_discard=True)
class Hycom3dModelOutput(Analysis3D):
=======
class Hycom3dModelOutput(Analysis):
>>>>>>> b5fe34c9
    """Model output."""

    _footprint = dict(
        info="Model output",
        attr=dict(
            kind=dict(
                values=["modelstate"],
            ),
            field=dict(
                values=["ssh", "sss", "sst", "u", "v", "ubavg", "vbavg",
                        "h", "saln", "sigma", "temp", "tempis", "all",
                        "t", "s"],
            ),
            filling=dict(
                values=["3D", "2D"],
                default="3D",
            ),
            filtering=dict(
                values=["none", "mean", "demerliac", "godin", "spectral"],
                optional=True
            ),
            interp=dict(
                values=["zlevel"],
                optional=True
            ),
            source=dict(
                values=["hycom3d", "mercator"],
                optional=True
            ),
            nativefmt=dict(
                values=["netcdf", "nc"],
            ),
            model=dict(
                values=["hycom3d"],
            ),
        )
    )

    @property
    def realkind(self):
        return "hycom3d_model_output"


class Hycom3dPostprodOutput(Hycom3dModelOutput):
    """Postprod outputs."""

    _footprint = [
        term_deco,
        dict(
            info="Model output",
            attr=dict(
                kind=dict(
                    values=["postprod"],
                )
            )
        )
    ]

    @property
    def realkind(self):
        return "hycom3d_postprod_output"<|MERGE_RESOLUTION|>--- conflicted
+++ resolved
@@ -4,18 +4,10 @@
 Hycom3d files.
 """
 
-<<<<<<< HEAD
-from bronx.stdtypes.date import Date
-from vortex.data.flow import FlowResource
-from common.data.modelstates import Analysis3D, InitialCondition
-from vortex.data.flow import GeoFlowResource
-# from vortex.data.outflow import StaticGeoResource
-=======
 from vortex.data.flow import FlowResource, GeoFlowResource
->>>>>>> b5fe34c9
 from vortex.syntax.stddeco import namebuilding_append
 from vortex.syntax.stdattrs import term_deco
-from common.data.modelstates import InitialCondition, Analysis
+from common.data.modelstates import InitialCondition, Analysis3D
 
 __all__ = []
 
@@ -177,12 +169,7 @@
 @namebuilding_append('src', lambda self: [self.field, self.filtering])
 @namebuilding_append('src', lambda self: [self.source, self.interp],
                      none_discard=True)
-<<<<<<< HEAD
-@namebuilding_append('geo', lambda self: [self.area], none_discard=True)
 class Hycom3dModelOutput(Analysis3D):
-=======
-class Hycom3dModelOutput(Analysis):
->>>>>>> b5fe34c9
     """Model output."""
 
     _footprint = dict(
