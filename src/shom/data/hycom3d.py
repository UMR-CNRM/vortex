--- conflicted
+++ resolved
@@ -88,13 +88,10 @@
 
 
 # %% Binaries
-<<<<<<< HEAD
+
 
 
 class Hycom3dIBCRegridcdfBinary(Binary):
-=======
-class Hycom3dIBCRegridcdfBinary(vde.Binary):
->>>>>>> d38a740e
     """Binary that regrids initial conditions netcdf files"""
 
     _footprint = [
@@ -148,10 +145,8 @@
                 "{sshmin} {cstep}").format(**opts)
 
 
-<<<<<<< HEAD
-class Hycom3dModelBinary(OceanographicModel):
-=======
-class Hycom3dSpNudgeDemerliacBinary(vde.Binary):
+
+class Hycom3dSpNudgeDemerliacBinary(Binary):
     """Binary that apply Demerliac filter HYCOM Spectral Nugding"""
 
     _footprint = [
@@ -177,7 +172,7 @@
         return ("{date} {output_type}").format(**opts)
     
 
-class Hycom3dSpNudgeSpectralBinary(vde.Binary):
+class Hycom3dSpNudgeSpectralBinary(Binary):
     """Binary that apply spectral filter HYCOM Spectral Nugding"""
 
     _footprint = [
@@ -203,8 +198,7 @@
         return ("{wave_sp} {genmask} {min_depth} {relax_sp}").format(**opts)
     
     
-class Hycom3dModelBinary(vde.Binary):
->>>>>>> d38a740e
+class Hycom3dModelBinary(OceanographicModel):
     """Binary of the 3d model"""
 
     _footprint = [
@@ -221,7 +215,6 @@
         return ("{datadir} {tmpdir} {localdir} {rank}").format(**opts)
 
 
-<<<<<<< HEAD
 # %% Task-specific executable scripts
 
 class Hycom3dIBCTimeScript(Script):
@@ -256,8 +249,8 @@
     def command_line(self, **opts):
         return "--rank {rank} {tarfile} {dates}".format(**opts)
 
-=======
-class Hycom3dPostProdFilterBinary(vde.Binary):
+
+class Hycom3dPostProdFilterBinary(Binary):
     """Binary that applies filtering in time over Hycom outputs"""
 
     _footprint = [
@@ -284,7 +277,7 @@
                 "{file_rundate_next} {file_rundate} {file_rundate_before}").format(**opts)
 
 
-class Hycom3dPostProdVertInterpolationBinary(vde.Binary):
+class Hycom3dPostProdVertInterpolationBinary(Binary):
     """Binary that verticaly interpolates and 
     converts HYCOM output in SOAP and dataShom formats"""
 
@@ -312,7 +305,7 @@
                 "{file_layer} {file_depth}").format(**opts)
 
 
-class Hycom3dPostProdTempConversionBinary(vde.Binary):
+class Hycom3dPostProdTempConversionBinary(Binary):
     """Binary that converts potential to insitu temperature for dataSHOM production"""
 
     _footprint = [
@@ -337,7 +330,6 @@
     def command_line(self, **opts):
         return ("{file_temp} {file_saln} {file_out}").format(**opts)
             
->>>>>>> d38a740e
 
 # %% Pre-processing intermediate files
 
