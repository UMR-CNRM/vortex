#!/usr/bin/env python
# -*- coding:Utf-8 -*-
# pylint: disable=unused-argument

import ast
import collections
import copy
import hashlib
import re

import footprints
from vortex.data.stores import Store, ArchiveStore, MultiStore, CacheStore,\
    ConfigurableArchiveStore
from vortex.util.config import GenericConfigParser
from gco.syntax.stdattrs import UgetId

#: No automatic export
__all__ = []

logger = footprints.loggers.getLogger(__name__)

GGET_DEFAULT_CONFIGFILE = '@gget-key-specific-conf.ini'


class GcoStoreConfig(GenericConfigParser):
    """Configuration handler for the GcoStores."""

    def __init__(self, *kargs, **kwargs):
        self.__dict__['_config_defaults'] = dict()
        self.__dict__['_config_re_cache'] = collections.defaultdict(dict)
        self.__dict__['_search_cache'] = dict()
        super(GcoStoreConfig, self).__init__(*kargs, **kwargs)

    def _decoder(self, value):
        """Try to evaluate the configuration file values."""
        try:
            return ast.literal_eval(value)
        except (SyntaxError, ValueError):
            return value

    def setfile(self, inifile):
        """Read the specified ``inifile`` as new configuration."""
        super(GcoStoreConfig, self).setfile(inifile)
        # Create a regex cache for later use in key_properties
        for section in self.sections():
            k_re = re.compile(section)
            self._config_re_cache[k_re] = {k: self._decoder(v)
                                           for k, v in self.items(section)}
        self._config_defaults = {k: self._decoder(v)
                                 for k, v in self.defaults().iteritems()}

    def key_properties(self, ggetkey):
        """See if a given *ggetkey* matches one of the sections of the configuration file.

        If the *ggetkey* matches one of the sections, a dictionary of the keys
        defined in this section is returned. Otherwise, the default values are
        returned.
        """
        if ggetkey not in self._search_cache:
            if self.file is None:
                raise RuntimeError("A configuration file must be setup first")
            myconf = self._config_defaults
            for section_re, section_conf in self._config_re_cache.iteritems():
                if section_re.match(ggetkey):
                    myconf = section_conf
                    break
            self._search_cache[ggetkey] = myconf
        return self._search_cache[ggetkey]

    def key_untar_properties(self, ggetkey):
        """Filtered version of **key_properties** with only untar related data."""
        return {k: v for k, v in self.key_properties(ggetkey).iteritems()
                if k in ['uniquelevel_ignore']}


class GcoCentralStore(Store):
    """
    GCO central storage class.

    Extended footprint:

    * scheme (in values: ``gget``)
    * netloc (in values: ``gco.meteo.fr``)
    """

    _footprint = dict(
        info = 'GCO Central Store',
        attr = dict(
            scheme = dict(
                values   = ['gget'],
            ),
            netloc = dict(
                values   = ['gco.meteo.fr'],
            ),
            ggetcmd = dict(
                optional = True,
                default  = None
            ),
            ggetpath = dict(
                optional = True,
                default  = None
            ),
            ggetroot = dict(
                optional = True,
                default  = None
            ),
            ggetarchive = dict(
                optional = True,
                default  = None
            ),
            ggetconfig = dict(
                type = GcoStoreConfig,
                optional = True,
                default = GcoStoreConfig(GGET_DEFAULT_CONFIGFILE),
            )
        )
    )

    def __init__(self, *args, **kw):
        """Proxy init abstract method. Logging only for the time being."""
        logger.debug('Gco store init %s', self.__class__)
        super(GcoCentralStore, self).__init__(*args, **kw)

    @property
    def realkind(self):
        """Default realkind is ``gstore``."""
        return 'gstore'

    def _actualgget(self, rpath):
        """Return actual (gtool, garchive, tampon, gname)."""
        tg = self.system.default_target

        l = rpath.lstrip('/').split('/')
        gname = l.pop()

        if 'GGET_TAMPON' in self.system.env:
            tampon = self.system.env.GGET_TAMPON
        else:
            rootdir = self.ggetroot
            if rootdir is None:
                rootdir = tg.get('gco:rootdir', '')
            tampon = rootdir + '/' + '/'.join(l)

        gcmd = self.ggetcmd
        if gcmd is None:
            gcmd = tg.get('gco:ggetcmd', 'gget')

        gpath = self.ggetpath
        if gpath is None:
            if 'GGET_PATH' in self.system.env:
                gpath = self.system.env.GGET_PATH
            else:
                gpath = tg.get('gco:ggetpath', '')

        garchive = self.ggetarchive
        if garchive is None:
            garchive = tg.get('gco:ggetarchive', 'hendrix')

        return (self.system.path.join(gpath, gcmd), garchive, tampon, gname)

    def ggetcheck(self, remote, options):
        """Verify disponibility in GCO's tampon using ``gget`` external tool."""
        gloc = self.ggetlocate(remote, options)
        if gloc:
            return self.system.size(gloc)
        else:
            return False

    def ggetlocate(self, remote, options):
        """Get location in GCO's tampon using ``gget`` external tool."""
        (gtool, archive, tampon, gname) = self._actualgget(remote['path'])
        sh = self.system
        sh.env.GGET_TAMPON = tampon
        gloc = sh.spawn([gtool, '-path', '-host', archive, gname], output=True)
        if gloc and sh.path.exists(gloc[0]):
            return gloc[0]
        else:
            return False

    def ggetget(self, remote, local, options):
        """System call to ``gget`` external tool."""
        (gtool, archive, tampon, gname) = self._actualgget(remote['path'])
        sh = self.system
        sh.env.GGET_TAMPON = tampon

        if options is None:
            options = dict()
        fmt = options.get('fmt', 'foo')
        extract = remote['query'].get('extract', None)
        if extract and sh.path.exists(gname):
            logger.info("The resource was already fetched in a previous extract.")
            rc = True
        else:
            rc = sh.spawn([gtool, '-host', archive, gname], output=False)

        if rc and sh.path.exists(gname):
            if extract:
                # The file to extract may be in a tar file...
                if not sh.path.isdir(gname) and sh.is_tarname(gname) and sh.is_tarfile(gname):
                    destdir = sh.tarname_radix(sh.path.realpath(gname))
                    if sh.path.exists(destdir):
                        logger.info("%s was already fetched in a previous extract.", destdir)
                    else:
                        untaropts = self.ggetconfig.key_untar_properties(gname)
                        rc = len(sh.smartuntar(gname, destdir, output=False, **untaropts)) > 0
                    gname = destdir
                logger.info('GCO Central Store get %s', gname + '/' + extract[0])
                rc = rc and sh.cp(gname + '/' + extract[0], local, fmt=fmt)
            else:
                # Always move the resource to destination (fmt may influence the result)
                logger.info('GCO Central Store get %s', gname)
                rc = rc and sh.filecocoon(local)
                rc = rc and sh.mv(gname, local, fmt=fmt)
                # Automatic untar if needed... (the local file needs to end with a tar extension)
                if not sh.path.isdir(local) and sh.is_tarname(local) and sh.is_tarfile(local):
                    destdir = sh.path.dirname(sh.path.realpath(local))
                    untaropts = self.ggetconfig.key_untar_properties(gname)
                    sh.smartuntar(local, destdir, output=False, **untaropts)
        else:
            logger.warning('GCO Central Store get %s was not successful (%s)', gname, rc)
        return rc

    def ggetdelete(self, remote, options):
        """This operation is not supported."""
        logger.warning('Removing from GCO Store is not supported')
        return False


class GcoCacheStore(CacheStore):
    """Some kind of cache for GCO components."""

    _footprint = dict(
        info = 'GCO cache access',
        attr = dict(
            scheme = dict(
                values  = ['gget'],
            ),
            netloc = dict(
                values  = ['gco.cache.fr'],
            ),
            strategy = dict(
                default = 'mtool',
            ),
            rootdir = dict(
                default = 'auto'
            ),
            headdir = dict(
                default = 'gco',
                outcast = ['xp', 'vortex'],
            ),
            ggetconfig = dict(
                type = GcoStoreConfig,
                optional = True,
                default = GcoStoreConfig(GGET_DEFAULT_CONFIGFILE),
            )
        )
    )

    def __init__(self, *args, **kw):
        """Proxy init method. Perform a cache reset after initialisation."""
        logger.debug('GCO cache store init %s', self.__class__)
        super(GcoCacheStore, self).__init__(*args, **kw)

    def ggetcheck(self, remote, options):
        """Gateway to :meth:`incachecheck`."""
        return self.incachecheck(remote, options)

    def ggetlocate(self, remote, options):
        """Gateway to :meth:`incachelocate`."""
        return self.incachelocate(remote, options)

    def ggetget(self, remote, local, options):
        """Gateway to :meth:`incacheget`."""
        extract = remote['query'].get('extract', None)
        if extract:
            logger.warning('Skip cache get with extracted %s', extract)
            return False
        else:
            gname = remote['path'].lstrip('/').split('/').pop()
            options_tmp = options.copy() if options else dict()
            options_tmp.update(self.ggetconfig.key_untar_properties(gname))
            options_tmp['auto_tarextract'] = True
            return self.incacheget(remote, local, options_tmp)

    def ggetput(self, local, remote, options):
        """Gateway to :meth:`incacheputt`."""
        extract = remote['query'].get('extract', None)
        if extract:
            logger.warning('Skip cache put with extracted %s', extract)
            return False
        else:
            return self.incacheput(local, remote, options)

    def ggetdelete(self, remote, options):
        """Gateway to :meth:`incachedelete`."""
        return self.incachedelete(remote, options)


class GcoStore(MultiStore):
    """Combined cache and central GCO stores."""

    _footprint = dict(
        info = 'GCO multi access',
        attr = dict(
            scheme = dict(
                values   = ['gget'],
            ),
            netloc = dict(
                values   = ['gco.multi.fr'],
            ),
            refillstore = dict(
                default  = True,
            )
        )
    )

    def alternates_netloc(self):
        """Tuple of alternates domains names, e.g. ``cache`` and ``archive``."""
        return ('gco.cache.fr', 'gco.meteo.fr')


class _UgetStoreMixin(object):
    """Some very useful methods needed by all Uget stores."""

    def _actual_get(self, remote, local, options):
        raise NotImplementedError('We really need _actual_get !')

    def _fancy_get(self, remote, local, options):
        """Remap and ftpget sequence."""
        if options is None:
            options = dict()
        fmt = options.get('fmt', 'foo')
        extract = remote['query'].get('extract', None)
        uname = self.system.path.basename(remote['path'])
        if extract and self.system.path.exists(uname):
            logger.info("The Uget element was already fetched in a previous extract.")
            rc = True
        else:
            rc = self._actual_get(remote, uname if extract else local, options)

        if rc:
            if extract:
                # The file to extract may be in a tar file...
                if (self.system.is_tarname(uname) and self.system.is_tarfile(uname)):
                    destdir = self.system.tarname_radix(self.system.path.realpath(uname))
                    if self.system.path.exists(destdir):
                        logger.info("%s was already unpacked during a previous extract.", destdir)
                    else:
                        untaropts = self.ugetconfig.key_untar_properties(uname)
                        rc = len(self.system.smartuntar(uname, destdir, output=False, **untaropts)) > 0
                # Otherwise, assume that the file to extract is in a directory
                else:
                    destdir = self.system.path.realpath(uname)
                rc = rc and self.system.cp(destdir + '/' + extract[0], local, fmt=fmt)
            else:
                # Automatic untar if needed... (the local file needs to end with a tar extension)
                if (isinstance(local, basestring) and not self.system.path.isdir(local) and
                        self.system.is_tarname(local) and self.system.is_tarfile(local)):
                    destdir = self.system.path.dirname(self.system.path.realpath(local))
                    untaropts = self.ugetconfig.key_untar_properties(uname)
                    self.system.smartuntar(local, destdir, output=False, **untaropts)
        else:
            self._verbose_log(options, 'warning',
                              '%s get on %s was not successful (rc=%s)',
                              self.__class__.__name__, local, rc, slevel='info')
        return rc


class UgetArchiveStore(ArchiveStore, ConfigurableArchiveStore, _UgetStoreMixin):
    """
    Uget archive store
    """

    _eltid_cleaner0 = re.compile(r'\.m\d+$')
    _eltid_cleaner1 = re.compile(r'^(.*)\.\d+[a-zA-Z_-]*($|\.\D*$)')

    #: Path to the uget Store configuration file
    _store_global_config = '@store-uget.ini'
    _datastore_id = 'store-uget-conf'

    _footprint = dict(
        info = 'Uget Archive Store',
        attr = dict(
            scheme = dict(
                values   = ['uget'],
            ),
            netloc = dict(
                values   = ['uget.archive.fr'],
            ),
            storeroot = dict(
                default  = None,
            ),
            storehead = dict(
                default  = 'uget',
            ),
            storehash = dict(
                default = 'md5',
            ),
            ugetconfig = dict(
                alias = ['ggetconfig', ],
                type = GcoStoreConfig,
                optional = True,
                default = GcoStoreConfig(GGET_DEFAULT_CONFIGFILE),
            ),
            readonly = dict(
                default = True,
            )
        )
    )

    @property
    def realkind(self):
        """Default realkind is ``uget``."""
        return 'uget'

    @classmethod
    def _hashdir(cls, eltid):
        cleaned = cls._eltid_cleaner0.sub('', eltid)
        cleaned = cls._eltid_cleaner1.sub(r'\1\2', cleaned)
        return hashlib.md5(cleaned).hexdigest()[0]

    def _universal_remap(self, remote):
        """Reformulates the remote path to compatible vortex namespace."""
        remote = copy.copy(remote)
        xpath = remote['path'].split('/')
        f_uuid = UgetId('uget:' + xpath[2])
        remote['path'] = self.system.path.join(self.storehead, xpath[1],
                                               self._hashdir(f_uuid.id), f_uuid.id)
        if 'root' not in remote:
            remote['root'] = self._actual_storeroot(f_uuid)
        return remote

    def _list_remap(self, remote):
        """Reformulates the remote path to compatible vortex namespace."""
        rlist = []
        xpath = remote['path'].split('/')
        if re.match('^@(\w+)$', xpath[2]):
            f_uuid = UgetId('uget:fake' + xpath[2])
            for h in range(16):
                a_remote = copy.copy(remote)
                a_remote['path'] = self.system.path.join(self.storehead, xpath[1],
                                                         re.sub('0x(.)', r'\1', hex(h)))
                rlist.append(a_remote)
        else:
            f_uuid = UgetId('uget:' + xpath[2])
            a_remote = copy.copy(remote)
            a_remote['path'] = self.system.path.join(self.storehead, xpath[1],
                                                     self._hashdir(f_uuid.id), f_uuid.id)
            rlist.append(a_remote)
        for a_remote in rlist:
            if 'root' not in a_remote:
                a_remote['root'] = self._actual_storeroot(f_uuid)
        return rlist

    def ugetcheck(self, remote, options):
        """Remap and ftpcheck sequence."""
        return self.ftpcheck(self._universal_remap(remote), options)

    def ugetlocate(self, remote, options):
        """Remap and ftplocate sequence."""
        return self.ftplocate(self._universal_remap(remote), options)

<<<<<<< HEAD
    def ugetlist(self, remote, options):
        """Remap and ftplocate sequence."""
        stuff = set()
        with self.system.ftppool():
            for a_remote in self._list_remap(remote):
                rc = self.ftplist(a_remote, options)
                if isinstance(rc, list):
                    stuff.update(rc)
                elif rc is True:
                    return rc
        return sorted([s for s in stuff if not (s.endswith('.' + self.storehash) and s[:-(len(self.storehash) + 1)] in stuff)])
=======
    def ugetprestageinfo(self, remote, options):
        """Remap and ftpprestageinfo sequence."""
        return self.ftpprestageinfo(self._universal_remap(remote), options)
>>>>>>> 65630d70

    def _actual_get(self, remote, local, options):
        return self.ftpget(remote, local, options)

    def ugetget(self, remote, local, options):
        """Remap and ftpget sequence."""
        remote = self._universal_remap(remote)
        return self._fancy_get(remote, local, options)

    def ugetput(self, local, remote, options):
        """Remap root dir and ftpput sequence."""
        if not self.storetrue:
            logger.info("put deactivated for %s", str(local))
            return True
        return self.ftpput(local, self._universal_remap(remote), options)

    def ugetdelete(self, remote, options):
        """Remap root dir and ftpdelete sequence."""
        return self.ftpdelete(self._universal_remap(remote), options)


class _UgetCacheStore(CacheStore, _UgetStoreMixin):
    """Some kind of cache for VORTEX experiments: one still needs to choose the cache strategy."""

    _abstract = True
    _footprint = dict(
        info = 'Uget cache access',
        attr = dict(
            scheme = dict(
                values  = ['uget'],
            ),
            rootdir = dict(
                default = 'auto'
            ),
            headdir = dict(
                default = 'uget',
            ),
            ugetconfig = dict(
                alias = ['ggetconfig', ],
                type = GcoStoreConfig,
                optional = True,
                default = GcoStoreConfig(GGET_DEFAULT_CONFIGFILE),
            ),
        )
    )

    def __init__(self, *args, **kw):
        logger.debug('Vortex cache store init %s', self.__class__)
        super(_UgetCacheStore, self).__init__(*args, **kw)
        del self.cache

    def _universal_remap(self, remote):
        """Reformulates the remote path to compatible vortex namespace."""
        remote = copy.copy(remote)
        xpath = remote['path'].split('/')
        f_uuid = UgetId('uget:' + xpath[2])
        remote['path'] = self.system.path.join(f_uuid.location, xpath[1], f_uuid.id)
        return remote

    def _list_remap(self, remote):
        """Reformulates the remote path to compatible vortex namespace."""
        remote = copy.copy(remote)
        xpath = remote['path'].split('/')
        if re.match('^@(\w+)$', xpath[2]):
            f_uuid = UgetId('uget:fake' + xpath[2])
            remote['path'] = self.system.path.join(f_uuid.location, xpath[1])
        else:
            f_uuid = UgetId('uget:' + xpath[2])
            remote['path'] = self.system.path.join(f_uuid.location, xpath[1], f_uuid.id)
        return remote

    def ugetcheck(self, remote, options):
        """Proxy to :meth:`incachecheck`."""
        return self.incachecheck(self._universal_remap(remote), options)

    def ugetlocate(self, remote, options):
        """Proxy to :meth:`incachelocate`."""
        return self.incachelocate(self._universal_remap(remote), options)

<<<<<<< HEAD
    def ugetlist(self, remote, options):
        """Proxy to :meth:`incachelocate`."""
        return self.incachelist(self._list_remap(remote), options)
=======
    def ugetprestageinfo(self, remote, options):
        """Proxy to :meth:`incacheprestageinfo`."""
        return self.incacheprestageinfo(self._universal_remap(remote), options)
>>>>>>> 65630d70

    def _actual_get(self, remote, local, options):
        return self.incacheget(remote, local, options)

    def ugetget(self, remote, local, options):
        """Remap and ftpget sequence."""
        remote = self._universal_remap(remote)
        return self._fancy_get(remote, local, options)

    def ugetput(self, local, remote, options):
        """Proxy to :meth:`incacheputt`."""
        remote = self._universal_remap(remote)
        extract = remote['query'].get('extract', None)
        if extract:
            logger.warning('Skip cache put with extracted %s', extract)
            return False
        else:
            return self.incacheput(local, remote, options)

    def ugetdelete(self, remote, options):
        """Proxy to :meth:`incachedelete`."""
        return self.incachedelete(self._universal_remap(remote), options)


class UgetMtCacheStore(_UgetCacheStore):
    """Some kind of cache for VORTEX experiments: one still needs to choose the cache strategy."""

    _footprint = dict(
        info = 'Uget cache access',
        attr = dict(
            netloc = dict(
                values  = ['uget.cache.fr'],
            ),
            strategy = dict(
                default = 'mtool',
            ),
        )
    )


class UgetHackCacheStore(_UgetCacheStore):
    """Some kind of cache for VORTEX experiments: one still needs to choose the cache strategy."""

    _footprint = dict(
        info = 'Uget cache access',
        attr = dict(
            netloc = dict(
                values  = ['uget.hack.fr'],
            ),
            strategy = dict(
                default = 'hack',
            ),
            readonly = dict(
                default = True,
            )
        )
    )

    def _alternate_source(self, remote, options):
        """
        If the target remote file is a tar/tgz file, check if a directory with
        the same name (but without any extension) exists.
        """
        parrentsource = super(UgetHackCacheStore, self).ugetlocate(remote, options)
        alternate_remote = None
        sh = self.system
        if sh.is_tarname(parrentsource):
            tar_ts = sh.stat(parrentsource).st_mtime if sh.path.isfile(parrentsource) else 0
            source_tarradix = sh.tarname_radix(parrentsource)
            # Check if the directory exists...
            if sh.path.isdir(source_tarradix):
                alternate_remote = copy.copy(remote)
                alternate_remote['path'] = alternate_remote['path'].replace(sh.path.basename(parrentsource),
                                                                            sh.path.basename(source_tarradix))
                tarradix_ts = max([sh.stat(tfile).st_mtime for tfile in sh.ffind(source_tarradix)])
            if alternate_remote is not None and tarradix_ts > tar_ts:
                # Do something only if the content of the directory is more recent
                # than the Tar file
                if options is not None and options.get('auto_repack', False):
                    print("Recreating < {:s} > based on < {:s} >.".format(
                          sh.path.basename(parrentsource), source_tarradix))
                    with self.system.cdcontext(self.system.path.dirname(source_tarradix)):
                        self.system.tar(parrentsource,
                                        self.system.path.basename(source_tarradix))
                else:
                    remote = alternate_remote
        return remote, alternate_remote

    def ugetlocate(self, remote, options):
        """Proxy to :meth:`incachelocate`."""
        a_remote, _ = self._alternate_source(remote, options)
        return super(UgetHackCacheStore, self).ugetlocate(a_remote, options)

    def ugetcheck(self, remote, options):
        """Proxy to :meth:`incachecheck`."""
        a_remote, _ = self._alternate_source(remote, options)
        return super(UgetHackCacheStore, self).ugetcheck(a_remote, options)

    def ugetget(self, remote, local, options):
        """Proxy to :meth:`incacheget`."""
        a_remote, _ = self._alternate_source(remote, options)
        return super(UgetHackCacheStore, self).ugetget(a_remote, local, options)

    def ugetdelete(self, remote, options):
        """Proxy to :meth:`incachedelete`."""
        _, a_remote = self._alternate_source(remote, options)
        rc = super(UgetHackCacheStore, self).ugetdelete(remote, options)
        if a_remote is not None:
            rc = rc and super(UgetHackCacheStore, self).ugetdelete(a_remote, options)
        return rc


class UgetStore(MultiStore):
    """Combined cache and central GCO stores."""

    _footprint = dict(
        info = 'GCO multi access',
        attr = dict(
            scheme = dict(
                values   = ['uget'],
            ),
            netloc = dict(
                values   = ['uget.multi.fr'],
            ),
            refillstore = dict(
                default  = True,
            )
        )
    )

    def alternates_netloc(self):
        """Tuple of alternates domains names, e.g. ``cache`` and ``archive``."""
        return ('uget.hack.fr', 'uget.cache.fr', 'uget.archive.fr')

    def get(self, remote, local, options=None):
        """Go through internal opened stores for the first available resource."""
        # Try to deal with extracts...
        extract = remote['query'].get('extract', None)
        if extract:
            uname = self.system.path.basename(remote['path'])
            fmt = options.get('fmt', 'foo')
            # Maybe the data was fetched previous, in such a case do not bother...
            if not self.system.path.exists(uname):
                chk_options = copy.copy(options)
                chk_options['incache'] = True
                chk_options['silent'] = True
                # If the resource is not in cache fetch the whole file first
                if not self.check(remote, chk_options):
                    logger.info('Trying to refill the uget element in cache stores')
                    # Get rid of the extract clause
                    bare_remote = copy.deepcopy(remote)
                    bare_remote['query'].pop('extract', None)
                    # Generate a temporary filename
                    tmplocal = uname + self.system.safe_filesuffix()
                    # Fetch and refill the Uget tar
                    get_options = copy.copy(options)
                    get_options['silent'] = True
                    rc = super(UgetStore, self).get(bare_remote, tmplocal, get_options)
                    # Remove it
                    self.system.rm(tmplocal, fmt=fmt)
                    logger.info('The refill should be done (rc=%s)', str(rc))

        return super(UgetStore, self).get(remote, local, options)<|MERGE_RESOLUTION|>--- conflicted
+++ resolved
@@ -460,7 +460,6 @@
         """Remap and ftplocate sequence."""
         return self.ftplocate(self._universal_remap(remote), options)
 
-<<<<<<< HEAD
     def ugetlist(self, remote, options):
         """Remap and ftplocate sequence."""
         stuff = set()
@@ -472,11 +471,10 @@
                 elif rc is True:
                     return rc
         return sorted([s for s in stuff if not (s.endswith('.' + self.storehash) and s[:-(len(self.storehash) + 1)] in stuff)])
-=======
+
     def ugetprestageinfo(self, remote, options):
         """Remap and ftpprestageinfo sequence."""
         return self.ftpprestageinfo(self._universal_remap(remote), options)
->>>>>>> 65630d70
 
     def _actual_get(self, remote, local, options):
         return self.ftpget(remote, local, options)
@@ -556,15 +554,13 @@
         """Proxy to :meth:`incachelocate`."""
         return self.incachelocate(self._universal_remap(remote), options)
 
-<<<<<<< HEAD
     def ugetlist(self, remote, options):
         """Proxy to :meth:`incachelocate`."""
         return self.incachelist(self._list_remap(remote), options)
-=======
+
     def ugetprestageinfo(self, remote, options):
         """Proxy to :meth:`incacheprestageinfo`."""
         return self.incacheprestageinfo(self._universal_remap(remote), options)
->>>>>>> 65630d70
 
     def _actual_get(self, remote, local, options):
         return self.incacheget(remote, local, options)
