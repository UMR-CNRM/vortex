#!/usr/bin/env python
# -*- coding: utf-8 -*-

"""
Promethee Application Configuration features.
"""

from __future__ import print_function, absolute_import, unicode_literals, division

import io
import json
import six
import vortex  # noqa: F401
from vortex.layout.nodes import ConfigSet

import promethee  # noqa: F401

import footprints

logger = footprints.loggers.getLogger(__name__)

__all__ = []

<<<<<<< HEAD
def recursive_format(element, **format_kwargs):
    """recursive_format : function which applies string formatting to a given
    element (if of type str or unicode) or recursively applies the string
    to the sub-elements of the given element (if of type dict or list).

    Exemples :
=======

def recursive_format(element, **format_kwargs):
    """
    Function which applies string formatting to a given element (if of type
    str or unicode) or recursively applies the string to the sub-elements of
    the given element (if of type dict or list).

    A few examples:

>>>>>>> 36c58747
    >>> recursive_format("{son}, I am your father.", son="luke")
    'luke, I am your father'
    >>> recursive_format(u'{daughter} and {son}, I am your father', daughter="leia", son="luke")
    u'leia and luke, I am your father'
    >>> my_kwargs = {"father" : "anakin", "mother": "padme", "son":"luke", "daughter":"leia", "age":42}
<<<<<<< HEAD
    >>> recursive_format({"A" : "My name is {father}", "B" : "I'm Vader", "C": "My kids are {kids}"}, ``**my_kwargs``)
    {"A" : "My name is anakin", "B" : "I used to be fun", "C": "My kids are {kids}"}
    >>> recursive_format({"A":[{"B":{"deeply":"At {age}, I still love {mother}"}}]}, ``**my_kwargs``)
    {"A":[{"B":{"deeply":"At 42, I still love padme"}}]}

    Args:
        element (any): Element to string-format or dict/list of elements to string-format

    Returns:
        type(element): Formatted given element
=======
    >>> recursive_format({"A" : "My name is {father}", "B" : "I'm Vader", "C": "My kids are {kids}"}, **my_kwargs)
    {"A" : "My name is anakin", "B" : "I used to be fun", "C": "My kids are {kids}"}
    >>> recursive_format({"A":[{"B":{"deeply":"At {age}, I still love {mother}"}}]}, **my_kwargs)
    {"A":[{"B":{"deeply":"At 42, I still love padme"}}]}

    Arguments description:

    * element (any): Element to string-format or dict/list of elements to string-format

    It returns:

    * type(element): Formatted given element
>>>>>>> 36c58747

    """
    if isinstance(element, six.string_types):
        try:
            return element.format(**format_kwargs)
        except KeyError:
            return element
    if isinstance(element, list):
        return [recursive_format(value, **format_kwargs) for value in element]
    if isinstance(element, dict):
        for key, value in element.items():
            element[key] = recursive_format(value, **format_kwargs)
        return element
    return element


class ConfigSetPromethee(ConfigSet):
<<<<<<< HEAD
    """ConfigSetPromethee : Custom Promethee application configuration set.
=======
    """Custom Promethee application configuration set.
>>>>>>> 36c58747

    It is an extension of the usual vortex.layout.nodes.ConfigSet of a task, composed
    by some environment variables and the constants declared in the .ini
    configuration file. The ConfigSetPromethee will search for another configuration
    file following the <vapp>_<conf>.json naming standard (like the usual ini file)
    and add the elements retrieved to the given config set.

    This new json configuration file gathers all the footprints of the resources,
    providers and algo components used in the application. It has been conceived
    to factorize the task writing, and to serialize the resource fetch/backup.
    This configuration file has the following structure:
<<<<<<< HEAD
=======

>>>>>>> 36c58747
    >>> {
    ...     'providers' : {
    ...         'provider_1': {...},
    ...         'provider_2': {...}
    ...     },
    ...     'resources' : {
    ...         'resource_1': {...},
    ...         'resource_2': {...}
    ...     },
    ...     'algos' : {
    ...         'algo_component_1': {...}
    ...     },
    ...     'tasks' : {
    ...         'task_1' : {
    ...             'all' : {},
    ...             'early-fetch' : {},
    ...             'fetch' : {
    ...                 'resource_1': 'provider_1'
    ...             },
    ...             'compute' : 'algo_component_1',
    ...             'backup' : {
    ...                 'resource_2': ['provider_1', 'provider_2']
    ...             },
    ...             'late-backup' : {}
    ...         }
    ...     }
    ... }

    The ConfigSetPromethee thus assembles the task layout, and full ressources
    handlers can be accessed like a dictionnary through the 'get_step_conf'
<<<<<<< HEAD
    method. For instance :
    >>> conf = ConfigSetPromethee(self.conf, self.ticket)
    >>> toolbox.input(``**conf.get_step_conf("fetch")["resource_1"]``)
    {...} (input resource handler combining the 'resource_1' and 'provider_1' as configured later)
    >>> [toolbox.output(``**rh``) for rh in toolbox.output("backup").values()]
    {...} (output resource handler combining the 'resource_2' and 'provider_1')
    {...} (output resource handler combining the 'resource_2' and 'provider_2')

    Inheritance:
        vortex.layout.nodes.ConfigSet

    Args:
        conf (vortex.layout.nodes.ConfigSet, or dict-like): Classical application
        configuration set resulting from the env and .ini configuration file parsing.
        ticket (vortex.sessions.Ticket): Session's ticket.
=======
    method. For instance:

    >>> conf = ConfigSetPromethee(self.conf, self.ticket)
    >>> toolbox.input(**conf.get_step_conf("fetch")["resource_1"])
    ... # {...} (input resource handler combining the 'resource_1' and 'provider_1' as configured later)
    >>> [toolbox.output(**rh) for rh in toolbox.output("backup").values()]
    ... # {...} (output resource handler combining the 'resource_2' and 'provider_1')
    ... # {...} (output resource handler combining the 'resource_2' and 'provider_2')

    Inheritance:

    * :class:`vortex.layout.nodes.ConfigSet`

    Arguments description:

    * conf (:class:`vortex.layout.nodes.ConfigSet`, or dict-like): Classical application
      configuration set resulting from the env and .ini configuration file parsing.
    * ticket (`class:`vortex.sessions.Ticket`): Session's ticket.
>>>>>>> 36c58747

    """
    def __init__(self, conf, ticket):
        super(ConfigSetPromethee, self).__init__()
        for key, value in conf.items():
            try:
                self[key] = value.strftime("%Y%m%dT%H%M%S")
            except Exception:
                try:
                    self[key] = int(value)
                except Exception:
                    try:
                        self[key] = float(value)
                    except Exception:
                        self[key] = value
        self.ticket = ticket
        self.rootapp_dir = "."
        self.jsonconf = None
        try:
            self.rootapp_dir = self.path.dirname(self.path.dirname(self.iniconf))
            self.jsonconf = self.iniconf.rstrip("ini") + "json"
        except Exception:
            logger.warning("Missing mandatory attribute 'iniconf'.")

        if self.path.isfile(self.jsonconf):
            try:
<<<<<<< HEAD
                # with open(self.jsonconf) as jsonf:
=======
>>>>>>> 36c58747
                with io.open(self.jsonconf, 'r', encoding='utf-8') as jsonf:
                    self.update(**json.load(jsonf))
            except Exception:
                logger.error("Failed to retrieve json config", exc_info=True)
        self.steps = dict()
        if "tasks" in self and "task" in self:
            self.steps = self.pop("tasks")[self["task"]]
        self.format(**self)

    @property
    def path(self):
        return self.ticket.sh.path

    def has_jsonconf(self):
        return self.path.isfile(self.jsonconf)

    def update(self, **update_kwargs):
<<<<<<< HEAD
        """update: update the 'self' config set by adding the 'update_kwargs' to the
=======
        """
        Update the 'self' config set by adding the 'update_kwargs' to the
>>>>>>> 36c58747
        'self' config set and by recursively formatting its elements according to
        the given 'update_kwargs'.
        """
        new_update_kwargs = recursive_format(update_kwargs, **self)
        super(ConfigSetPromethee, self).update(**new_update_kwargs)
        self.format(**update_kwargs)

    def format(self, **format_kwargs):
<<<<<<< HEAD
        """format: format recursively the elements of the 'self' config set
=======
        """
        Format recursively the elements of the 'self' config set
>>>>>>> 36c58747
        according to the given 'format_kwargs'.
        """
        for key, value in self.items():
            self[key] = recursive_format(value, **format_kwargs)

    def get_step_conf(self, step):
<<<<<<< HEAD
        """get_step_conf: Builds the step configuration of an application task
        and returns all the resource handlers configs to use in the step.
=======
        """
        Builds the step configuration of an application task and returns all
        the resource handlers configs to use in the step.
>>>>>>> 36c58747

        To do so, it finds all the resources and providers used in the given step
        and combines their configured footprints. The resource handlers configs are
        then accessible like in a dictionnary.

        It is important to differentiate the types of steps:
<<<<<<< HEAD
        - "all", "early-fetch" and "fetch" are input steps. It means that all the
        given resources are to be processed with a toolbox.input().get()
        - "compute" is a computational step. The given footprint is an algo component
        footprint, and thus is to be run like so.
        - "backup" and "late-backup" are output steps. It means that all the given
        resources are to be processed with a toolbox.output().put(). Also we
        can associate several providers to a single resource in the case we would
        like to feed several providers of a single resource.

        Args:
            step (str): step name

        Returns:
            dict : Step configuration
=======

        * "all", "early-fetch" and "fetch" are input steps. It means that all the
          given resources are to be processed with a toolbox.input().get()
        * "compute" is a computational step. The given footprint is an algo component
          footprint, and thus is to be run like so.
        * "backup" and "late-backup" are output steps. It means that all the given
          resources are to be processed with a toolbox.output().put(). Also we
          can associate several providers to a single resource in the case we would
          like to feed several providers of a single resource.

        Arguments description:

        * step (str): step name

        It returns:

        * dict: Step configuration
>>>>>>> 36c58747

        """
        step_conf = dict()
        if step in ["all", "early-fetch", "fetch"]:
            for resource, provider in self.steps[step].items():
                step_conf[resource] = dict()
                step_conf[resource].update(self["resources"][resource])
                step_conf[resource].update(self["providers"][provider])

        elif step == "compute":
            step_conf = self["algos"][self.steps["compute"]]

        elif step in ["backup", "late-backup"]:
            for resource, providers in self.steps[step].items():
                for provider in providers:
                    res_prov = resource + "_" + provider
                    step_conf[res_prov] = dict()
                    step_conf[res_prov].update(self["resources"][resource])
                    step_conf[res_prov].update(self["providers"][provider])
        return step_conf<|MERGE_RESOLUTION|>--- conflicted
+++ resolved
@@ -21,15 +21,6 @@
 
 __all__ = []
 
-<<<<<<< HEAD
-def recursive_format(element, **format_kwargs):
-    """recursive_format : function which applies string formatting to a given
-    element (if of type str or unicode) or recursively applies the string
-    to the sub-elements of the given element (if of type dict or list).
-
-    Exemples :
-=======
-
 def recursive_format(element, **format_kwargs):
     """
     Function which applies string formatting to a given element (if of type
@@ -38,24 +29,11 @@
 
     A few examples:
 
->>>>>>> 36c58747
     >>> recursive_format("{son}, I am your father.", son="luke")
     'luke, I am your father'
     >>> recursive_format(u'{daughter} and {son}, I am your father', daughter="leia", son="luke")
     u'leia and luke, I am your father'
     >>> my_kwargs = {"father" : "anakin", "mother": "padme", "son":"luke", "daughter":"leia", "age":42}
-<<<<<<< HEAD
-    >>> recursive_format({"A" : "My name is {father}", "B" : "I'm Vader", "C": "My kids are {kids}"}, ``**my_kwargs``)
-    {"A" : "My name is anakin", "B" : "I used to be fun", "C": "My kids are {kids}"}
-    >>> recursive_format({"A":[{"B":{"deeply":"At {age}, I still love {mother}"}}]}, ``**my_kwargs``)
-    {"A":[{"B":{"deeply":"At 42, I still love padme"}}]}
-
-    Args:
-        element (any): Element to string-format or dict/list of elements to string-format
-
-    Returns:
-        type(element): Formatted given element
-=======
     >>> recursive_format({"A" : "My name is {father}", "B" : "I'm Vader", "C": "My kids are {kids}"}, **my_kwargs)
     {"A" : "My name is anakin", "B" : "I used to be fun", "C": "My kids are {kids}"}
     >>> recursive_format({"A":[{"B":{"deeply":"At {age}, I still love {mother}"}}]}, **my_kwargs)
@@ -68,7 +46,6 @@
     It returns:
 
     * type(element): Formatted given element
->>>>>>> 36c58747
 
     """
     if isinstance(element, six.string_types):
@@ -86,11 +63,7 @@
 
 
 class ConfigSetPromethee(ConfigSet):
-<<<<<<< HEAD
-    """ConfigSetPromethee : Custom Promethee application configuration set.
-=======
     """Custom Promethee application configuration set.
->>>>>>> 36c58747
 
     It is an extension of the usual vortex.layout.nodes.ConfigSet of a task, composed
     by some environment variables and the constants declared in the .ini
@@ -102,10 +75,7 @@
     providers and algo components used in the application. It has been conceived
     to factorize the task writing, and to serialize the resource fetch/backup.
     This configuration file has the following structure:
-<<<<<<< HEAD
-=======
-
->>>>>>> 36c58747
+
     >>> {
     ...     'providers' : {
     ...         'provider_1': {...},
@@ -136,23 +106,6 @@
 
     The ConfigSetPromethee thus assembles the task layout, and full ressources
     handlers can be accessed like a dictionnary through the 'get_step_conf'
-<<<<<<< HEAD
-    method. For instance :
-    >>> conf = ConfigSetPromethee(self.conf, self.ticket)
-    >>> toolbox.input(``**conf.get_step_conf("fetch")["resource_1"]``)
-    {...} (input resource handler combining the 'resource_1' and 'provider_1' as configured later)
-    >>> [toolbox.output(``**rh``) for rh in toolbox.output("backup").values()]
-    {...} (output resource handler combining the 'resource_2' and 'provider_1')
-    {...} (output resource handler combining the 'resource_2' and 'provider_2')
-
-    Inheritance:
-        vortex.layout.nodes.ConfigSet
-
-    Args:
-        conf (vortex.layout.nodes.ConfigSet, or dict-like): Classical application
-        configuration set resulting from the env and .ini configuration file parsing.
-        ticket (vortex.sessions.Ticket): Session's ticket.
-=======
     method. For instance:
 
     >>> conf = ConfigSetPromethee(self.conf, self.ticket)
@@ -171,7 +124,6 @@
     * conf (:class:`vortex.layout.nodes.ConfigSet`, or dict-like): Classical application
       configuration set resulting from the env and .ini configuration file parsing.
     * ticket (`class:`vortex.sessions.Ticket`): Session's ticket.
->>>>>>> 36c58747
 
     """
     def __init__(self, conf, ticket):
@@ -198,10 +150,6 @@
 
         if self.path.isfile(self.jsonconf):
             try:
-<<<<<<< HEAD
-                # with open(self.jsonconf) as jsonf:
-=======
->>>>>>> 36c58747
                 with io.open(self.jsonconf, 'r', encoding='utf-8') as jsonf:
                     self.update(**json.load(jsonf))
             except Exception:
@@ -219,12 +167,8 @@
         return self.path.isfile(self.jsonconf)
 
     def update(self, **update_kwargs):
-<<<<<<< HEAD
-        """update: update the 'self' config set by adding the 'update_kwargs' to the
-=======
         """
         Update the 'self' config set by adding the 'update_kwargs' to the
->>>>>>> 36c58747
         'self' config set and by recursively formatting its elements according to
         the given 'update_kwargs'.
         """
@@ -233,48 +177,23 @@
         self.format(**update_kwargs)
 
     def format(self, **format_kwargs):
-<<<<<<< HEAD
-        """format: format recursively the elements of the 'self' config set
-=======
         """
         Format recursively the elements of the 'self' config set
->>>>>>> 36c58747
         according to the given 'format_kwargs'.
         """
         for key, value in self.items():
             self[key] = recursive_format(value, **format_kwargs)
 
     def get_step_conf(self, step):
-<<<<<<< HEAD
-        """get_step_conf: Builds the step configuration of an application task
-        and returns all the resource handlers configs to use in the step.
-=======
         """
         Builds the step configuration of an application task and returns all
         the resource handlers configs to use in the step.
->>>>>>> 36c58747
 
         To do so, it finds all the resources and providers used in the given step
         and combines their configured footprints. The resource handlers configs are
         then accessible like in a dictionnary.
 
         It is important to differentiate the types of steps:
-<<<<<<< HEAD
-        - "all", "early-fetch" and "fetch" are input steps. It means that all the
-        given resources are to be processed with a toolbox.input().get()
-        - "compute" is a computational step. The given footprint is an algo component
-        footprint, and thus is to be run like so.
-        - "backup" and "late-backup" are output steps. It means that all the given
-        resources are to be processed with a toolbox.output().put(). Also we
-        can associate several providers to a single resource in the case we would
-        like to feed several providers of a single resource.
-
-        Args:
-            step (str): step name
-
-        Returns:
-            dict : Step configuration
-=======
 
         * "all", "early-fetch" and "fetch" are input steps. It means that all the
           given resources are to be processed with a toolbox.input().get()
@@ -292,7 +211,6 @@
         It returns:
 
         * dict: Step configuration
->>>>>>> 36c58747
 
         """
         step_conf = dict()
