#!/usr/bin/env python
# -*- coding: utf-8 -*-

"""
Promethee Application Configuration features.
"""

from __future__ import print_function, absolute_import, unicode_literals, division

import io
import json
import six
import vortex  # noqa: F401
from vortex.layout.nodes import ConfigSet

import promethee  # noqa: F401

import footprints

logger = footprints.loggers.getLogger(__name__)

__all__ = []


def recursive_format(element, **format_kwargs):
<<<<<<< HEAD
    """recursive_format : function which applies string formatting to a given
    element (if of type str or unicode) or recursively applies the string
    to the sub-elements of the given element (if of type dict or list).

    Exemples :
    >>> recursive_format("{son}, I am your father.", son="luke")
    'luke, I am your father'
    >>> recursive_format(u'{daughter} and {son}, I am your father', daughter="leia", son="luke")
    u'leia and luke, I am your father'
    >>> my_kwargs = {"father" : "anakin", "mother": "padme", "son":"luke", "daughter":"leia", "age":42}
    >>> recursive_format({"A" : "My name is {father}", "B" : "I'm Vader", "C": "My kids are {kids}"}, ``**my_kwargs``)
    {"A" : "My name is anakin", "B" : "I used to be fun", "C": "My kids are {kids}"}
    >>> recursive_format({"A":[{"B":{"deeply":"At {age}, I still love {mother}"}}]}, ``**my_kwargs``)
    {"A":[{"B":{"deeply":"At 42, I still love padme"}}]}

    Args:
        element (any): Element to string-format or dict/list of elements to string-format

    Returns:
        type(element): Formatted given element

    """
    if isinstance(element, (str, unicode)):
=======
#    if isinstance(element, (str, unicode)):
    if isinstance(element, six.string_types):
>>>>>>> 5404f23e
        try:
            return element.format(**format_kwargs)
        except KeyError:
            return element
    if isinstance(element, list):
        return [recursive_format(value, **format_kwargs) for value in element]
    if isinstance(element, dict):
        for key, value in element.items():
            element[key] = recursive_format(value, **format_kwargs)
        return element
    return element


class ConfigSetPromethee(ConfigSet):
    """ConfigSetPromethee : Custom Promethee application configuration set.

    It is an extension of the usual vortex.layout.nodes.ConfigSet of a task, composed
    by some environment variables and the constants declared in the .ini
    configuration file. The ConfigSetPromethee will search for another configuration
    file following the <vapp>_<conf>.json naming standard (like the usual ini file)
    and add the elements retrieved to the given config set.

    This new json configuration file gathers all the footprints of the resources,
    providers and algo components used in the application. It has been conceived
    to factorize the task writing, and to serialize the resource fetch/backup.
    This configuration file has the following structure:
    >>> {
    ...     'providers' : {
    ...         'provider_1': {...},
    ...         'provider_2': {...}
    ...     },
    ...     'resources' : {
    ...         'resource_1': {...},
    ...         'resource_2': {...}
    ...     },
    ...     'algos' : {
    ...         'algo_component_1': {...}
    ...     },
    ...     'tasks' : {
    ...         'task_1' : {
    ...             'all' : {},
    ...             'early-fetch' : {},
    ...             'fetch' : {
    ...                 'resource_1': 'provider_1'
    ...             },
    ...             'compute' : 'algo_component_1',
    ...             'backup' : {
    ...                 'resource_2': ['provider_1', 'provider_2']
    ...             },
    ...             'late-backup' : {}
    ...         }
    ...     }
    ... }

    The ConfigSetPromethee thus assembles the task layout, and full ressources
    handlers can be accessed like a dictionnary through the 'get_step_conf'
    method. For instance :
    >>> conf = ConfigSetPromethee(self.conf, self.ticket)
    >>> toolbox.input(``**conf.get_step_conf("fetch")["resource_1"]``)
    {...} (input resource handler combining the 'resource_1' and 'provider_1' as configured later)
    >>> [toolbox.output(``**rh``) for rh in toolbox.output("backup").values()]
    {...} (output resource handler combining the 'resource_2' and 'provider_1')
    {...} (output resource handler combining the 'resource_2' and 'provider_2')

    Inheritance:
        vortex.layout.nodes.ConfigSet

    Args:
        conf (vortex.layout.nodes.ConfigSet, or dict-like): Classical application
        configuration set resulting from the env and .ini configuration file parsing.
        ticket (vortex.sessions.Ticket): Session's ticket.

    """
    def __init__(self, conf, ticket):
        super(ConfigSetPromethee, self).__init__()
        for key, value in conf.items():
            try:
                self[key] = value.strftime("%Y%m%dT%H%M%S")
            except Exception:
                try:
                    self[key] = int(value)
                except Exception:
                    try:
                        self[key] = float(value)
                    except Exception:
                        self[key] = value
        self.ticket = ticket
        self.rootapp_dir = "."
        self.jsonconf = None
        try:
            self.rootapp_dir = self.path.dirname(self.path.dirname(self.iniconf))
            self.jsonconf = self.iniconf.rstrip("ini") + "json"
        except Exception:
            logger.warning("Missing mandatory attribute 'iniconf'.")

        if self.path.isfile(self.jsonconf):
            try:
                # with open(self.jsonconf) as jsonf:
                with io.open(self.jsonconf, 'r', encoding='utf-8') as jsonf:
                    self.update(**json.load(jsonf))
            except Exception:
                logger.error("Failed to retrieve json config", exc_info=True)
        self.steps = dict()
        if "tasks" in self and "task" in self:
            self.steps = self.pop("tasks")[self["task"]]
        self.format(**self)

    @property
    def path(self):
        return self.ticket.sh.path

    def has_jsonconf(self):
        return self.path.isfile(self.jsonconf)

    def update(self, **update_kwargs):
        """update: update the 'self' config set by adding the 'update_kwargs' to the
        'self' config set and by recursively formatting its elements according to
        the given 'update_kwargs'.
        """
        new_update_kwargs = recursive_format(update_kwargs, **self)
        super(ConfigSetPromethee, self).update(**new_update_kwargs)
        self.format(**update_kwargs)

    def format(self, **format_kwargs):
        """format: format recursively the elements of the 'self' config set
        according to the given 'format_kwargs'.
        """
        for key, value in self.items():
            self[key] = recursive_format(value, **format_kwargs)

    def get_step_conf(self, step):
        """get_step_conf: Builds the step configuration of an application task
        and returns all the resource handlers configs to use in the step.

        To do so, it finds all the resources and providers used in the given step
        and combines their configured footprints. The resource handlers configs are
        then accessible like in a dictionnary.

        It is important to differentiate the types of steps:
        - "all", "early-fetch" and "fetch" are input steps. It means that all the
        given resources are to be processed with a toolbox.input().get()
        - "compute" is a computational step. The given footprint is an algo component
        footprint, and thus is to be run like so.
        - "backup" and "late-backup" are output steps. It means that all the given
        resources are to be processed with a toolbox.output().put(). Also we
        can associate several providers to a single resource in the case we would
        like to feed several providers of a single resource.

        Args:
            step (str): step name

        Returns:
            dict : Step configuration

        """
        step_conf = dict()
        if step in ["all", "early-fetch", "fetch"]:
            for resource, provider in self.steps[step].items():
                step_conf[resource] = dict()
                step_conf[resource].update(self["resources"][resource])
                step_conf[resource].update(self["providers"][provider])

        elif step == "compute":
            step_conf = self["algos"][self.steps["compute"]]

        elif step in ["backup", "late-backup"]:
            for resource, providers in self.steps[step].items():
                for provider in providers:
                    res_prov = resource + "_" + provider
                    step_conf[res_prov] = dict()
                    step_conf[res_prov].update(self["resources"][resource])
                    step_conf[res_prov].update(self["providers"][provider])
        return step_conf<|MERGE_RESOLUTION|>--- conflicted
+++ resolved
@@ -21,9 +21,7 @@
 
 __all__ = []
 
-
 def recursive_format(element, **format_kwargs):
-<<<<<<< HEAD
     """recursive_format : function which applies string formatting to a given
     element (if of type str or unicode) or recursively applies the string
     to the sub-elements of the given element (if of type dict or list).
@@ -46,11 +44,7 @@
         type(element): Formatted given element
 
     """
-    if isinstance(element, (str, unicode)):
-=======
-#    if isinstance(element, (str, unicode)):
     if isinstance(element, six.string_types):
->>>>>>> 5404f23e
         try:
             return element.format(**format_kwargs)
         except KeyError:
