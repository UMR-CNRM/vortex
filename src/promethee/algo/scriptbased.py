--- conflicted
+++ resolved
@@ -48,18 +48,6 @@
     * :class:`vortex.algo.components.Expresso`
 
     Attrs:
-<<<<<<< HEAD
-        kind          (str) : Algo kind. Must be 'promethee_algo'.
-        interpreter   (str) : Interpreter to use for executing scripts.
-        engine        (str) : Optionnal engine, default is 'exec'.
-        extendpypath (list) : The list of things to be prepended in the python's path.
-        The added paths must lead to python packages used by the script to execute.
-        Default is [].
-        timeout       (int) : Default timeout (in sec.) used when waiting for
-        an expected resource. Default is 180.
-        cmdline      (dict) : Optionnal command line arguments to pass on to
-        the script to execute.
-=======
 
     * kind (str): Algo kind. Must be 'promethee_algo'.
     * interpreter (str): Interpreter to use for executing scripts.
@@ -70,7 +58,6 @@
     * timeout (int): Default timeout (in sec.) used when waiting for an expected resource.
       Default is 180.
     * cmdline (dict): Optionnal command line arguments to pass on to the script to execute.
->>>>>>> 36c58747
 
     """
 
@@ -85,10 +72,6 @@
             ),
             engine = dict(
                 optional    = True,
-<<<<<<< HEAD
-                values      = ["exec", "launch", ],
-=======
->>>>>>> 36c58747
                 default     = "exec",
             ),
             cmdline=dict(
