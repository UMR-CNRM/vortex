#!/usr/bin/env python
# -*- coding: utf-8 -*-

"""
Typical flow ressources for promethee use.
"""

from __future__ import print_function, absolute_import, unicode_literals, division

from vortex.data.flow import FlowResource
from vortex.data.contents import JsonDictContent
from promethee.syntax.stdattrs import version_deco, task_deco

#: No automatic export
__all__ = []

<<<<<<< HEAD
=======
class PrometheeInputs(FlowResource):
    """Tar with gribs extracted from the BDAP database"""

    _footprint = dict(
        info = "Tar from soprano. Specific to promethee.",
        attr = dict(
            kind = dict(
                values = ["promethee_inputs"]
            ),
            model = dict(
                values = ['promethee', ]
            ),
            nativefmt = dict(
                values = ["tar"],
                default = "tar"
            ),
        ),
    )

    @property
    def realkind(self):
        return self.kind

>>>>>>> 5404f23e

class PrometheeFlowResource(FlowResource):
    """PrometheeFlowResource : Abstract Class to access all kind of flow resources
    for promethee. A PrometheeFlowResource is a quite common flow resource with a
    version tag and is related to a specific Promethee task.

    It designates all the resources used in the Promethee flow, such as:
        - config files,
        - log files,
        - archive files (containing configs or output productions).

    Inheritance:
        vortex.data.flow.FlowResource

    Attrs:
        kind        (str) : Resource's kind.
        date (bronx.stdtypes.date.Datetime) : The generating process run date.
        cutoff      (str) : The cutoff type of the generating process.
        model       (str) : The model name (from a source code perspective).
        nativefmt   (str) : The resource's storage format.
        task        (str) : The task name for which the resource is designed. Among
        "conf_task", "data_task", "mask_task", "prod_task" and "version".
        version     (str) : The resource version.
    """

    _abstract = True
    _footprint = [
        task_deco,
        version_deco,
        dict(
            info = "Abstract FlowResource for a Promethee usage. It is a flow resource"
            " that has a version tag and is related to a specific task.",
        )
    ]

    @property
    def realkind(self):
        return self.kind


class PrometheeJson(PrometheeFlowResource):
    """PrometheeJson : Specific PrometheeFlowResource designed for Json files.
    It concerns the Promethee config and log files.

    Inheritance:
        PrometheeFlowResource

    Attrs:
        kind (str) : The resource kind. Among 'config' and 'log'.
        nativefmt (str) : The resource's storage format. Must be 'json'.
        clscontents (type) : Must be JsonDictContent.
        * and all the other PrometheeFlowResource attributes.
    """

    _footprint = dict(
        info = 'Json files identified as task related, versioned, flow resources. Specific to Promethee.',
        attr = dict(
            kind = dict(
                optional    = False,
                values      = ['config', 'log']
            ),
            nativefmt = dict(
                optional    = True,
                values      = ['json'],
                default     = 'json'
            ),
            clscontents = dict(
                default     = JsonDictContent
            )
        )
    )


class PrometheeArchive(PrometheeFlowResource):
    """PrometheeArchive : specific PrometheeFlowResource designed archive files.
    It concerns the Promethee input containing all the configurations files, and
    the Promethee output containing all the production files.

    Inheritance:
        PrometheeFlowResource

    Attrs:
        kind (str) : The resource kind. Must be 'archive'.
        nativefmt (str) : The resource's storage format. Among 'tgz' or 'tar'.
        * and all the other PrometheeFlowResource attributes.
    """

    _footprint = dict(
        info = 'Archive files (tar) identified as task related, versioned, flow resources. Specific to Promethee.',
        attr = dict(
            kind = dict(
                optional    = False,
                values      = ['archive']
            ),
            nativefmt = dict(
                optional    = True,
                values      = ['tgz', 'tar'],
                default     = 'tgz'
            )
        )
    )<|MERGE_RESOLUTION|>--- conflicted
+++ resolved
@@ -14,8 +14,6 @@
 #: No automatic export
 __all__ = []
 
-<<<<<<< HEAD
-=======
 class PrometheeInputs(FlowResource):
     """Tar with gribs extracted from the BDAP database"""
 
@@ -39,7 +37,6 @@
     def realkind(self):
         return self.kind
 
->>>>>>> 5404f23e
 
 class PrometheeFlowResource(FlowResource):
     """PrometheeFlowResource : Abstract Class to access all kind of flow resources
