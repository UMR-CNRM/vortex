#!/usr/bin/env python
# -*- coding: utf-8 -*-

"""
Typical flow ressources for promethee use.
"""

from __future__ import print_function, absolute_import, unicode_literals, division

from vortex.data.flow import FlowResource
from vortex.data.contents import JsonDictContent
from promethee.syntax.stdattrs import version_deco, task_deco

#: No automatic export
__all__ = []

<<<<<<< HEAD
=======
class PrometheeInputs(FlowResource):
    """Tar with gribs extracted from the BDAP database"""

    _footprint = dict(
        info = "Tar from soprano. Specific to promethee.",
        attr = dict(
            kind = dict(
                values = ["promethee_inputs"]
            ),
            model = dict(
                values = ['promethee', ]
            ),
            nativefmt = dict(
                values = ["tar"],
                default = "tar"
            ),
        ),
    )

    @property
    def realkind(self):
        return self.kind

>>>>>>> fee10c1b

class PrometheeFlowResource(FlowResource):
    """PrometheeFlowResource : Abstract Class to access all kind of flow resources
    for promethee. A PrometheeFlowResource is a quite common flow resource with a
    version tag and is related to a specific Promethee task.

    It designates all the resources used in the Promethee flow, such as:
        - config files,
        - log files,
        - archive files (containing configs or output productions).

    Inheritance:
        vortex.data.flow.FlowResource

    Attrs:
        kind        (str) : Resource's kind.
        date (bronx.stdtypes.date.Datetime) : The generating process run date.
        cutoff      (str) : The cutoff type of the generating process.
        model       (str) : The model name (from a source code perspective).
        nativefmt   (str) : The resource's storage format.
        task        (str) : The task name for which the resource is designed. Among
        "conf_task", "data_task", "mask_task", "prod_task" and "version".
        version     (str) : The resource version.
    """

    _abstract = True
    _footprint = [
        task_deco,
        version_deco,
        dict(
            info = "Abstract FlowResource for a Promethee usage. It is a flow resource"
            " that has a version tag and is related to a specific task.",
        )
    ]

    @property
    def realkind(self):
        return self.kind


class PrometheeJson(PrometheeFlowResource):
    """PrometheeJson : Specific PrometheeFlowResource designed for Json files.
    It concerns the Promethee config and log files.

    Inheritance:
        PrometheeFlowResource

    Attrs:
        kind (str) : The resource kind. Among 'config' and 'log'.
        nativefmt (str) : The resource's storage format. Must be 'json'.
        clscontents (type) : Must be JsonDictContent.
        * and all the other PrometheeFlowResource attributes.
    """

    _footprint = dict(
        info = 'Json files identified as task related, versioned, flow resources. Specific to Promethee.',
        attr = dict(
            kind = dict(
                optional    = False,
                values      = ['config', 'log']
            ),
            nativefmt = dict(
                optional    = True,
                values      = ['json'],
                default     = 'json'
            ),
            clscontents = dict(
                default     = JsonDictContent
            )
        )
    )


class PrometheeArchive(PrometheeFlowResource):
    """PrometheeArchive : specific PrometheeFlowResource designed archive files.
    It concerns the Promethee input containing all the configurations files, and
    the Promethee output containing all the production files.

    Inheritance:
        PrometheeFlowResource

    Attrs:
        kind (str) : The resource kind. Must be 'archive'.
        nativefmt (str) : The resource's storage format. Among 'tgz' or 'tar'.
        * and all the other PrometheeFlowResource attributes.
    """

    _footprint = dict(
        info = 'Archive files (tar) identified as task related, versioned, flow resources. Specific to Promethee.',
        attr = dict(
            kind = dict(
                optional    = False,
                values      = ['archive']
            ),
            nativefmt = dict(
                optional    = True,
                values      = ['tgz', 'tar'],
                default     = 'tgz'
            )
        )
    )<|MERGE_RESOLUTION|>--- conflicted
+++ resolved
@@ -14,8 +14,7 @@
 #: No automatic export
 __all__ = []
 
-<<<<<<< HEAD
-=======
+
 class PrometheeInputs(FlowResource):
     """Tar with gribs extracted from the BDAP database"""
 
@@ -39,7 +38,6 @@
     def realkind(self):
         return self.kind
 
->>>>>>> fee10c1b
 
 class PrometheeFlowResource(FlowResource):
     """PrometheeFlowResource : Abstract Class to access all kind of flow resources
