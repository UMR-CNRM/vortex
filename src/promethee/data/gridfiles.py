--- conflicted
+++ resolved
@@ -1,164 +1,72 @@
-#!/usr/bin/env python
-# -*- coding: utf-8 -*-
-
-"""
-Promethee gridfiles
-"""
-from __future__ import print_function, absolute_import, unicode_literals, division
-from common.data.gridfiles import TimePeriodGridPoint
-from promethee.syntax.stdattrs import param_deco, step_deco
-
-#: No automatic export
-__all__ = []
-
-
-class PrometheeGridPoint(TimePeriodGridPoint):
-<<<<<<< HEAD
-    """PrometheeGridPoint : GridPoint file containing all the terms (with a fixed
-    step) of a single weather parameter of a single run.
-
-    This kind of GridPoint file is the result of a pre-processing task in the
-    Promethee flow, where usual GridPoint files (from other models) are processed :
-    - weather parameter extracted,
-    - terms concatenated,
-    - accumulations calculated,
-    - grid transformed and adapted if necessary,
-    - etc.
-=======
-    """
-    GridPoint file containing all the terms (with a fixed step) of a single
-    weather parameter of a single run.
-
-    This kind of GridPoint file is the result of a pre-processing task in the
-    Promethee flow, where usual GridPoint files (from other models) are processed:
-
-    * weather parameter extracted,
-    * terms concatenated,
-    * accumulations calculated,
-    * grid transformed and adapted if necessary,
-    * etc.
->>>>>>> 36c58747
-
-    Inheritance:
-
-    * :class:`common.data.gridfiles.TimePeriodGridPoint`
-
-    Attrs:
-<<<<<<< HEAD
-        kind (str) : The resource's kind. Among 'gridpoint' and 'promethee_gridpoint'.
-        model (str) : The model's name (from a source code perspective).
-        Must be 'promethee'.
-        cutoff (str) : The cutoff's type of the generating process.
-        origin (str) : Describes where the data originaly comes from.
-        Must be 'post' (stands for 'post-processing').
-        geometry (vortex.data.geometries.HorizontalGeometry) : The resource's
-        horizontal geometry.
-        date (bronx.stdtypes.date.Datetime) : The run of the resource's generating
-        process.
-        begintime (bronx.stdtypes.date.Time) : The resource's begin forecast term.
-        endtime (bronx.stdtypes.date.Time) : The resource's end forecast term.
-        step (bronx.stdtypes.date.Time) : The resource's fixed time step between two
-        consecutive terms.
-        parameter (str) : The weather parameter name.
-        nativefmt (str) : The resource's storage format. Should be 'netcdf'.
-=======
-
-    * kind (str) : The resource's kind. Among 'gridpoint' and 'promethee_gridpoint'.
-    * model (str) : The model's name (from a source code perspective).
-      Must be 'promethee'.
-    * cutoff (str) : The cutoff's type of the generating process.
-    * origin (str) : Describes where the data originaly comes from.
-      Must be 'post' (stands for 'post-processing').
-    * geometry (:class:`vortex.data.geometries.HorizontalGeometry`) : The resource's
-      horizontal geometry.
-    * date (:class:`bronx.stdtypes.date.Date`) : The run of the resource's generating
-      process.
-    * begintime (:class:`bronx.stdtypes.date.Time`) : The resource's begin forecast term.
-    * endtime (:class:`bronx.stdtypes.date.Time`) : The resource's end forecast term.
-    * step (:class:`bronx.stdtypes.date.Time`) : The resource's fixed time step between two
-      consecutive terms.
-    * parameter (str) : The weather parameter name.
-    * nativefmt (str) : The resource's storage format. Should be 'netcdf'.
->>>>>>> 36c58747
-
-    """
-
-    _footprint = [
-        param_deco,
-        step_deco,
-        dict(
-            info = ("Gridpoint file with all the terms (fixed time step) of a " +
-                    "single parameter of a single run."),
-            attr = dict(
-                kind = dict(
-                    values = ["gridpoint", "promethee_gridpoint"],
-                ),
-                model = dict(
-                    values = ["promethee"],
-                ),
-                origin = dict(
-                    values = ["post"],
-                ),
-            )
-        )
-<<<<<<< HEAD
-    ]
-
-
-@namebuilding_insert("radical", lambda s: s.realkind)
-class PrometheeMask(StaticResource):
-    """PrometheeMask : Static netcdf file containing raster representations
-    of all the geographical areas covered by a promethee production, on multiple
-    grids.
-
-    Then, a PrometheeMask is like a dataset of ndarrays. Each ndarray is the
-    representation (a binary matrix) on a given geometry (e.g. 'EURW1S100') and
-    has the following dimensions :
-    - latitude
-    - longitude
-    - id (i.e. geographical zone identifier, e.g. "Haute-Garonne").
-
-    A mask is a static resource because it can be used ad vitam eternam, as long
-    as its configuration does not change. That is the reason why a given mask (
-    identified by its 'promid' attribute) is versioned : if its configuration changes,
-    the version also changes, thus the Resource itself changes.
-
-    Inheritance:
-        vortex.data.outflow.StaticResource
-
-    Attrs:
-        kind (str) : The resource's kind. Among 'promethee_mask' or 'mask'.
-        promid (str) : The Promethee production identifier.
-        version (str) : The version of the mask used. Usually it is the MD5 sum of
-        the resource's configuration.
-        nativefmt (str) : The resource's storage format. Must be 'netcdf'.
-
-    """
-
-    _footprint = [
-        promid_deco,
-        version_deco,
-        dict(
-            info = "Promethee mask",
-            attr = dict(
-                kind    = dict(
-                    optional    = False,
-                    values      = ["promethee_mask", "mask"]
-                ),
-                nativefmt = dict(
-                    optional    = True,
-                    values      = ["netcdf", ],
-                    default     = "netcdf"
-                )
-            )
-        )
-    ]
-
-    @property
-    def realkind(self):
-        return "mask"
-
-=======
-    ]
-
->>>>>>> 36c58747
+#!/usr/bin/env python
+# -*- coding: utf-8 -*-
+
+"""
+Promethee gridfiles
+"""
+from __future__ import print_function, absolute_import, unicode_literals, division
+from common.data.gridfiles import TimePeriodGridPoint
+from promethee.syntax.stdattrs import param_deco, step_deco
+
+#: No automatic export
+__all__ = []
+
+
+class PrometheeGridPoint(TimePeriodGridPoint):
+    """
+    GridPoint file containing all the terms (with a fixed step) of a single
+    weather parameter of a single run.
+
+    This kind of GridPoint file is the result of a pre-processing task in the
+    Promethee flow, where usual GridPoint files (from other models) are processed:
+
+    * weather parameter extracted,
+    * terms concatenated,
+    * accumulations calculated,
+    * grid transformed and adapted if necessary,
+    * etc.
+
+    Inheritance:
+
+    * :class:`common.data.gridfiles.TimePeriodGridPoint`
+
+    Attrs:
+
+    * kind (str) : The resource's kind. Among 'gridpoint' and 'promethee_gridpoint'.
+    * model (str) : The model's name (from a source code perspective).
+      Must be 'promethee'.
+    * cutoff (str) : The cutoff's type of the generating process.
+    * origin (str) : Describes where the data originaly comes from.
+      Must be 'post' (stands for 'post-processing').
+    * geometry (:class:`vortex.data.geometries.HorizontalGeometry`) : The resource's
+      horizontal geometry.
+    * date (:class:`bronx.stdtypes.date.Date`) : The run of the resource's generating
+      process.
+    * begintime (:class:`bronx.stdtypes.date.Time`) : The resource's begin forecast term.
+    * endtime (:class:`bronx.stdtypes.date.Time`) : The resource's end forecast term.
+    * step (:class:`bronx.stdtypes.date.Time`) : The resource's fixed time step between two
+      consecutive terms.
+    * parameter (str) : The weather parameter name.
+    * nativefmt (str) : The resource's storage format. Should be 'netcdf'.
+
+    """
+
+    _footprint = [
+        param_deco,
+        step_deco,
+        dict(
+            info = ("Gridpoint file with all the terms (fixed time step) of a " +
+                    "single parameter of a single run."),
+            attr = dict(
+                kind = dict(
+                    values = ["gridpoint", "promethee_gridpoint"],
+                ),
+                model = dict(
+                    values = ["promethee"],
+                ),
+                origin = dict(
+                    values = ["post"],
+                ),
+            )
+        )
+    ]