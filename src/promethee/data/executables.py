#!/usr/bin/env python
# -*- coding: utf-8 -*-

"""
Promethee executable script.
"""

from __future__ import print_function, absolute_import, unicode_literals, division

from vortex.data.executables import Script

#: No automatic export
__all__ = []


class PrometheeScript(Script):
    """Python script, which could be executed with command line arguments.

    This kind of executable resource can be properly executed using
    a :class:`promethee.algo.scriptbased.PrometheeAlgo`.

    For instance : I have a Python3.7 script 'toto.py' which arguments are
    '-f, --foo', '-b,--bar'. I would usually execute that script with:

    >>> python3.7 toto.py --foo 42 --bar 51

    In Vortex, I would get my script and executing it this way:

    >>> tb_script = toolbox.executable(
    ...     kind        = "promethee_script",
    ...     language    = "python",
    ...     remote      = "path_to_my_script.py",
    ...     local       = "toto.py",
    ... )[0]
    >>> tb_algo = toolbox.algo(
    ...     kind        = "promethee_algo",
    ...     interpreter = "python3.7",
    ...     cmdline     = {"foo":42, "bar":51},
    ... )
    >>> tb_algo.run(tb_script)

    This Algo Component is primarily designed for a Promethee usage, but it should
    fit any Python script execution.

    Inheritance:

    * :class:`vortex.data.executables.Script`

    Attrs:

    * kind (str): Executable kind. Must be 'promethee_script'.
    * language (str): Script language. Must be 'python'.

    """
    _footprint = dict(
        info = "Python script, that could be executed with command line args.",
        attr = dict(
            kind = dict(
                optional    = False,
                values      = ['promethee_script'],
            ),
            language = dict(
                optional    = True,
                values      = ["python"],
                default     = "python",
            ),
        ),
    )

    def command_line(self, **kwargs):
        """Out of *kwargs*, create a command line to pass on to the script.

        It returns:

        * str: Command line to pass on to the script

<<<<<<< HEAD
        Returns:
            str : Command line to pass on to the script

=======
>>>>>>> 36c58747
        """
        cmdline = " ".join(
            ["--{} {}".format(key, value) for key, value in kwargs.items()]
        )
        return cmdline
<|MERGE_RESOLUTION|>--- conflicted
+++ resolved
@@ -1,87 +1,81 @@
-#!/usr/bin/env python
-# -*- coding: utf-8 -*-
-
-"""
-Promethee executable script.
-"""
-
-from __future__ import print_function, absolute_import, unicode_literals, division
-
-from vortex.data.executables import Script
-
-#: No automatic export
-__all__ = []
-
-
-class PrometheeScript(Script):
-    """Python script, which could be executed with command line arguments.
-
-    This kind of executable resource can be properly executed using
-    a :class:`promethee.algo.scriptbased.PrometheeAlgo`.
-
-    For instance : I have a Python3.7 script 'toto.py' which arguments are
-    '-f, --foo', '-b,--bar'. I would usually execute that script with:
-
-    >>> python3.7 toto.py --foo 42 --bar 51
-
-    In Vortex, I would get my script and executing it this way:
-
-    >>> tb_script = toolbox.executable(
-    ...     kind        = "promethee_script",
-    ...     language    = "python",
-    ...     remote      = "path_to_my_script.py",
-    ...     local       = "toto.py",
-    ... )[0]
-    >>> tb_algo = toolbox.algo(
-    ...     kind        = "promethee_algo",
-    ...     interpreter = "python3.7",
-    ...     cmdline     = {"foo":42, "bar":51},
-    ... )
-    >>> tb_algo.run(tb_script)
-
-    This Algo Component is primarily designed for a Promethee usage, but it should
-    fit any Python script execution.
-
-    Inheritance:
-
-    * :class:`vortex.data.executables.Script`
-
-    Attrs:
-
-    * kind (str): Executable kind. Must be 'promethee_script'.
-    * language (str): Script language. Must be 'python'.
-
-    """
-    _footprint = dict(
-        info = "Python script, that could be executed with command line args.",
-        attr = dict(
-            kind = dict(
-                optional    = False,
-                values      = ['promethee_script'],
-            ),
-            language = dict(
-                optional    = True,
-                values      = ["python"],
-                default     = "python",
-            ),
-        ),
-    )
-
-    def command_line(self, **kwargs):
-        """Out of *kwargs*, create a command line to pass on to the script.
-
-        It returns:
-
-        * str: Command line to pass on to the script
-
-<<<<<<< HEAD
-        Returns:
-            str : Command line to pass on to the script
-
-=======
->>>>>>> 36c58747
-        """
-        cmdline = " ".join(
-            ["--{} {}".format(key, value) for key, value in kwargs.items()]
-        )
-        return cmdline
+#!/usr/bin/env python
+# -*- coding: utf-8 -*-
+
+"""
+Promethee executable script.
+"""
+
+from __future__ import print_function, absolute_import, unicode_literals, division
+
+from vortex.data.executables import Script
+
+#: No automatic export
+__all__ = []
+
+
+class PrometheeScript(Script):
+    """Python script, which could be executed with command line arguments.
+
+    This kind of executable resource can be properly executed using
+    a :class:`promethee.algo.scriptbased.PrometheeAlgo`.
+
+    For instance : I have a Python3.7 script 'toto.py' which arguments are
+    '-f, --foo', '-b,--bar'. I would usually execute that script with:
+
+    >>> python3.7 toto.py --foo 42 --bar 51
+
+    In Vortex, I would get my script and executing it this way:
+
+    >>> tb_script = toolbox.executable(
+    ...     kind        = "promethee_script",
+    ...     language    = "python",
+    ...     remote      = "path_to_my_script.py",
+    ...     local       = "toto.py",
+    ... )[0]
+    >>> tb_algo = toolbox.algo(
+    ...     kind        = "promethee_algo",
+    ...     interpreter = "python3.7",
+    ...     cmdline     = {"foo":42, "bar":51},
+    ... )
+    >>> tb_algo.run(tb_script)
+
+    This Algo Component is primarily designed for a Promethee usage, but it should
+    fit any Python script execution.
+
+    Inheritance:
+
+    * :class:`vortex.data.executables.Script`
+
+    Attrs:
+
+    * kind (str): Executable kind. Must be 'promethee_script'.
+    * language (str): Script language. Must be 'python'.
+
+    """
+    _footprint = dict(
+        info = "Python script, that could be executed with command line args.",
+        attr = dict(
+            kind = dict(
+                optional    = False,
+                values      = ['promethee_script'],
+            ),
+            language = dict(
+                optional    = True,
+                values      = ["python"],
+                default     = "python",
+            ),
+        ),
+    )
+
+    def command_line(self, **kwargs):
+        """Out of *kwargs*, create a command line to pass on to the script.
+
+        It returns:
+
+        * str: Command line to pass on to the script
+
+        """
+        cmdline = " ".join(
+            ["--{} {}".format(key, value) for key, value in kwargs.items()]
+        )
+        return cmdline