# -*- coding: utf-8 -*-

"""
Module needed to interact with GRIB files.

It provides shell addons to deal with:

    * Splitted GRIB files (as produced by the Arpege/IFS IO server)
    * The ability to compare GRIB files

It also provdes an AlgoComponnent's Mixin to properly setup the environment
when using the grib_api or ecCodes libraries.
"""

from __future__ import print_function, absolute_import, unicode_literals, division

import six
from six.moves.urllib import parse as urlparse

import io
import re

from bronx.fancies import loggers
import footprints

from . import addons
from vortex.algo.components import AlgoComponentDecoMixin, algo_component_deco_mixin_autodoc
from vortex.tools.net import DEFAULT_FTP_PORT

#: No automatic export
__all__ = []

logger = loggers.getLogger(__name__)


def use_in_shell(sh, **kw):
    """Extend current shell with the LFI interface defined by optional arguments."""
    kw['shell'] = sh
    return footprints.proxy.addon(**kw)


class GRIB_Tool(addons.FtrawEnableAddon):
    """
    Handle multipart-GRIB files properly.
    """
    _footprint = dict(
        info = 'Default GRIB system interface',
        attr = dict(
            kind = dict(
                values   = ['grib'],
            ),
        )
    )

    def _std_grib_index_get(self, source):
        with io.open(source, 'r') as fd:
            gribparts = fd.read().splitlines()
        return [urlparse.urlparse(url).path for url in gribparts]

    xgrib_index_get = _std_grib_index_get

    def _std_grib_index_write(self, destination, gribpaths):
        gribparts = [six.text_type(urlparse.urlunparse(('file', '', path, '', '', '')))
                     for path in gribpaths]
        tmpfile = destination + self.sh.safe_filesuffix()
        with io.open(tmpfile, 'w') as fd:
            fd.write('\n'.join(gribparts))
        return self.sh.move(tmpfile, destination)

    def is_xgrib(self, source):
        """Check if the given ``source`` is a multipart-GRIB file."""
        rc = False
        if source and isinstance(source, six.string_types) and self.sh.path.exists(source):
            with io.open(source, 'rb') as fd:
                rc = fd.read(7) == b'file://'
        return rc

    def _backend_cp(self, source, destination, intent='in'):
        return self.sh.cp(source, destination, intent=intent, smartcp=True)

    def _backend_rm(self, *args):
        return self.sh.rm(*args)

    def _backend_mv(self, source, destination):
        return self.sh.mv(source, destination)

    def _std_remove(self, *args):
        """Remove (possibly) multi GRIB files."""
        rc = True
        for pname in args:
            for objpath in self.sh.glob(pname):
                if self.is_xgrib(objpath):
<<<<<<< HEAD
                    idx = self._std_grib_index_get(objpath)
                    target_dirs = set()
                    for a_mpart in idx:
                        target_dirs.add(self.sh.path.dirname(a_mpart))
                        rc = rc and self._backend_rm(a_mpart)
                    for a_dir in target_dirs:
                        # Only if the directory is empty
                        if not self.sh.listdir(a_dir):
                            rc = rc and self._backend_rm(a_dir)
                    rc = rc and self._backend_rm(objpath)
=======
                    with self.sh.mute_stderr():
                        idx = self._std_grib_index_get(objpath)
                        target_dirs = set()
                        for a_mpart in idx:
                            target_dirs.add(self.sh.path.dirname(a_mpart))
                            rc = rc and self.sh._backend_rm(a_mpart)
                        for a_dir in target_dirs:
                            # Only if the directory is empty
                            if not self.sh.listdir(a_dir):
                                rc = rc and self.sh._backend_rm(a_dir)
                        rc = rc and self.sh._backend_rm(objpath)
>>>>>>> 227ae045
                else:
                    rc = rc and self._backend_rm(objpath)
        return rc

    grib_rm = grib_remove = _std_remove

    def _std_copy(self, source, destination, intent='in', pack=False, silent=False):
        """Extended copy for (possibly) multi GRIB file."""
        # Might be multipart
        if self.is_xgrib(source):
            rc = True
            if isinstance(destination, six.string_types) and not pack:
<<<<<<< HEAD
                idx = self._std_grib_index_get(source)
                destdir = self.sh.path.abspath(self.sh.path.expanduser(destination) + ".d")
                rc = rc and self.sh.mkdir(destdir)
                target_idx = list()
                for (i, a_mpart) in enumerate(idx):
                    target_idx.append(self.sh.path.join(destdir, 'GRIB_mpart{:06d}'.format(i)))
                    rc = rc and self._backend_cp(a_mpart, target_idx[-1], intent=intent)
                    rc = rc and self._std_grib_index_write(destination, target_idx)
                if intent == 'in':
                    self.sh.chmod(destination, 0o444)
=======
                with self.sh.mute_stderr():
                    idx = self._std_grib_index_get(source)
                    destdir = self.sh.path.abspath(self.sh.path.expanduser(destination) + ".d")
                    rc = rc and self.sh.mkdir(destdir)
                    target_idx = list()
                    for (i, a_mpart) in enumerate(idx):
                        target_idx.append(self.sh.path.join(destdir, 'GRIB_mpart{:06d}'.format(i)))
                        rc = rc and self.sh._backend_cp(a_mpart, target_idx[-1], intent=intent)
                        rc = rc and self._std_grib_index_write(destination, target_idx)
                    if intent == 'in':
                        self.sh.chmod(destination, 0o444)
>>>>>>> 227ae045
            else:
                rc = rc and self.xgrib_pack(source, destination)
        else:
            # Usual file or file descriptor
            rc = self._backend_cp(source, destination, intent=intent)
        return rc

    grib_cp = grib_copy = _std_copy

    def _std_move(self, source, destination):
        """Extended mv for (possibly) multi GRIB file."""
        # Might be multipart
        if self.is_xgrib(source):
            intent = 'inout' if self.sh.access(source, self.sh.W_OK) else 'in'
            rc = self._std_copy(source, destination, intent=intent)
            rc = rc and self._std_remove(source)
        else:
            rc = self._backend_mv(source, destination)
        return rc

    grib_mv = grib_move = _std_move

    def _pack_stream(self, source, stdout=True):
        cmd = ['cat', ]
        cmd.extend(self._std_grib_index_get(source))
        return self.sh.popen(cmd, stdout=stdout, bufsize=8192)

    def _packed_size(self, source):
        total = 0
        for filepath in self._std_grib_index_get(source):
            size = self.sh.size(filepath)
            if size == -1:
                return None
            total += size
        return total

    def xgrib_pack(self, source, destination, intent='in'):
        """Manually pack a multi GRIB."""
        if isinstance(destination, six.string_types):
            tmpfile = destination + self.sh.safe_filesuffix()
            with io.open(tmpfile, 'wb') as fd:
                p = self._pack_stream(source, stdout=fd)
            self.sh.pclose(p)
            if intent == 'in':
                self.sh.chmod(tmpfile, 0o444)
            return self.sh.move(tmpfile, destination)
        else:
            p = self._pack_stream(source, stdout=destination)
            self.sh.pclose(p)
            return True

    def _std_forcepack(self, source, destination=None):
        """Returned a path to a packed data."""
        if self.is_xgrib(source):
            destination = (destination if destination else
                           '{:s}{:s}'.format(source, self.sh.safe_filesuffix()))
            if not self.sh.path.exists(destination):
                if self.xgrib_pack(source, destination):
                    return destination
                else:
                    raise IOError('XGrib packing failed')
            else:
                return destination
        else:
            return source

    grib_forcepack = _std_forcepack

    def _std_ftput(self, source, destination, hostname=None, logname=None,
                   port=DEFAULT_FTP_PORT, cpipeline=None, sync=False):
        """On the fly packing and ftp."""
        if self.is_xgrib(source):
            if cpipeline is not None:
                raise IOError("It's not allowed to compress xgrib files.")
            hostname = self.sh.fix_fthostname(hostname)
            ftp = self.sh.ftp(hostname, logname, port=port)
            if ftp:
                packed_size = self._packed_size(source)
                p = self._pack_stream(source)
                rc = ftp.put(p.stdout, destination, size=packed_size, exact=True)
                self.sh.pclose(p)
                ftp.close()
            else:
                rc = False
            return rc
        else:
            return self.sh.ftput(source, destination, hostname=hostname,
                                 logname=logname, port=port,
                                 cpipeline=cpipeline, sync=sync)

    def _std_rawftput(self, source, destination, hostname=None, logname=None,
                      port=None, cpipeline=None, sync=False):
        """Use ftserv as much as possible."""
        if self.is_xgrib(source):
            if cpipeline is not None:
                raise IOError("It's not allowed to compress xgrib files.")
            if self.sh.ftraw and self.rawftshell is not None:
                # Copy the GRIB pieces individually
                pieces = self.xgrib_index_get(source)
                newsources = [six.text_type(self.sh.copy2ftspool(piece)) for piece in pieces]
                request = newsources[0] + '.request'
                with io.open(request, 'w') as request_fh:
                    request_fh.writelines('\n'.join(newsources))
                self.sh.readonly(request)
                rc = self.sh.ftserv_put(request, destination,
                                        hostname=hostname, logname=logname, port=port,
                                        specialshell=self.rawftshell, sync=sync)
                self.sh.rm(request)
                return rc
            else:
                if port is None:
                    port = DEFAULT_FTP_PORT
                return self._std_ftput(source, destination,
                                       hostname=hostname, logname=logname,
                                       port=port, sync=sync)
        else:
            return self.sh.rawftput(source, destination, hostname=hostname,
                                    logname=logname, port=port,
                                    cpipeline=cpipeline, sync=sync)

    grib_ftput = _std_ftput
    grib_rawftput = _std_rawftput

    def _std_scpput(self, source, destination, hostname, logname=None, cpipeline=None):
        """On the fly packing and scp."""
        if self.is_xgrib(source):
            if cpipeline is not None:
                raise IOError("It's not allowed to compress xgrib files.")
            logname = self.sh.fix_ftuser(hostname, logname, fatal=False, defaults_to_user=False)
            ssh = self.sh.ssh(hostname, logname)
            permissions = ssh.get_permissions(source)
            # remove the .d companion directory (scp_stream removes the destination)
            # go on on failure : the .d lingers on, but the grib will be self-contained
            ssh.remove(destination + '.d')
            p = self._pack_stream(source)
            rc = ssh.scpput_stream(p.stdout, destination, permissions=permissions)
            self.sh.pclose(p)
            return rc
        else:
            return self.sh.scpput(source, destination, hostname,
                                  logname=logname, cpipeline=cpipeline)

    grib_scpput = _std_scpput

    @addons.require_external_addon('ecfs')
    def grib_ecfsput(self, source, target, cpipeline=None, options=None):
        """Put a grib resource using ECfs.

        :param source: source file
        :param target: target file
        :param cpipeline: compression pipeline used, if provided
        :param options: list of options to be used
        :return: return code and additional attributes used
        """
        if self.is_xgrib(source):
            if cpipeline is not None:
                raise IOError("It's not allowed to compress xgrib files.")
            psource = source + self.sh.safe_filesuffix()
            try:
                rc = self.xgrib_pack(source=source,
                                     destination=psource)
                dict_args = dict()
                if rc:
                    rc, dict_args = self.sh.ecfsput(source=psource,
                                                    target=target,
                                                    options=options)
            finally:
                self.sh.rm(psource)
            return rc, dict_args
        else:
            return self.sh.ecfsput(source=source,
                                   target=target,
                                   options=options,
                                   cpipeline=cpipeline)

    @addons.require_external_addon('ectrans')
    def grib_ectransput(self, source, target, gateway=None, remote=None,
                        cpipeline=None, sync=False):
        """Put a grib resource using ECtrans.

        :param source: source file
        :param target: target file
        :param gateway: gateway used by ECtrans
        :param remote: remote used by ECtrans
        :param cpipeline: compression pipeline used, if provided
        :param bool sync: If False, allow asynchronous transfers
        :return: return code and additional attributes used
        """
        if self.is_xgrib(source):
            if cpipeline is not None:
                raise IOError("It's not allowed to compress xgrib files.")
            psource = source + self.sh.safe_filesuffix()
            try:
                rc = self.xgrib_pack(source=source,
                                     destination=psource)
                dict_args = dict()
                if rc:
                    rc, dict_args = self.sh.raw_ectransput(source=psource,
                                                           target=target,
                                                           gateway=gateway,
                                                           remote=remote,
                                                           sync=sync)
            finally:
                self.sh.rm(psource)
            return rc, dict_args
        else:
            return self.sh.ectransput(source=source,
                                      target=target,
                                      gateway=gateway,
                                      remote=remote,
                                      cpipeline=cpipeline,
                                      sync=sync)


@algo_component_deco_mixin_autodoc
class EcGribDecoMixin(AlgoComponentDecoMixin):
    """Extend Algo Components with EcCodes/GribApi features."

    This mixin class is intended to be used with AlgoComponnent classes. It will
    automatically set up the ecCodes/GribApi environment variable given the
    path to the EcCodes/GribApi library (which is found by performing a ``ldd``
    on the AlgoComponnent's target binary).
    """

    _ECGRIB_SETUP_COMPAT = True
    _ECGRIB_SETUP_FATAL = True

    def _ecgrib_libs_detext(self, rh):
        """Run ldd and tries to find ecCodes or grib_api libraries locations."""
        eccodes_lib = None
        gribapi_lib = None
        if rh is not None:
            if not isinstance(rh, (list, tuple)):
                rh = [rh, ]
            for a_rh in rh:
                libs = self.system.ldd(a_rh.container.localpath())
                a_eccodes_lib = None
                a_gribapi_lib = None
                for lib, path in libs.items():
                    if re.match(r'^libeccodes(?:-[.0-9]+)?\.so(?:\.[.0-9]+)?$', lib):
                        a_eccodes_lib = path
                    if re.match(r'^libgrib_api(?:-[.0-9]+)?\.so(?:\.[.0-9]+)?$', lib):
                        a_gribapi_lib = path
                if a_eccodes_lib:
                    self.algoassert(eccodes_lib is None or (eccodes_lib == a_eccodes_lib),
                                    "ecCodes library inconsistency (rh: {!s})".format(a_rh))
                    eccodes_lib = a_eccodes_lib
                if a_gribapi_lib:
                    self.algoassert(gribapi_lib is None or (gribapi_lib == a_gribapi_lib),
                                    "grib_api library inconsistency (rh: {!s})".format(a_rh))
                    gribapi_lib = a_gribapi_lib
        return eccodes_lib, gribapi_lib

    def _ecgrib_additional_config(self, a_role, a_var):
        """Add axtra definitions/samples to the library path."""
        for gdef in self.context.sequence.effective_inputs(role=a_role):
            local_path = gdef.rh.container.localpath()
            new_path = (local_path if self.system.path.isdir(local_path)
                        else self.system.path.dirname(local_path))
            # NB: Grib-API doesn't understand relative paths...
            new_path = self.system.path.abspath(new_path)
            self.env.setgenericpath(a_var, new_path, pos=0)

    def _gribapi_envsetup(self, gribapi_lib):
        """Setup environment variables for grib_api."""
        defvar = 'GRIB_DEFINITION_PATH'
        samplevar = 'GRIB_SAMPLES_PATH'
        if gribapi_lib is not None:
            gribapi_root = self.system.path.dirname(gribapi_lib)
            gribapi_root = self.system.path.split(gribapi_root)[0]
            gribapi_share = self.system.path.join(gribapi_root, 'share', 'grib_api')
            if defvar not in self.env:
                # This one is for compatibility with old versions of the gribapi !
                self.env.setgenericpath(defvar,
                                        self.system.path.join(gribapi_root, 'share', 'definitions'))
                # This should be the lastest one:
                self.env.setgenericpath(defvar,
                                        self.system.path.join(gribapi_share, 'definitions'))
            if samplevar not in self.env:
                # This one is for compatibility with old versions of the gribapi !
                self.env.setgenericpath(samplevar,
                                        self.system.path.join(gribapi_root, 'ifs_samples', 'grib1'))
                # This should be the lastest one:
                self.env.setgenericpath(samplevar,
                                        self.system.path.join(gribapi_share, 'ifs_samples', 'grib1'))
        else:
            # Use the default GRIB-API config if the ldd approach fails
            self.export('gribapi')
        return defvar, samplevar

    def gribapi_setup(self, rh, opts):
        """Setup the grib_api related stuff."""
        _, gribapi_lib = self._ecgrib_libs_detext(rh)
        defvar, samplevar = self._gribapi_envsetup(gribapi_lib)
        self._ecgrib_additional_config('AdditionalGribAPIDefinitions', defvar)
        self._ecgrib_additional_config('AdditionalGribAPISamples', samplevar)
        # Recap
        for a_var in (defvar, samplevar):
            logger.info('After gribapi_setup %s = %s', a_var, self.env.getvar(a_var))

    def _eccodes_envsetup(self, eccodes_lib):
        """Setup environment variables for ecCodes."""
        dep_warn = ("%s is left unconfigured because the old grib_api's variable is defined." +
                    "Please remove that !")
        eccodes_root = self.system.path.dirname(eccodes_lib)
        eccodes_root = self.system.path.split(eccodes_root)[0]
        eccodes_share = self.system.path.join(eccodes_root, 'share', 'eccodes')
        defvar = 'ECCODES_DEFINITION_PATH'
        if defvar not in self.env:
            if 'GRIB_DEFINITION_PATH' in self.env:
                logger.warning(dep_warn, defvar)
                defvar = 'GRIB_DEFINITION_PATH'
            else:
                self.env.setgenericpath(defvar, self.system.path.join(eccodes_share, 'definitions'))
        samplevar = 'ECCODES_SAMPLES_PATH'
        if samplevar not in self.env:
            if 'GRIB_SAMPLES_PATH' in self.env:
                logger.warning(dep_warn, samplevar)
                samplevar = 'GRIB_SAMPLES_PATH'
            else:
                self.env.setgenericpath(samplevar,
                                        self.system.path.join(eccodes_share, 'ifs_samples', 'grib1'))
        return defvar, samplevar

    def eccodes_setup(self, rh, opts, compat=False, fatal=True):
        """Setup the grib_api related stuff.

        If **compat** is ``True`` and ecCodes is not found, the old grib_api
        will be set-up. Otherwise, it will just return (if **fatal** is ``False``)
        or raise an exception (if **fatal** is ``True``).
        """
        # Detect the library's path and setup appropriate variables
        eccodes_lib, gribapi_lib = self._ecgrib_libs_detext(rh)
        if eccodes_lib is not None:
            defvar, samplevar = self._eccodes_envsetup(eccodes_lib)
        elif compat:
            defvar, samplevar = self._gribapi_envsetup(gribapi_lib)
        else:
            if fatal:
                raise RuntimeError('No suitable configuration found for ecCodes.')
            else:
                logger.error("ecCodes was not found !")
                return
        # Then, inspect the context to look for customised search paths
        self._ecgrib_additional_config(('AdditionalGribAPIDefinitions', 'AdditionalEcCodesDefinitions'),
                                       defvar)
        self._ecgrib_additional_config(('AdditionalGribAPISamples', 'AdditionalEcCodesSamples'),
                                       samplevar)
        # Recap
        for a_var in (defvar, samplevar):
            logger.info('After eccodes_setup (compat=%s) : %s = %s', str(compat),
                        a_var, self.env.getvar(a_var))

    def _ecgrib_mixin_setup(self, rh, opts):
        self.eccodes_setup(rh, opts,
                           compat=self._ECGRIB_SETUP_COMPAT,
                           fatal=self._ECGRIB_SETUP_FATAL)

    _MIXIN_PREPARE_HOOKS = (_ecgrib_mixin_setup, )


class GRIBAPI_Tool(addons.Addon):
    """
    Interface to gribapi commands (designed as a shell Addon).
    """

    _footprint = dict(
        info = 'Default GRIBAPI system interface',
        attr = dict(
            kind = dict(
                values   = ['gribapi'],
            ),
        )
    )

    def __init__(self, *args, **kw):
        """Addon initialisation."""
        super(GRIBAPI_Tool, self).__init__(*args, **kw)
        # Additionaly, check for the GRIB_API_ROOTDIR key in the config file
        if self.path is None and self.cfginfo is not None:
            tg = self.sh.default_target
            addon_rootdir = tg.get(self.cfginfo + ':grib_api_rootdir', None)
            if addon_rootdir is not None:
                self.path = addon_rootdir

    def _spawn_wrap(self, cmd, **kw):
        """Internal method calling standard shell spawn."""
        cmd[0] = 'bin' + self.sh.path.sep + cmd[0]
        return super(GRIBAPI_Tool, self)._spawn_wrap(cmd, **kw)

    def _actual_diff(self, grib1, grib2, skipkeys, **kw):
        """Run the actual GRIBAPI command."""
        cmd = ['grib_compare', '-r', '-b', ','.join(skipkeys), grib1, grib2]
        kw['fatal'] = False
        kw['output'] = False
        return self._spawn_wrap(cmd, **kw)

    def grib_diff(self, grib1, grib2, skipkeys=('generatingProcessIdentifier',), **kw):
        """
        Difference between two GRIB files (using the GRIB-API)

        :param grib1: first file to compare
        :param grib2: second file to compare
        :param skipkeys: List of GRIB keys that will be ignored

        GRIB messages may not be in the same order in both files.

        If *grib1* or *grib2* are multipart files, they will be concatenated
        prior to the comparison.
        """

        # Are multipart GRIB suported ?
        xgrib_support = 'grib' in self.sh.loaded_addons()
        grib1_ori = grib1
        grib2_ori = grib2
        if xgrib_support:
            if self.sh.is_xgrib(grib1):
                grib1 = grib1_ori + '_diffcat' + self.sh.safe_filesuffix()
                self.sh.xgrib_pack(grib1_ori, grib1)
            if self.sh.is_xgrib(grib2):
                grib2 = grib2_ori + '_diffcat' + self.sh.safe_filesuffix()
                self.sh.xgrib_pack(grib2_ori, grib2)

        rc = self._actual_diff(grib1, grib2, skipkeys, **kw)

        if xgrib_support and grib1 != grib1_ori:
            self.sh.grib_rm(grib1)
        if xgrib_support and grib2 != grib2_ori:
            self.sh.grib_rm(grib2)

        return rc<|MERGE_RESOLUTION|>--- conflicted
+++ resolved
@@ -90,30 +90,17 @@
         for pname in args:
             for objpath in self.sh.glob(pname):
                 if self.is_xgrib(objpath):
-<<<<<<< HEAD
-                    idx = self._std_grib_index_get(objpath)
-                    target_dirs = set()
-                    for a_mpart in idx:
-                        target_dirs.add(self.sh.path.dirname(a_mpart))
-                        rc = rc and self._backend_rm(a_mpart)
-                    for a_dir in target_dirs:
-                        # Only if the directory is empty
-                        if not self.sh.listdir(a_dir):
-                            rc = rc and self._backend_rm(a_dir)
-                    rc = rc and self._backend_rm(objpath)
-=======
                     with self.sh.mute_stderr():
                         idx = self._std_grib_index_get(objpath)
                         target_dirs = set()
                         for a_mpart in idx:
                             target_dirs.add(self.sh.path.dirname(a_mpart))
-                            rc = rc and self.sh._backend_rm(a_mpart)
+                            rc = rc and self._backend_rm(a_mpart)
                         for a_dir in target_dirs:
                             # Only if the directory is empty
                             if not self.sh.listdir(a_dir):
-                                rc = rc and self.sh._backend_rm(a_dir)
-                        rc = rc and self.sh._backend_rm(objpath)
->>>>>>> 227ae045
+                                rc = rc and self._backend_rm(a_dir)
+                        rc = rc and self._backend_rm(objpath)
                 else:
                     rc = rc and self._backend_rm(objpath)
         return rc
@@ -126,18 +113,6 @@
         if self.is_xgrib(source):
             rc = True
             if isinstance(destination, six.string_types) and not pack:
-<<<<<<< HEAD
-                idx = self._std_grib_index_get(source)
-                destdir = self.sh.path.abspath(self.sh.path.expanduser(destination) + ".d")
-                rc = rc and self.sh.mkdir(destdir)
-                target_idx = list()
-                for (i, a_mpart) in enumerate(idx):
-                    target_idx.append(self.sh.path.join(destdir, 'GRIB_mpart{:06d}'.format(i)))
-                    rc = rc and self._backend_cp(a_mpart, target_idx[-1], intent=intent)
-                    rc = rc and self._std_grib_index_write(destination, target_idx)
-                if intent == 'in':
-                    self.sh.chmod(destination, 0o444)
-=======
                 with self.sh.mute_stderr():
                     idx = self._std_grib_index_get(source)
                     destdir = self.sh.path.abspath(self.sh.path.expanduser(destination) + ".d")
@@ -145,11 +120,10 @@
                     target_idx = list()
                     for (i, a_mpart) in enumerate(idx):
                         target_idx.append(self.sh.path.join(destdir, 'GRIB_mpart{:06d}'.format(i)))
-                        rc = rc and self.sh._backend_cp(a_mpart, target_idx[-1], intent=intent)
+                        rc = rc and self._backend_cp(a_mpart, target_idx[-1], intent=intent)
                         rc = rc and self._std_grib_index_write(destination, target_idx)
                     if intent == 'in':
                         self.sh.chmod(destination, 0o444)
->>>>>>> 227ae045
             else:
                 rc = rc and self.xgrib_pack(source, destination)
         else:
