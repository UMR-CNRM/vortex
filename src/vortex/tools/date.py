#!/usr/bin/env python
# -*- coding:Utf-8 -*-

"""
Date interface.

Formats hypothesis:

1. the arguments representing a date must follow the following convention
   yyyymmdd[hh[mn[ss]]] with yyyy as the year in 4 numbers, mm as the month
   in 2 numbers, dd as the day in 2 numbers, hh as the hours (0-24), mn as the
   minutes and ss as the seconds.

2. so as to add or substract a duration to a date expressed in the preceding
   format (yyyymmdd[hh[mn[ss]]]) the arguments must follow:

      * P starts an ISO 8601 Period definition
      * nY, the number of years (n positive integer),
      * nM, the number of months (n positive integer),
      * nD, the number of days (n positive integer),
      * T as a time separator,
      * nH, the number of hours (n positive integer),
      * nM, the number of minutes (n positive integer),
      * nS, the number of seconds (n positive integer)

   Example::

      P1Y <=> is a 1 year period
      P20D <=> is a 20 days period
      PT15H10M55S <=> is a 15 hours, 10 minutes and 55 seconds period

The available methods in the Date class are:

   * create a date in regard to the desired format (yyyymmddhhmnss,...,yyyy)
   * convert from usual date to julian date
   * deliver the minutes of a date if available
   * add/substract a duration to a date (y, m, d, h, mn, s)
   * deliver the number of days of a month
   * determine if a year is a leap year
   * deliver the time gap between two dates and the result is expressed
     in hours, minutes and seconds.

"""

__all__ = []

import re
import datetime
import calendar


def mkisodate(datestr):
    """A crude attempt to reshape the iso8601 format."""
    l = list(datestr)
    if len(l) > 4 and l[4] != '-':
        l[4:4] = [ '-' ]
    if len(l) > 7 and l[7] != '-':
        l[7:7] = [ '-' ]
    if len(l) > 10 and l[10] != 'T':
        l[10:10] = [ 'T' ]
    if 10 < len(l) <= 13:
        l.extend(['0', '0'])
    if len(l) > 13 and l[13] != ':':
        l[13:13] = [ ':' ]
    if len(l) > 16 and l[16] != ':':
        l[16:16] = [ ':' ]
    if len(l) > 13 and l[-1] != 'Z':
        l.append('Z')
    return ''.join(l)


def today():
    """Return date of the day, at 0 hour, 0 minute."""
    td = datetime.datetime.today()
    return Date(td.year, td.month, td.day, 0, 0)


def yesterday(base=None):
    """Return date of yesterday (relative to today or specified ``base`` date)."""
    if not base:
        base = today()
    return base - Period(days=1)


def tomorrow(base=None):
    """Return date of tomorrow (relative to today or specified ``base`` date)."""
    if not base:
        base = today()
    return base + Period(days=1)


def now():
    """Return date just now, with hours, minutes, seconds and microseconds."""
    td = datetime.datetime.now()
    return Date(td.year, td.month, td.day, td.hour, td.minute, td.second, td.microsecond)


def at_second():
    """Return date just now, with only hours, minutes and seconds."""
    td = datetime.datetime.now()
    return Date(td.year, td.month, td.day, td.hour, td.minute, td.second, 0)


def at_hour():
    """Return date just now, with only hours."""
    td = datetime.datetime.now()
    return Date(td.year, td.month, td.day, td.hour, 0, 0, 0)


def lastround(rh=1, delta=0, base=None):
    """Return date just before ``base`` with a plain hour multiple of ``rh``."""
    if not base:
        base = now()
    if delta:
        base += Period(delta)
    return Date(base.year, base.month, base.day, base.hour - base.hour % rh, 0)


def synop(delta=0, base=None, time=None, step=6):
    """Return date associated to the last synoptic hour."""
    synopdate = lastround(step, delta, base)
    if time is not None:
        time = Time(time)
        if time in [ Time(x) for x in range(0, 24, step) ]:
            dt = Period('PT' + str(step) + 'H')
            while synopdate.time() != time:
                synopdate = synopdate - dt
        else:
            raise ValueError('Not a synoptic hour: ' + str(time))
    return synopdate


def stamp():
    """Return date up to microseconds as a tuple."""
    td = datetime.datetime.now()
    return (td.year, td.month, td.day, td.hour, td.minute, td.second, td.microsecond)


def easter(year=None):
    """Return date for easter of the given year

    >>> dates = [2013, 2014, 2015, 2016, 2017, 2018]
    >>> [easter(d).ymd for d in dates]
    ['20130331', '20140420', '20150405', '20160327', '20170416', '20180401']
    """
    if not year:
        year = today().year
    g = year % 19
    c = year / 100
    h = (c - c / 4 - (8 * c + 13) / 25 + 19 * g + 15) % 30
    i = h - (h / 28) * (1 - (29 / (h + 1)) * ((21 - g) / 11))
    j = (year + year / 4 + i + 2 - c + c / 4) % 7
    l = i - j
    month = 3 + (l + 40) / 44
    day = l + 28 - 31 * (month / 4)
    return Date(year, month, day)

local_date_functions = dict([
    (x.__name__, x)
        for x in locals().values()
            if hasattr(x, 'func_name') and x.__doc__.startswith('Return date')
])

# noinspection PyUnboundLocalVariable
del x


def stardates():
    """Nice dump of predefined dates functions."""
    for k, v in sorted(local_date_functions.items()):
        print k.ljust(12), v()


def guess(*args):
    """Do our best to find a :class:`Date` or :class:`Period` object compatible with ``args``."""
    for isoclass in (Date, Period):
        try:
            return isoclass(*args)
        except (ValueError, TypeError):
            continue
<<<<<<< HEAD
    else:
        raise ValueError("Cannot guess what Period or Date could be {!s}".format(args))
=======
    raise ValueError("Cannot guess what Period or Date could be %s" % str(args))
>>>>>>> edd71baf


def daterange(start, end=None, step='P1D'):
    """Date generator."""

    if not isinstance(start, Date):
        start = Date(start)

    if end is None:
        end = start + Period('P10D')
    else:
        if not isinstance(end, Date):
            end = Date(end)

    if not isinstance(step, Period):
        step = Period(step)

    rollingdate = start
    while rollingdate <= end:
        yield rollingdate
        rollingdate += step


class Period(datetime.timedelta):
    """Standard period objects, extending :class:`datetime.timedelta` features with iso8601 facilities."""

    _my_re  = re.compile(
        r'(?P<X>[+-]?P)(?P<Y>[0-9]+([,.][0-9]+)?Y)?'
        r'(?P<M>[0-9]+([,.][0-9]+)?M)?'
        r'(?P<W>[0-9]+([,.][0-9]+)?W)?'
        r'(?P<D>[0-9]+([,.][0-9]+)?D)?'
        r'((?P<T>T)(?P<h>[0-9]+([,.][0-9]+)?H)?'
        r'(?P<m>[0-9]+([,.][0-9]+)?M)?'
        r'(?P<s>[0-9]+([,.][0-9]+)?S)?)?$'
    )

    @staticmethod
    def period_regex(s):
        return Period._my_re.match(s)

    _const_times = [
        # in a [0], there are [1] [2]
        ('m',  60, 's'),
        ('h',  60, 'm'),
        ('D',  24, 'h'),
        ('W',   7, 'D'),
        ('M',  31, 'D'),
        ('Y', 365, 'D'),
    ]

    @staticmethod
    def _adder(key, value):
        if key == 's':
            return value
        else:
            for key1, factor, key2 in Period._const_times:
                if key == key1:
                    return Period._adder(key2, factor * value)
<<<<<<< HEAD
            else:
                raise KeyError("Unknown key in Period string: {:s}".format(key))
=======
            raise KeyError("Unknown key in Period string: %s" % key)
>>>>>>> edd71baf

    @staticmethod
    def parse(string):
        """Find out time duration that could be extracted from string argument."""
        if not isinstance(string, basestring):
            raise TypeError("Expected string input")
        if len(string) < 2:
<<<<<<< HEAD
            raise ValueError("Badly formed short string {:s}".format(string))

        match = Period.period_regex(string)
        if not match:
            raise ValueError("Badly formed string {:s}".format(string))
=======
            raise ValueError("Badly formed short string %s" % string)

        match = Period.period_regex(string)
        if not match:
            raise ValueError("Badly formed string %s" % string)
>>>>>>> edd71baf

        values = match.groupdict()
        values.pop('T')
        sign = values.pop('X')
        if sign.startswith('-'):
            sign = -1
        else:
            sign = 1

        for k, v in values.iteritems():
            if not v:
                values[k] = 0
            else:
                values[k] = int(v[:-1])

        secs = 0
        for k, v in values.iteritems():
            secs += Period._adder(k, v)

        return sign * secs

    def __new__(cls, *args, **kw):
        """
        Initial values include:
            * a datetime object;
            * a tuple containing at least (year, month, day) values;
            * a dictionary with this named values ;
            * a string that could be reshaped as an ISO 8601 date string.
        """
        if kw:
            args = (datetime.timedelta(**kw),)
        if not args:
            raise ValueError("No initial value provided for Period")
        top = args[0]
        ld = list()
        if isinstance(top, datetime.timedelta):
            ld = [ top.days, top.seconds, top.microseconds ]
        elif isinstance(top, Time):
            ld = [ 0, top.hour * 3600 + top.minute * 60 ]
        elif len(args) < 2 and ( isinstance(top, int) or isinstance(top, float) ):
            ld = [ 0, top ]
        elif isinstance(top, int) and len(args) == 2:
            ld = list(args)
        elif isinstance(top, str):
            ld = [ 0, Period.parse(top) ]
        if not ld:
            raise ValueError("Initial Period value unknown")
        return datetime.timedelta.__new__(cls, *ld)

    def __deepcopy__(self, memo):
        newinstance = type(self)(self)
        memo[id(self)] = newinstance
        return newinstance

    def __len__(self):
        return self.days * 86400 + self.seconds

    def __add__(self, delta):
        """
        Add to a Period object the specified ``delta`` which could be either
        a string or a :class:`datetime.timedelta` or an ISO 6801 Period.
        """
        if not isinstance(delta, datetime.timedelta):
            delta = Period(delta)
        return Period(super(Period, self).__add__(datetime.timedelta(delta.days, delta.seconds)))

    def __sub__(self, delta):
        """
        Substract to a Period object the specified ``delta`` which could be either
        a string or a :class:`datetime.timedelta` or an ISO 6801 Period.
        """
        if not isinstance(delta, datetime.timedelta):
            delta = Period(delta)
        return Period(super(Period, self).__sub__(datetime.timedelta(delta.days, delta.seconds)))

    def __mul__(self, factor):
        """
        Add to a Period object the specified ``delta`` which could be either
        a string or a :class:`datetime.timedelta` or an ISO 6801 Period.
        """
        if not isinstance(factor, int):
            factor = int(factor)
        return Period(super(Period, self).__mul__(factor))

    def iso8601(self):
        """Plain ISO 8601 representation."""
        iso = 'P'
        sign, days, seconds = '', self.days, self.seconds
        if days < 0:
            sign = '-'
            days += 1
            seconds = 86400 - seconds
        if days:
            iso += str(abs(days)) + 'D'
        return sign + iso + 'T' + str(seconds) + 'S'

    def isoformat(self):
        """Return default ISO representation."""
        return self.iso8601()

    @property
    def length(self):
        """Absolute length in seconds."""
        return abs(int(self.total_seconds()))

    def time(self):
        """Return a :class:`Time` object."""
        return Time(0, self.length / 60) + 0


class Date(datetime.datetime):
    """Standard date objects, extending :class:`datetime.datetime` features with iso8601 facilities."""

    _origin = datetime.datetime(1970, 1, 1, 0, 0, 0)

    def __new__(cls, *args, **kw):
        if kw and not args:
            args = (datetime.datetime(**kw),)
        if not args:
            raise ValueError("No initial value provided for Date")
        top = args[0]
        deltas = []
        ld = list()
        if isinstance(top, str) and top in local_date_functions:
            try:
                top = local_date_functions[top](**kw)
                kw = dict()
            except (ValueError, TypeError):
                pass
        if isinstance(top, datetime.datetime):
            ld = [ top.year, top.month, top.day, top.hour, top.minute, top.second ]
        elif isinstance(top, tuple) or isinstance(top, list):
            ld = list(top)
        elif isinstance(top, float):
            top = Date._origin + datetime.timedelta(0, top)
            ld = [ top.year, top.month, top.day, top.hour, top.minute, top.second ]
        elif isinstance(top, str):
            s_top = top.split('/')
            top = s_top[0]
            top = re.sub('^YYYY', str(max(0, int(kw.pop('year', today().year)))), top.upper())
            deltas = s_top[1:]
            ld = [ int(x) for x in re.split('[-:HTZ]+', mkisodate(top)) if re.match(r'\d+$', x) ]
        else:
            ld = [ int(x) for x in args if isinstance(x, (int, float)) or (isinstance(x, str) and
                                                                       re.match(r'\d+$', x)) ]
        if not ld:
            raise ValueError("Initial Date value unknown")
        newdate = datetime.datetime.__new__(cls, *ld)
        if deltas:
            newdate += sum([Period(d) for d in deltas], Period(0))
        return newdate

    def __init__(self, *args, **kw):
        """
        Initial values include:
            * a datetime object;
            * a tuple containing at least (year, month, day) values;
            * a dictionary with this named values ;
            * a string that could be reshaped as an ISO 8601 date string.
            * a string with one or more time deltas (e.g. 201509010600/-PT1H/-PT2H)
        """
        super(Date, self).__init__()
        delta_o = self - Date._origin
        self._epoch = delta_o.days * 86400 + delta_o.seconds

    def __reduce__(self):
        """Return a compatible args sequence for the Date constructor (used by :mod:`pickle`)."""
        return (self.__class__, (self.iso8601(),))

    def __deepcopy__(self, memo):
        newinstance = type(self)(self)
        memo[id(self)] = newinstance
        return newinstance

    @property
    def origin(self):
        """Origin date... far far ago at the very beginning of the 70's."""
        return Date(Date._origin)

    @property
    def epoch(self):
        """Seconds since the beginning of epoch... the first of january, 1970."""
        return self._epoch

    def iso8601(self):
        """Plain ISO 8601 representation."""
        return self.isoformat() + 'Z'

    def __str__(self):
        """Default string representation is iso8601."""
        return self.iso8601()

    def as_dump(self):
        """Nicely formatted representation in dumper."""
        return self.__repr__()

    def is_synoptic(self):
        """True if the current hour is a synoptic one."""
        return self.hour in (0, 6, 12, 18)

    @property
    def julian(self):
        """Returns Julian day."""
        return self.strftime('%j')

    @property
    def ymd(self):
        return self.strftime('%Y%m%d')

    @property
    def ymdh(self):
        return self.strftime('%Y%m%d%H')

    @property
    def ymdhm(self):
        return self.strftime('%Y%m%d%H%M')

    @property
    def ymdhms(self):
        return self.strftime('%Y%m%d%H%M%S')

    @property
    def hm(self):
        return self.strftime('%H%M')

    @property
    def hh(self):
        return self.strftime('%H')

    def compact(self):
        """Compact concatenation of date values, up to the second."""
        return self.ymdhms

    def vortex(self, cutoff='P'):
        """Semi-compact representation for vortex paths."""
        return self.strftime('%Y%m%dT%H%M') + str(cutoff)[0].upper()

    def reallynice(self):
        """Nice and verbose string representation."""
        return self.strftime("%A %d. %B %Y, at %H:%M:%S")

    def export_dict(self):
        """String representation for dict or shell variable."""
        return self.ymdhm

    def __add__(self, delta):
        """
        Add to a Date object the specified ``delta`` which could be either
        a string or a :class:`datetime.timedelta` or an ISO 6801 Period.
        """
        if not isinstance(delta, datetime.timedelta):
            delta = Period(delta)
        return Date(super(Date, self).__add__(datetime.timedelta(delta.days, delta.seconds)))

    def __radd__(self, delta):
        """Commutative add."""
        return self.__add__(delta)

    def __sub__(self, delta):
        """
        Substract to a Date object the specified ``delta`` which could be either
        a string or a :class:`datetime.timedelta` or an ISO 6801 Period.
        """

        if not isinstance(delta, datetime.datetime) and not isinstance(delta, datetime.timedelta):
            delta = guess(delta)
        substract = super(Date, self).__sub__(delta)
        if isinstance(delta, datetime.datetime):
            return Period(substract)
        else:
            return Date(substract)

    def __eq__(self, other):
        """Compare two Date values or a Date and a datetime or string value."""
        try:
            other = self.__class__(other).compact()
        except (ValueError, TypeError):
            pass
        finally:
            return self.compact() == '{0:<08s}'.format(str(other))

    def __ne__(self, other):
        return not self.__eq__(other)

    def __lt__(self, other):
        """Compare two Date values or a Date and a datetime or string value."""
        try:
            other = self.__class__(other).compact()
        except (ValueError, TypeError):
            pass
        finally:
            return self.compact() < '{0:<08s}'.format(str(other))

    def __le__(self, other):
        return self == other or self < other

    def __gt__(self, other):
        """Compare two Date values or a Date and a datetime or string value."""
        try:
            other = self.__class__(other).compact()
        except (ValueError, TypeError):
            pass
        finally:
            return self.compact() > '{0:<08s}'.format(str(other))

    def __ge__(self, other):
        return self == other or self > other

    def replace(self, **kw):
        """Possible arguments: year, month, day, hour, minute."""
        for datekey in ('year', 'month', 'day', 'hour', 'minute'):
            kw.setdefault(datekey, getattr(self, datekey))
        return Date(datetime.datetime(**kw))

    @property
    def cnes_origin(self):
        return datetime.datetime(1950, 1, 1).toordinal()

    def to_cnesjulian(self, date=None):
        """
        Convert current Date() object, or arbitrary date, to CNES julian calendar

        >>> d = Date('20111026')
        >>> d.to_cnesjulian()
        22578
        >>> d.to_cnesjulian(date=[2011, 10, 27])
        22579
        """
        if not date:
            date = datetime.datetime(self.year, self.month, self.day)
        if isinstance(date, list):
            date = datetime.datetime(*date)
        return date.toordinal() - self.cnes_origin

    def from_cnesjulian(self, jdays=None):
        """

        >>> d = Date('20111025')
        >>> d.from_cnesjulian()
        Date(2011, 10, 25, 0, 0)
        >>> d.from_cnesjulian(22578)
        Date(2011, 10, 26, 0, 0)
        """
        if jdays is None:
            jdays = self.toordinal() - self.cnes_origin
        return Date(self.fromordinal(jdays + self.cnes_origin))

    def isleap(self, year=None):
        """Return whether the current of specified year is a leap year."""
        if year is None:
            year = self.year
        return calendar.isleap(year)

    def monthrange(self, year=None, month=None):
        """Return the number of days in the current of specified year-month couple."""
        if year is None:
            year = self.year
        if month is None:
            month = self.month
        return calendar.monthrange(year, month)[1]

    def time(self):
        """Return a :class:`Time` object."""
        return Time(self.hour, self.minute)

    def bounds(self):
        """Return first and last day of the current month."""
        return (
            self.replace(day=1, hour=0, minute=0),
            self.replace(day=self.monthrange(), hour=23, minute=59)
        )

    @property
    def outbound(self):
        """Return the closest day out of this month."""
        a, b = self.bounds()
        if self - a > b - self:
            out = b + 'P1D'
        else:
            out = a - 'P1D'
        return out.ymd

    @property
    def midcross(self):
        """Return the closest day out of this month."""
        a, b = self.bounds()
        if self.day > 15:
            out = b + 'P1D'
        else:
            out = a - 'P1D'
        return out.ymd


class Time(object):
    """
    Basic object to handle hh:mm information.
    Extended arithmetic is supported.
    """

    def __init__(self, *args, **kw):
        """
        Initial values include:
            * a datetime.time object;
            * a tuple containing at least (hour, minute) values;
            * a dictionary with this named values ;
            * a string that could be reshaped as an ISO 8601 date string.
        """
        if kw:
            kw.setdefault('hour', 0)
            kw.setdefault('minute', 0)
            args = (datetime.time(**kw),)
        if not args:
            raise ValueError("No initial value provided for Time")
        top = args[0]
        ld = list()
        self._hour, self._minute = None, None
        if isinstance(top, tuple) or isinstance(top, list):
            zz = Time(*top)
            self._hour, self._minute = zz.hour, zz.minute
        elif isinstance(top, datetime.time) or isinstance(top, Time):
            self._hour, self._minute = top.hour, top.minute
        elif isinstance(top, float):
            self._hour, self._minute = int(top), int((top - int(top)) * 60)
        elif isinstance(top, str):
            ld = [ int(x) for x in re.split('[-:hHTZ]+', top) if re.match(r'\d+$', x) ]
        else:
            ld = [ int(x) for x in args
                   if (type(x) in (int, float) or
                       (isinstance(x, str) and re.match(r'\d+$', x))) ]
        if ld:
            if len(ld) < 2:
                ld.append(0)
            self._hour, self._minute = ld[0], ld[1]
        if self._hour is None or self._minute is None:
            raise ValueError("No way to build a Time value")

    @property
    def hour(self):
        return self._hour

    @property
    def minute(self):
        return self._minute

    def __deepcopy__(self, memo):
        """Clone the current Time object."""
        return Time(self.hour, self.minute)

    def __repr__(self):
        """Standard hour-minute representation."""
        return 'Time({0:d}, {1:d})'.format(self.hour, self.minute)

    def as_dump(self):
        """Nicely formatted representation in dumper."""
        return self.__repr__()

    def export_dict(self):
        """String representation for dict or shell variable."""
        return self.__str__()

    def __str__(self):
        """Standard hour-minute string."""
        return '{0:02d}:{1:02d}'.format(self.hour, self.minute)

    def __int__(self):
        """Convert to `int`, ie: returns hours * 60 + minutes."""
        return self._hour * 60 + self._minute

    def __hash__(self):
        """Return a hashkey."""
        return self.__int__()

    def __eq__(self, other):
        try:
            other = self.__class__(other)
        except (ValueError, TypeError):
            pass
        try:
            return int(self) == int(other)
        except (ValueError, TypeError):
            return False

    def __cmp__(self, other):
        """Compare two Time values or a Time and an int value."""
        try:
            other = self.__class__(other)
        except (ValueError, TypeError):
            pass
        return cmp(int(self), int(other))

    def __add__(self, delta):
        """
        Add to a Date object the specified ``delta`` which could be either
        a string or a :class:`datetime.timedelta` or an ISO 6801 Period.
        """
        delta = Time(delta)
        hour, minute = self.hour + delta.hour, self.minute + delta.minute
        hour, minute = hour + int(minute / 60), minute % 60
        return Time(hour, minute)

    def __radd__(self, delta):
        """Commutative add."""
        return self.__add__(delta)

    def __sub__(self, delta):
        """
        Add to a Date object the specified ``delta`` which could be either
        a string or a :class:`datetime.timedelta` or an ISO 6801 Period.
        """
        delta = Time(delta)
        hour, minute = self.hour - delta.hour, self.minute - delta.minute
        if minute < 0:
            minute += 60
            hour   -= 1
        return Time(hour, minute)

    @property
    def fmth(self):
        return '{0:04d}'.format(self.hour)

    @property
    def fmthour(self):
        return self.fmth

    @property
    def fmthm(self):
        return '{0:04d}:{1:02d}'.format(self.hour, self.minute)

    @property
    def fmthhmm(self):
        return '{0:02d}{1:02d}'.format(self.hour, self.minute)

    @property
    def fmtraw(self):
        return '{0:04d}{1:02d}'.format(self.hour, self.minute)

    def isoformat(self):
        """Almost ISO representation."""
        return str(self)

    def iso8601(self):
        """Plain ISO 8601 representation."""
        return 'T' + self.isoformat() + 'Z'

    def nice(self, t):
        """Return the specified value formatted as self should be."""
        return '{0:04d}'.format(t)


class Month(object):
    """Basic class for handling a month number, according to an explicit or implicit year."""

    def __init__(self, *args, **kw):
        delta = kw.pop('delta', 0)
        try:
            args = (datetime.datetime(**kw),)
        except (ValueError, TypeError):
            pass
        if not args:
            raise ValueError("No initial value provided for Month")
        args = list(args)
        top = args[0]
        self._month = None
        self._year = max(0, int(kw.pop('year', today().year)))
        if isinstance(top, datetime.datetime) or isinstance(top, Month):
            self._month, self._year = top.month, top.year
        elif isinstance(top, int) and 0 < top < 13:
            self._month = top
            if len(args) == 2:
                self._year = int(args[1])
        else:
            # Try to generate a Date object
            mmod = None
            if isinstance(top, str):
                mmod = re.search(':(next|prev|closest)$', top)
                if mmod:
                    args[0] = re.sub(':(?:next|prev|closest)$', '', top)
            try:
                tmpdate = Date(*args)
            except (ValueError, TypeError):
                raise ValueError('Could not create a Month from values provided %s', str(args))
            else:
                self._month, self._year = tmpdate.month, tmpdate.year
            # Process the modifiers
            if mmod:
                if mmod.group(1) == 'next':
                    delta = 1
                elif mmod.group(1) == 'prev':
                    delta = -1
                elif mmod.group(1) == 'closest':
                    if tmpdate.day > 15:
                        delta = 1
                    else:
                        delta = -1
            # If present, the second argument is the delta (it overrides the modifiers)
            if len(args) == 2:
                delta = args.pop()

        if delta:
            mtmp = self + delta
            self._month, self._year = mtmp.month, mtmp.year

    @property
    def year(self):
        return self._year

    @property
    def month(self):
        return self._month

    @property
    def fmtym(self):
        return '{0:04d}-{1:02d}'.format(self._year, self._month)

    @property
    def fmtraw(self):
        return '{0:04d}{1:02d}'.format(self._year, self._month)

    def export_dict(self):
        """Return the month and year as a tuple."""
        return (self.month, self.year)

    def nextmonth(self):
        """Return the month after the current one."""
        return self + 1

    def prevmonth(self):
        """Return the month before the current one."""
        return self - 1

    def __hash__(self):
        return hash((self._year, self._month))

    def __str__(self):
        """Return a two digit value of the current month int value."""
        return '{0:02d}'.format(self._month)

    def __repr__(self):
        """Return a formated id of the current month."""
        return '{0:s}({1:02d}, year={2:d})'.format(self.__class__.__name__, self._month, self._year)

    def as_dump(self):
        """Nicely formatted representation in dumper."""
        return self.__repr__()

    def __add__(self, delta):
        """
        Add to a Date object the specified ``delta`` which could be either
        a string or a :class:`datetime.timedelta` or an ISO 6801 Period.
        """
        if isinstance(delta, int):
            if delta < 0:
                incr = -1
                delta = abs(delta)
            else:
                incr = 1
            year, month = self._year, self._month
            while delta:
                month += incr
                if month > 12:
                    year += 1
                    month = 1
                if month < 1:
                    year -= 1
                    month = 12
                delta -= 1
            if self._year == 0:
                year = 0
            return Month(month, year)
        elif not isinstance(delta, datetime.timedelta):
            delta = Period(delta)
        return Month(Date(self._year, self._month, 14) + delta)

    def __radd__(self, delta):
        """Commutative add."""
        return self.__add__(delta)

    def __sub__(self, delta):
        """
        Substract to a Date object the specified ``delta`` which could be either
        a string or a :class:`datetime.timedelta` or an ISO 6801 Period.
        """

        if isinstance(delta, int):
            return self.__add__(-1 * delta)
        elif not isinstance(delta, datetime.timedelta):
            delta = Period(delta)
        return Month(Date(self._year, self._month, 1) - delta)

    def __int__(self):
        return self._month

    def __cmp__(self, other):
        """Compare two month values."""
        rc = 1
        try:
            if isinstance(other, int) or ( isinstance(other, str) and len(other.lstrip('0')) < 3 ):
                rc = cmp(self.month, Month(int(other), self.year).month)
            else:
                if isinstance(other, tuple) or isinstance(other, list):
                    mtest = Month(*other)
                else:
                    mtest = Month(other)
                if self.year * mtest.year == 0:
                    rc = cmp(self.month, mtest.month)
                else:
                    rc = cmp(self.fmtym, mtest.fmtym)
        except (ValueError, TypeError):
            rc = 1
        finally:
            return rc


if __name__ == '__main__':
    import doctest
    doctest.testmod()<|MERGE_RESOLUTION|>--- conflicted
+++ resolved
@@ -47,6 +47,7 @@
 import re
 import datetime
 import calendar
+import functools
 
 
 def mkisodate(datestr):
@@ -178,12 +179,7 @@
             return isoclass(*args)
         except (ValueError, TypeError):
             continue
-<<<<<<< HEAD
-    else:
-        raise ValueError("Cannot guess what Period or Date could be {!s}".format(args))
-=======
     raise ValueError("Cannot guess what Period or Date could be %s" % str(args))
->>>>>>> edd71baf
 
 
 def daterange(start, end=None, step='P1D'):
@@ -242,12 +238,7 @@
             for key1, factor, key2 in Period._const_times:
                 if key == key1:
                     return Period._adder(key2, factor * value)
-<<<<<<< HEAD
-            else:
-                raise KeyError("Unknown key in Period string: {:s}".format(key))
-=======
             raise KeyError("Unknown key in Period string: %s" % key)
->>>>>>> edd71baf
 
     @staticmethod
     def parse(string):
@@ -255,19 +246,11 @@
         if not isinstance(string, basestring):
             raise TypeError("Expected string input")
         if len(string) < 2:
-<<<<<<< HEAD
-            raise ValueError("Badly formed short string {:s}".format(string))
-
-        match = Period.period_regex(string)
-        if not match:
-            raise ValueError("Badly formed string {:s}".format(string))
-=======
             raise ValueError("Badly formed short string %s" % string)
 
         match = Period.period_regex(string)
         if not match:
             raise ValueError("Badly formed string %s" % string)
->>>>>>> edd71baf
 
         values = match.groupdict()
         values.pop('T')
