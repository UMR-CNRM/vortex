--- conflicted
+++ resolved
@@ -124,11 +124,7 @@
                 optional = True,
                 default  = '',
                 alias    = ('contents', 'body'),
-<<<<<<< HEAD
                 type     = six.text_type,
-=======
-                #type     = unicode,
->>>>>>> 84e2d083
             ),
             filename = dict(
                 optional = True,
@@ -185,7 +181,7 @@
                 body += tmp.read()
         mimetext = self.get_mimemap().get('text')
         if self.is_not_plain_ascii(body):
-            return mimetext(body.decode(self.charset), 'plain', self.charset)
+            return mimetext(body.encode(self.charset), 'plain', self.charset)
         else:
             return mimetext(body, 'plain')
 
