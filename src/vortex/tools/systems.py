--- conflicted
+++ resolved
@@ -1366,17 +1366,13 @@
         return [x for x in self.glob(*rl) if self.path.isdir(x)]
 
     def gzip(self, *args, **kw):
-<<<<<<< HEAD
-        """Simple gzip compression of a file"""
-=======
-        """Simple gzip compression of a file'"""
->>>>>>> 738045b9
+        """Simple gzip compression of a file."""
         cmd = ['gzip', '-vf', args[0]]
         cmd.extend(args[1:])
         return self.spawn(cmd, **kw)
 
     def gunzip(self, *args, **kw):
-        """Simple gunzip a gzip-compressed file"""
+        """Simple gunzip a gzip-compressed file."""
         cmd = ['gunzip', args[0]]
         cmd.extend(args[1:])
         return self.spawn(cmd, **kw)
