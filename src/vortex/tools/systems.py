#!/usr/bin/env python
# -*- coding: utf-8 -*-

"""
This package handles system interfaces objects that are in charge of
system interaction. Systems objects use the :mod:`footprints` mechanism.
"""

import filecmp
import glob
import hashlib
import io
import json
import os
import pickle
import platform
import pwd as passwd
import re
import resource
import shutil
import signal
import socket
import stat
import subprocess
import sys
import StringIO
import tarfile
import tempfile
import time
from datetime import datetime

import footprints
from opinel.interrupt import SignalInterruptHandler, SignalInterruptError
from opinel.cpus_tool import LinuxCpusInfo
from vortex.gloves import Glove
from vortex.tools import date
from vortex.tools.env import Environment
from vortex.tools.net import StdFtp
from vortex.util.decorators import nicedeco
from vortex.util.structs import History

#: No automatic export
__all__ = []

logger = footprints.loggers.getLogger(__name__)

#: Pre-compiled regex to check a none str value
isnonedef = re.compile(r'none', re.IGNORECASE)

#: Pre-compiled regex to check a boolean true str value
istruedef = re.compile(r'on|true|ok', re.IGNORECASE)

#: Pre-compiled regex to check a boolean false str value
isfalsedef = re.compile(r'off|false|ko', re.IGNORECASE)


@nicedeco
def fmtshcmd(func):
    """This decorator give a try to the equivalent formatted command."""

    def formatted_method(self, *args, **kw):
        fmt = kw.pop('fmt', None)
        fmtcall = getattr(self, str(fmt).lower() + '_' + func.func_name, func)
        if getattr(fmtcall, 'func_extern', False):
            return fmtcall(*args, **kw)
        else:
            return fmtcall(self, *args, **kw)

    return formatted_method


class ExecutionError(RuntimeError):
    """Go through exception for internal :meth:`spawn` errors."""
    pass


class CdContext(object):
    """
    Context manager for temporarily changing the working directory.

    Returns to the initial directory, even when an exception is raised.
    Has the syntax of system.cd, and can be used through system::

        with sh.cdcontext(newpath, create=True):
            # work in newpath
        # back to the original path
    """

    def __init__(self, sh, newpath, create=False):
        self.sh = sh
        self.create = create
        self.newpath = self.sh.path.expanduser(newpath)

    def __enter__(self):
        self.oldpath = self.sh.getcwd()
        self.sh.cd(self.newpath, create=self.create)

    def __exit__(self, etype, value, traceback):
        self.sh.cd(self.oldpath)


class System(footprints.FootprintBase):
    """
    Root class for any :class:`System` subclasses.
    """

    _abstract = True
    _explicit = False
    _collector = ('system',)

    _footprint = dict(
        info = 'Default information system',
        attr = dict(
            hostname = dict(
                optional = True,
                default  = platform.node(),
                alias    = ('nodename',)
            ),
            sysname = dict(
                optional = True,
                default  = platform.system(),
            ),
            arch = dict(
                optional = True,
                default  = platform.machine(),
                alias    = ('machine',)
            ),
            release = dict(
                optional = True,
                default  = platform.release()
            ),
            version = dict(
                optional = True,
                default  = platform.version()
            ),
            python = dict(
                optional = True,
                default  = re.sub(r'^(\d+\.\d+\.\d+).*$', r'\1',
                                  platform.python_version())
            ),
            glove = dict(
                optional = True,
                type     = Glove,
            )
        )
    )

    def __init__(self, *args, **kw):
        """
        Before going through parent initialisation, pickle this attributes:
          * os - as an alternativer to :mod:`os`.
          * sh - as an alternativer to :mod:`shutil`.
          * prompt - as a starting comment line in :meth:`title` like methods.
          * trace - as a boolean to mimic ``set -x`` behavior (default: False).
          * output - as a default value for any external spawning command (default: True).
        """
        logger.debug('Abstract System init %s', self.__class__)
        self.__dict__['_os'] = kw.pop('os', os)
        self.__dict__['_rl'] = kw.pop('rlimit', resource)
        self.__dict__['_sh'] = kw.pop('shutil', kw.pop('sh', shutil))
        self.__dict__['_search'] = [self.__dict__['_os'], self.__dict__['_sh'], self.__dict__['_rl']]
        self.__dict__['_xtrack'] = dict()
        self.__dict__['_history'] = History(tag='shell')
<<<<<<< HEAD
        self.__dict__['_rclast']  = 0
        self.__dict__['_cpusinfo'] = None
=======
        self.__dict__['_rclast'] = 0
>>>>>>> 07702f35
        self.__dict__['prompt'] = ''
        for flag in ('trace', 'timer'):
            self.__dict__[flag] = kw.pop(flag, False)
        for flag in ('output',):
            self.__dict__[flag] = kw.pop(flag, True)
        super(System, self).__init__(*args, **kw)

    @property
    def realkind(self):
        return 'system'

    @property
    def history(self):
        return self._history

    @property
    def rclast(self):
        return self._rclast

    @property
    def search(self):
        return self._search

    @property
    def default_syslog(self):
        """Address to use in logging.handler.SysLogHandler()."""
        return '/dev/log'

    def extend(self, obj=None):
        """Extend the current external attribute resolution to ``obj`` (module or object)."""
        if obj is not None:
            if hasattr(obj, 'kind'):
                for k, v in self._xtrack.iteritems():
                    if hasattr(v, 'kind'):
                        if hasattr(self, k):
                            delattr(self, k)
                for addon in self.search:
                    if hasattr(addon, 'kind') and addon.kind == obj.kind:
                        self.search.remove(addon)
            self.search.append(obj)
        return len(self.search)

    def loaded_addons(self):
        return [addon.kind for addon in self.search if hasattr(addon, 'kind')]

    def external(self, key):
        """Return effective module object reference if any, or None."""
        try:
            z = getattr(self, key)
        except AttributeError:
            pass
        return self._xtrack.get(key, None)

    def __getattr__(self, key):
        """Gateway to undefined method or attributes if present in ``_os`` or ``_sh`` internals."""
        actualattr = None
        for shxobj in self.search:
            if hasattr(shxobj, key):
                actualattr = getattr(shxobj, key)
                self._xtrack[key] = shxobj
                break
        else:
            raise AttributeError('Method or attribute ' + key + ' not found')
        if callable(actualattr):
            def osproxy(*args, **kw):
                cmd = [key]
                cmd.extend(args)
                cmd.extend(['{0:s}={1:s}'.format(x, str(kw[x])) for x in kw.keys()])
                self.stderr(*cmd)
                return actualattr(*args, **kw)

            osproxy.func_name = key
            osproxy.func_doc = actualattr.__doc__
            osproxy.func_extern = True
            setattr(self, key, osproxy)
            return osproxy
        else:
            return actualattr

    def stderr(self, *args):
        """Write a formatted message to standard error."""
        count, justnow, = self.history.append(*args)
        if self.trace:
            sys.stderr.write(
                "* [{0:s}][{1:d}] {2:s}\n".format(
                    justnow.strftime('%Y/%m/%d-%H:%M:%S'), count,
                    ' '.join([str(x) for x in args])
                )
            )

    def getfqdn(self, name=None):
        """Return a fully qualified domain name for ``name``. Default is to check for current ``hostname``."""
        if name is None:
            name = self.target().inetname
        return socket.getfqdn(name)

    def pythonpath(self, output=None):
        """Return or print actual ``sys.path``."""
        if output is None:
            output = self.output
        self.stderr('pythonpath')
        if output:
            return sys.path[:]
        else:
            self.subtitle('Python PATH')
            for pypath in sys.path:
                print pypath
            return True

    def pwd(self, output=None):
        """Current working directory."""
        if output is None:
            output = self.output
        self.stderr('pwd')
        realpwd = self._os.getcwd()
        if output:
            return realpwd
        else:
            print realpwd
            return True

    def cd(self, pathtogo, create=False):
        """Change directory to ``pathtogo``."""
        pathtogo = self.path.expanduser(pathtogo)
        self.stderr('cd', pathtogo, create)
        if create:
            self.mkdir(pathtogo)
        self._os.chdir(pathtogo)
        return True

    def ffind(self, *args):
        """Recursive file find. Arguments are starting paths."""
        if not args:
            args = ['*']
        else:
            args = [self.path.expanduser(x) for x in args]
        files = []
        self.stderr('ffind', *args)
        for pathtogo in self.glob(*args):
            if self.path.isfile(pathtogo):
                files.append(pathtogo)
            else:
                for root, u_dirs, filenames in self._os.walk(pathtogo):
                    files.extend([self.path.join(root, f) for f in filenames])
        return sorted(files)

    @property
    def env(self):
        """Returns the current active environment."""
        return Environment.current()

    def echo(self, args):
        """Joined args are echoed."""
        print '>>>', ' '.join(args)

    def title(self, textlist, tchar='=', autolen=96):
        """Formated title output."""
        if isinstance(textlist, basestring):
            textlist = (textlist,)
        if autolen:
            nbc = autolen
        else:
            nbc = max([len(text) for text in textlist])
        print
        print tchar * (nbc + 4)
        for text in textlist:
            print '{0:s} {1:^{size}s} {0:s}'.format(tchar, text.upper(), size=nbc)
        print tchar * (nbc + 4)
        print ''

    def subtitle(self, text='', tchar='-', autolen=96):
        """Formated subtitle output."""
        if autolen:
            nbc = autolen
        else:
            nbc = len(text)
        print "\n", tchar * (nbc + 4)
        if text:
            print '# {0:{size}s} #'.format(text, size=nbc)
            print tchar * (nbc + 4)

    def header(self, text='', tchar='-', autolen=False, xline=True, prompt=None):
        """Formated subtitle output."""
        if autolen:
            nbc = len(prompt + text) + 1
        else:
            nbc = 100
        print "\n", tchar * nbc
        if text:
            if not prompt:
                prompt = self.prompt
            if prompt:
                prompt = str(prompt) + ' '
            else:
                prompt = ''
            print prompt + text
            if xline:
                print tchar * nbc

    def xperm(self, filename, force=False):
        """Return whether a file exists and is executable or not."""
        if os.path.exists(filename):
            is_x = bool(os.stat(filename).st_mode & 1)
            if not is_x and force:
                self.chmod(filename, os.stat(filename).st_mode | stat.S_IXUSR | stat.S_IXGRP | stat.S_IXOTH)
                is_x = True
            return is_x
        else:
            return False

    def wperm(self, filename, force=False):
        """Return whether a file exists and is writable by owner or not."""
        if os.path.exists(filename):
            st = os.stat(filename).st_mode
            is_w = bool(st & stat.S_IWUSR)
            if not is_w and force:
                self.chmod(filename, st | stat.S_IWUSR)
                is_w = True
            return is_w
        else:
            return False

    def wpermtree(self, objpath, force=False):
        """Return whether all items are owner-writeable in a hierarchy."""
        rc = self.wperm(objpath, force)
        for dirpath, dirnames, filenames in self.walk(objpath):
            for item in filenames + dirnames:
                rc = self.wperm(self.path.join(dirpath, item), force) and rc
        return rc

    def which(self, command):
        """Clone of the unix command."""
        self.stderr('which', command)
        if command.startswith('/'):
            if self.xperm(command):
                return command
        else:
            for xpath in self.env.path.split(':'):
                fullcmd = os.path.join(xpath, command)
                if self.xperm(fullcmd):
                    return fullcmd

    def touch(self, filename):
        """Clone of the unix command."""
        filename = self.path.expanduser(filename)
        self.stderr('touch', filename)
        rc = True
        if self.path.exists(filename):
            # Note: "filename" might as well be a directory...
            try:
                os.utime(filename, None)
            except StandardError:
                rc = False
        else:
            fh = file(filename, 'a')
            fh.close()
        return rc

    @fmtshcmd
    def remove(self, objpath):
        """Unlink the specified object (file or directory)."""
        objpath = self.path.expanduser(objpath)
        if os.path.exists(objpath):
            self.stderr('remove', objpath)
            if os.path.isdir(objpath):
                self.rmtree(objpath)
            else:
                self.unlink(objpath)
        else:
            self.stderr('clear', objpath)
        return not os.path.exists(objpath)

    @fmtshcmd
    def rm(self, objpath):
        """Shortcut to :meth:`remove` method (file or directory)."""
        return self.remove(objpath)

    def ps(self, opts=None, search=None, pscmd=None):
        """
        Performs a standard process inquiry through :class:`subprocess.Popen`
        and filter the output if a ``search`` expression is provided.
        """
        if not pscmd:
            pscmd = ['ps']
        if opts is None:
            opts = []
        pscmd.extend(self._psopts)
        pscmd.extend(opts)
        self.stderr(*pscmd)
        psall = subprocess.Popen(pscmd, stdout=subprocess.PIPE).communicate()[0].split('\n')
        if search:
            psall = filter(lambda x: re.search(search, x), psall)
        return [x.strip() for x in psall]

    def readonly(self, inodename):
        """Set permissions of the ``filename`` object to read-only."""
        inodename = self.path.expanduser(inodename)
        self.stderr('readonly', inodename)
        rc = None
        if os.path.exists(inodename):
            if os.path.isdir(inodename):
                rc = self.chmod(inodename, 0555)
            else:
                st = self.stat(inodename).st_mode
                if st & stat.S_IWUSR or st & stat.S_IWGRP or st & stat.S_IWOTH:
                    rc = self.chmod(inodename, st & ~(stat.S_IWUSR | stat.S_IWGRP | stat.S_IWOTH))
                else:
                    rc = True
        return rc

    def readonlytree(self, objpath):
        """Recursively set permissions of the ``dirname`` object to read-only."""
        rc = self.readonly(objpath)
        for dirpath, dirnames, filenames in self.walk(objpath):
            for item in filenames + dirnames:
                rc = self.readonly(self.path.join(dirpath, item)) and rc
        return rc

    def sleep(self, nbsecs):
        """Clone of the unix command."""
        self.stderr('sleep', nbsecs)
        time.sleep(nbsecs)

    def vortex_modules(self, only='.'):
        """Return a filtered list of modules in the vortex package."""
        if self.glove is not None:
            g = self.glove
            mfiles = [
                re.sub(r'^' + mroot + r'/', '', x)
                for mroot in (g.siteroot + '/src', g.siteroot + '/site')
                for x in self.ffind(mroot)
                if self.path.isfile(self.path.join(self.path.dirname(x), '__init__.py'))
            ]
            return [
                re.sub(r'(?:/__init__)?\.py$', '', x).replace('/', '.')
                for x in mfiles
                if (not x.startswith('.') and
                    re.search(only, x, re.IGNORECASE) and
                    x.endswith('.py'))
            ]
        else:
            raise RuntimeError("A glove must be defined")

    def vortex_loaded_modules(self, only='.', output=None):
        """Check loaded modules, producing either a dump or a list of tuple (status, modulename)."""
        checklist = list()
        if output is None:
            output = self.output
        for modname in self.vortex_modules(only):
            checklist.append((modname, modname in sys.modules))
        if not output:
            for m, s in checklist:
                print str(s).ljust(8), m
            print '--'
            return True
        else:
            return checklist

    def systems_reload(self):
        """Load extra systems modules not yet loaded."""
        extras = list()
        for modname in self.vortex_modules(only='systems'):
            if modname not in sys.modules:
                try:
                    self.import_module(modname)
                    extras.append(modname)
                except ValueError as err:
                    logger.critical('systems_reload: cannot import module %s (%s)' % (modname, str(err)))
        return extras

    def popen(self, args, stdin=None, stdout=None, stderr=None, shell=False, output=False, bufsize=0):
        """Return an open pipe on output of args command."""
        self.stderr(*args)
        if stdout is True:
            stdout = subprocess.PIPE
        if stdin is True:
            stdin = subprocess.PIPE
        if stderr is True:
            stderr = subprocess.PIPE
        return subprocess.Popen(args, bufsize=bufsize, stdin=stdin, stdout=stdout, stderr=stderr, shell=shell)

    def pclose(self, p, ok=None):
        """Do its best to nicely opened pipe command linked to arg ``p``."""
        if p.stdin is not None:
            p.stdin.close()
        p.wait()
        if p.stdout is not None:
            p.stdout.close()
        if p.stderr is not None:
            p.stderr.close()

        try:
            p.terminate()
        except OSError as e:
            if e.errno == 3:
                logger.debug('Processus %s alreaded terminated.' % str(p))
            else:
                raise

        self._rclast = p.returncode
        if ok is None:
            ok = [0]
        if p.returncode in ok:
            return True
        else:
            return False

    def spawn(self, args, ok=None, shell=False, stdin=None, output=None,
<<<<<<< HEAD
              outmode='a', outsplit=True, silent=False, fatal=True,
              taskset=None, taskset_id=0, taskset_bsize=1):
        """Subprocess call of ``args``."""
=======
              outmode='a', outsplit=True, silent=False, fatal=True):
        """Subprocess call of ``args``.
           ``args`` can be a sequence or a string, preferably a string when shell=True.
        """
>>>>>>> 07702f35
        rc = False
        if ok is None:
            ok = [0]
        if output is None:
            output = self.output
        if stdin is True:
            stdin = subprocess.PIPE
        localenv = os.environ.copy()
        if taskset is not None:
            taskset_def = taskset.split('_')
            taskset, taskset_cmd, taskset_env = self.cpus_affinity_get(taskset_id,
                                                                       taskset_bsize,
                                                                       *taskset_def)
            if not taskset:
                logger.warning("CPU binding is not available on this platform")
        if taskset:
            args[:0] = taskset_cmd
            localenv.update(taskset_env)
        if self.timer:
            if isinstance(args, basestring):
                args = 'time ' + args
            else:
                args[:0] = ['time']
        if isinstance(args, basestring):
            self.stderr(args)
        else:
            self.stderr(*args)
        if isinstance(output, bool):
            if output:
                cmdout, cmderr = subprocess.PIPE, subprocess.PIPE
            else:
                cmdout, cmderr = None, None
        else:
            if isinstance(output, basestring):
                output = open(output, outmode)
            cmdout, cmderr = output, output
        p = None
        try:
            p = subprocess.Popen(args, stdin=stdin, stdout=cmdout, stderr=cmderr,
                                 shell=shell, env=localenv)
            p_out, p_err = p.communicate()
        except ValueError as perr:
            logger.critical(
                'Weird arguments to Popen ({!s}, stdout={!s}, stderr={!s}, shell={!s})'.format(
                    args, cmdout, cmderr, shell
                )
            )
            if fatal:
                raise
            else:
                logger.warning('Carry on because fatal is off')
        except OSError as perr:
            logger.critical('Could not call %s', str(args))
            if fatal:
                raise
            else:
                logger.warning('Carry on because fatal is off')
        except StandardError as perr:
            logger.critical('System returns %s', str(perr))
            if fatal:
                raise RuntimeError('System {!s} spawned {!s} got [{!s}]: {!s}'
                                   .format(self, args, p.returncode, perr))
            else:
                logger.warning('Carry on because fatal is off')
        except (SignalInterruptError, KeyboardInterrupt) as perr:
            logger.critical('The python process was killed: %s. Trying to terminate the subprocess.',
                            str(perr))
            if p:
                if shell:
                    # Kill the process group: apparently it's the only way when shell=T
                    self.killpg(self.getpgid(p.pid), signal.SIGTERM)
                else:
                    p.terminate()
                p.wait()
            raise  # Fatal has no effect on that !
        else:
            if p.returncode in ok:
                if isinstance(output, bool) and output:
                    if outsplit:
                        rc = p_out.rstrip('\n').split('\n')
                    else:
                        rc = p_out
                    p.stdout.close()
                else:
                    rc = not bool(p.returncode)
            else:
                if not silent:
                    logger.warning('Bad return code [%d] for %s', p.returncode, str(args))
                    if isinstance(output, bool) and output:
                        for xerr in p_err:
                            sys.stderr.write(xerr)
                if fatal:
                    raise ExecutionError
                else:
                    logger.warning('Carry on because fatal is off')
        finally:
            self._rclast = p.returncode if p else 1
            if isinstance(output, bool) and p:
                if output:
                    if p.stdout:
                        p.stdout.close()
                    if p.stderr:
                        p.stderr.close()
            elif not isinstance(output, bool):
                output.close()
            del p

        return rc

    def numrlimit(self, r_id):
        """Convert actual resource id in some acceptable int for module :mod:`resource`."""
        if type(r_id) is not int:
            r_id = r_id.upper()
            if not r_id.startswith('RLIMIT_'):
                r_id = 'RLIMIT_' + r_id
            r_id = getattr(self._rl, r_id, None)
        if r_id is None:
            raise ValueError('Invalid resource specified')
        return r_id

    def setrlimit(self, r_id, r_limits):
        """Proxy to :mod:`resource` function of the same name."""
        self.stderr('setrlimit', r_id, r_limits)
        try:
            r_limits = tuple(r_limits)
        except TypeError:
            r_limits = (r_limits, r_limits)
        return self._rl.setrlimit(self.numrlimit(r_id), r_limits)

    def setulimit(self, r_id):
        """Set an unlimited value to resource specified."""
        self.stderr('setulimit', r_id)
        soft, hard = self.getrlimit(r_id)
        soft = min(hard, max(soft, self._rl.RLIM_INFINITY))
        return self.setrlimit(r_id, (soft, hard))

    def getrlimit(self, r_id):
        """Proxy to :mod:`resource` function of the same name."""
        self.stderr('getrlimit', r_id)
        return self._rl.getrlimit(self.numrlimit(r_id))

    def getrusage(self, pid=None):
        """Proxy to :mod:`resource` function of the same name with current process as defaut."""
        if pid is None:
            pid = self._rl.RUSAGE_SELF
        self.stderr('getrusage', pid)
        return self._rl.getrusage(pid)

    def ulimit(self):
        """Dump the user limits currently defined."""
        for limit in [r for r in dir(self._rl) if r.startswith('RLIMIT_')]:
            print ' ', limit.ljust(16), ':', self._rl.getrlimit(getattr(self._rl, limit))

    def getlogname(self):
        """Be sure to get actual login name."""
        return passwd.getpwuid(self._os.getuid())[0]

    def cdcontext(self, path, create=False):
        return CdContext(self, path, create)

<<<<<<< HEAD
    @property
    def cpus_info(self):
        return self._cpusinfo

    def cpus_affinity_get(self, taskid, blocksize=1, method='default', topology='raw'):
        """Get the necessary command/environment to set the CPUs affinity.


        :param int taskid: the task number
        :param int blocksize: the number of thread consumed by one task
        :param str method: The binding method
        :param str topology: The task distribution scheme
        :return: A 3-elements tuple. (bool: BindingPossible,
            list: Starting command prefix, dict: Environment update)
        """
        return (False, list(), dict())
=======
    def ssh(self, hostname, logname=None):
        return Ssh(self, hostname, logname)
>>>>>>> 07702f35


class OSExtended(System):

    _abstract = True
    _footprint = dict(
        info = 'Extended base system'
    )

    def __init__(self, *args, **kw):
        """
        Before going through parent initialisation, pickle this attributes:

          * rmtreemin - as the minimal depth needed for a :meth:`rmsafe`.
          * cmpaftercp - as a boolean for activating full comparison after plain cp (default: True).
        """
        logger.debug('Abstract System init %s', self.__class__)
        self._rmtreemin = kw.pop('rmtreemin', 3)
        self._cmpaftercp = kw.pop('cmpaftercp', True)
        # Switches for rawft* methods
        self.ftraw = kw.pop('ftraw', False)
        self.ftputcmd = kw.pop('ftputcmd', None)
        self.ftgetcmd = kw.pop('ftgetcmd', None)
        # Some internal variables used by particular methods
        self._ftspool_cache = None
        # Go for the superclass' constructor
        super(OSExtended, self).__init__(*args, **kw)
        # Intialiase the signal handler object
        self._signal_intercept_init()

    def target(self, **kw):
        """Provide a default target according to system own attributes."""
        desc = dict(
            hostname=self.hostname,
            sysname=self.sysname
        )
        desc.update(kw)
        self._frozen_target = footprints.proxy.targets.default(**desc)
        return self._frozen_target

    def clear(self):
        """Clear screen."""
        self._os.system('clear')

    @property
    def cls(self):
        """Property shortcut to clear screen."""
        self.clear()
        return None

    def usr_file(self, filename):
        """Return whether or not a file belongs to the current user."""
        return self._os.stat(filename).st_uid == self._os.getuid()

    def rawopts(self, cmdline=None, defaults=None, isnone=isnonedef, istrue=istruedef, isfalse=isfalsedef):
        """Parse a simple options command line as key=value."""
        opts = dict()
        if defaults:
            try:
                opts.update(defaults)
            except (ValueError, TypeError):
                logger.warning('Could not update options default: %s', defaults)

        if cmdline is None:
            cmdline = sys.argv[1:]
        opts.update(dict([x.split('=') for x in cmdline]))
        for k, v in opts.iteritems():
            if v not in (None, True, False):
                if istrue.match(v):
                    opts[k] = True
                if isfalse.match(v):
                    opts[k] = False
                if isnone.match(v):
                    opts[k] = None
        return opts

    def is_iofile(self, iocandidate):
        """Check if actual candidate is a valid filename or io stream."""
        return iocandidate is not None and (
            (isinstance(iocandidate, basestring) and self.path.exists(iocandidate)) or
            isinstance(iocandidate, io.IOBase) or
            isinstance(iocandidate, StringIO.StringIO)
        )

    def ftp(self, hostname, logname=None):
        """Returns an open ftp session on the specified target."""
        ftpbox = StdFtp(self, hostname)
        if logname is None:
            if self.glove is not None:
                logname = self.glove.user
            else:
                raise ValueError("Either a logname or a glove must be set-up")
        rc = ftpbox.fastlogin(logname)
        if rc:
            return ftpbox
        else:
            logger.warning('Could not login on %s as %s [%s]', hostname, logname, str(rc))
            return None

    @fmtshcmd
    def ftget(self, source, destination, hostname=None, logname=None):
        """Proceed direct ftp get on the specified target."""
        if isinstance(destination, basestring):  # destination may be Virtual
            self.rm(destination)
        ftp = self.ftp(hostname, logname)
        if ftp:
            rc = ftp.get(source, destination)
            ftp.close()
            return rc
        else:
            return False

    @fmtshcmd
    def ftput(self, source, destination, hostname=None, logname=None):
        """Proceed direct ftp put on the specified target."""
        rc = False
        if self.is_iofile(source):
            ftp = self.ftp(hostname, logname)
            if ftp:
                rc = ftp.put(source, destination)
                ftp.close()
        else:
            raise IOError('No such file or directory: {!r}'.format(source))
        return rc

    def ftspool_cache(self):
        """Return a cache object for the FtSpool."""
        if self._ftspool_cache is None:
            self._ftspool_cache = footprints.proxy.cache(kind='ftstash')
        return self._ftspool_cache

    def copy2ftspool(self, source, nest=False, **kwargs):
        """Make a copy of **source** to the FtSpool directory."""
        h = hashlib.new('md5')
        h.update(source)
        outputname = 'vortex_{:s}_P{:06d}_{:s}'.format(date.now().strftime('%Y%m%d%H%M%S-%f'),
                                                       self.getpid(), h.hexdigest())
        if nest:
            outputname = self.path.join(outputname, self.path.basename(source))
        kwargs['intent'] = 'in'  # Force intent=in
        if self.ftspool_cache().insert(outputname, source, **kwargs):
            return self.ftspool_cache().fullpath(outputname)
        else:
            return False

    def ftserv_put(self, source, destination, hostname=None, logname=None, specialshell=None):
        """Asynchrone put of a file using FtServ."""
        if isinstance(source, basestring) and isinstance(destination, basestring):
            if self.path.exists(source):
                ftcmd = self.ftputcmd or 'ftput'
                extras = list()
                if hostname:
                    extras.extend(['-h', hostname])
                if logname:
                    extras.extend(['-u', logname])
                if specialshell:
                    extras.extend(['-s', specialshell])
                rc = self.spawn([ftcmd,
                                 '-o', 'mkdir',  # Automatically create subdirectories
                                 '-q', ] +  # Asynchronous mode
                                extras + [source, destination], output=False)
            else:
                raise IOError('No such file or directory: {!s}'.format(source))
        else:
            raise IOError('Source or destination is not a plain file path: {!r}'.format(source))
        return rc

    def ftserv_get(self, source, destination, hostname=None, logname=None):
        """Get a file using FtServ."""
        if isinstance(source, basestring) and isinstance(destination, basestring):
            if self.filecocoon(destination):
                destination = self.path.expanduser(destination)
                extras = list()
                if hostname:
                    extras.extend(['-h', hostname])
                if logname:
                    extras.extend(['-u', logname])
                ftcmd = self.ftgetcmd or 'ftget'
                rc = self.spawn([ftcmd, ] + extras + [source, destination], output=False)
            else:
                raise IOError('No such file or directory: {!s}'.format(source))
        else:
            raise IOError('Source or destination is not a plain file path: {!r}'.format(source))
        return rc

    @fmtshcmd
    def rawftput(self, source, destination, hostname=None, logname=None):
        """Proceed with some external ftput command on the specified target."""
        return self.ftserv_put(source, destination, hostname, logname)

    def smartftput(self, source, destination, hostname=None, logname=None, fmt=None):
        """Proceed some ftput or rawftput."""
        if self.ftraw and isinstance(source, basestring) and isinstance(destination, basestring):
            return self.rawftput(source, destination, hostname=hostname, logname=logname, fmt=fmt)
        else:
            return self.ftput(source, destination, hostname=hostname, logname=logname, fmt=fmt)

    @fmtshcmd
    def rawftget(self, source, destination, hostname=None, logname=None):
        """Proceed with some external ftget command on the specified target."""
        return self.ftserv_get(source, destination, hostname, logname)

    def smartftget(self, source, destination, hostname=None, logname=None, fmt=None):
        """Proceed some ftget or rawftget."""
        if self.ftraw and isinstance(source, basestring) and isinstance(destination, basestring):
            return self.rawftget(source, destination, hostname=hostname, logname=logname, fmt=fmt)
        else:
            return self.ftget(source, destination, hostname=hostname, logname=logname, fmt=fmt)

    @fmtshcmd
    def scp(self, source, destination, hostname, logname=None):
        """Perform an scp to the specified target."""

        msg = '[hostname={!s} logname={!s}]'.format(hostname, logname)
        self.stderr('scp', source, destination, msg)
        ssh = self.ssh(hostname, logname)
        return ssh.scp(source, destination)

    def softlink(self, source, destination):
        """Set a symbolic link if source is not destination."""
        self.stderr('softlink', source, destination)
        if source == destination:
            return False
        else:
            return self.symlink(source, destination)

    def filecocoon(self, destination):
        """Normalizes path name of the ``destination`` and creates this directory."""
        return self.mkdir(self.path.dirname(self.path.expanduser(destination)))

    def size(self, filepath):
        """Returns the actual size in bytes of the specified ``filepath``."""
        filepath = self.path.expanduser(filepath)
        self.stderr('size', filepath)
        try:
            return self.stat(filepath).st_size
        except StandardError:
            return -1

    def treesize(self, objpath):
        """Size in byte of the whole directory (or file).
           Links are not followed, and directory sizes are taken
           into account: should return the same as ``du -sb``.
           Raises OSError if objpath does not exist.
        """
        objpath = self.path.expanduser(objpath)
        if self.path.isdir(objpath):
            total_size = self.size(objpath)
            for dirpath, dirnames, filenames in self.walk(objpath):
                for f in filenames + dirnames:
                    total_size += self.lstat(self.path.join(dirpath, f)).st_size
            return total_size
        return self.lstat(objpath).st_size

    def mkdir(self, dirpath, fatal=True):
        """Normalizes path name and recursively creates this directory."""
        normdir = self.path.normpath(self.path.expanduser(dirpath))
        if normdir and not self.path.isdir(normdir):
            logger.debug('Cocooning directory %s', normdir)
            self.stderr('mkdir', normdir)
            try:
                self.makedirs(normdir)
                return True
            except OSError:
                # The directory may have been created exactly at the same time
                # by another process...
                if fatal and not self.path.isdir(normdir):
                    raise
                return self.path.isdir(normdir)
        else:
            return True

    def safe_filesuffix(self):
        """return a file suffix that should be unique across the system"""
        return '.'.join((datetime.now().strftime('_%Y%m%d_%H%M%S_%f'),
                         self.hostname, 'p{0:06d}'.format(os.getpid()),))

    def rawcp(self, source, destination):
        """Perform a simple ``copyfile`` or ``copytree`` command.

        When copying a file, the operation is atomic. When copying a directory
        it is not (although the non-atomic portion is very limited).
        """
        source = self.path.expanduser(source)
        destination = self.path.expanduser(destination)
        self.stderr('rawcp', source, destination)
        tmp = destination + self.safe_filesuffix()
        if self.path.isdir(source):
            self.copytree(source, tmp)
            # Warning: Not an atomic portion of code (sorry)
            do_cleanup = self.path.exists(destination)
            if do_cleanup:
                # Move fails if a directory already exists
                self.move(destination, tmp + '.olddir')
            self.move(tmp, destination)
            if do_cleanup:
                self.remove(tmp + '.olddir')
            # End of none atomic part
            return self.path.isdir(destination)
        else:
            self.copyfile(source, tmp)
            # Preserve the execution permissions...
            if self.xperm(source):
                self.xperm(tmp, force=True)
            self.move(tmp, destination)  # Move is atomic for a file
            if self._cmpaftercp:
                return filecmp.cmp(source, destination)
            else:
                return bool(self.size(source) == self.size(destination))

    def hybridcp(self, source, destination):
        """
        Copy the ``source`` file to a safe ``destination``.

        ``source`` and/or ``destination`` may be File-like objects. If
        ``destination`` is a realword file name (i.e. not e File-like object),
        the operation is atomic.
        """
        self.stderr('hybridcp', source, destination)
        if isinstance(source, basestring):
            source = io.open(self.path.expanduser(source), 'rb')
            xsource = True
        else:
            xsource = False
            try:
                source.seek(0)
            except AttributeError:
                logger.warning('Could not rewind io source before cp: ' + str(source))
        if isinstance(destination, basestring):
            if self.filecocoon(destination):
                # Write to a temp file
                original_dest = self.path.expanduser(destination)
                tmp_dest = self.path.expanduser(destination) + self.safe_filesuffix()
                destination = io.open(tmp_dest, 'wb')
                xdestination = True
            else:
                logger.error('Could not create a cocoon for file %s', destination)
                return False
        else:
            destination.seek(0)
            xdestination = False
        rc = self.copyfileobj(source, destination)
        if rc is None:
            rc = True
        if xsource:
            source.close()
        if xdestination:
            destination.close()
            # Move the tmp_file to the real destination
            if not self.move(tmp_dest, original_dest):  # Move is atomic for a file
                logger.error('Cannot move the tmp file to the final destination %s', original_dest)
                return False
        return rc

    def is_samefs(self, path1, path2):
        """Check whether two paths are on the same filesystem."""
        st1 = self.stat(path1)
        st2 = self.stat(self.path.dirname(self.path.realpath(path2)))
        return st1.st_dev == st2.st_dev and not self.path.islink(path1)

    def smartcp(self, source, destination):
        """
        Hard link the ``source`` file to a safe ``destination`` if possible.
        Otherwise, let the standard copy do the job.

        When working on a file, the operation is atomic. When working on a
        directory some restrictions apply (see :meth:`rawcp`)
        """
        self.stderr('smartcp', source, destination)
        if not isinstance(source, basestring) or not isinstance(destination, basestring):
            return self.hybridcp(source, destination)
        source = self.path.expanduser(source)
        if not self.path.exists(source):
            logger.error('Missing source %s', source)
            return False
        if self.filecocoon(destination):
            destination = self.path.expanduser(destination)
            if self.path.islink(source):
                # Solve the symbolic link: this may avoid a rawcp
                source = self.path.realpath(source)
            if self.is_samefs(source, destination):
                tmp_destination = destination + self.safe_filesuffix()
                if self.path.isdir(source):
                    rc = self.spawn(['cp', '-al', source, tmp_destination], output=False)
                    self.stderr('chmod', 0444, tmp_destination)
                    oldtrace, self.trace = self.trace, False
                    for linkedfile in self.ffind(tmp_destination):
                        if not self.path.islink(linkedfile):  # This make no sense to chmod symlinks
                            self.chmod(linkedfile, 0444)
                    self.trace = oldtrace
                    if rc:
                        # Warning: Not an atomic portion of code (sorry)
                        do_cleanup = self.path.exists(destination)
                        if do_cleanup:
                            # Move fails if a directory already exists
                            self.move(destination, tmp_destination + '.olddir')
                        rc = self.move(tmp_destination, destination)
                        if do_cleanup:
                            self.remove(tmp_destination + '.olddir')
                        # End of none atomic part
                        if not rc:
                            logger.error('Cannot move the tmp directory to the final destination %s',
                                         destination)
                            self.remove(tmp_destination)  # Anyway, try to clean-up things
                    else:
                        logger.error('Cannot copy the data to the tmp directory %s', tmp_destination)
                        self.remove(tmp_destination)  # Anyway, try to clean-up things
                    return rc
                else:
                    if self.usr_file(source):
                        self.link(source, tmp_destination)
                        self.readonly(tmp_destination)
                        self.move(tmp_destination, destination)  # Move is atomic for a file
                        return self.path.samefile(source, destination)
                    else:
                        rc = self.rawcp(source, destination)
                        if rc:
                            self.readonly(destination)
                        return rc
            else:
                rc = self.rawcp(source, destination)  # Rawcp is atomic as much as possible
                if rc:
                    if self.path.isdir(destination):
                        for copiedfile in self.ffind(destination):
                            if not self.path.islink(copiedfile):  # This make no sense to chmod symlinks
                                self.chmod(copiedfile, 0444)
                    else:
                        self.readonly(destination)
                return rc
        else:
            logger.error('Could not create a cocoon for file %s', destination)
            return False

    @fmtshcmd
    def cp(self, source, destination, intent='inout', smartcp=True):
        """Copy the ``source`` file to a safe ``destination``.

        It relies on :meth:`hybridcp`, :meth:`smartcp` or :meth:`rawcp`
        depending on ``source``, ``destination`` and ``intent``.
        """
        self.stderr('cp', source, destination)
        if not isinstance(source, basestring) or not isinstance(destination, basestring):
            return self.hybridcp(source, destination)
        if not self.path.exists(source):
            logger.error('Missing source %s', source)
            return False
        if smartcp and intent == 'in':
            return self.smartcp(source, destination)
        if self.filecocoon(destination):
            return self.rawcp(source, destination)
        else:
            logger.error('Could not create a cocoon for file %s', destination)
            return False

    def glob(self, *args):
        """Glob file system entries according to ``args``. Returns a list."""
        entries = []
        for entry in args:
            if entry.startswith(':'):
                entries.append(entry[1:])
            else:
                entries.extend(glob.glob(self.path.expanduser(entry)))
        return entries

    def rmall(self, *args, **kw):
        """Unlink the specified `args` objects with globbing."""
        rc = True
        for pname in args:
            for objpath in self.glob(pname):
                rc = self.remove(objpath, **kw) and rc

    def safepath(self, thispath, safedirs):
        """
        Boolean to check if :var:``thispath`` is a subpath of a safedir
        with sufficient depth (or not a subpath at all)
        """
        safe = True
        if len(thispath.split(os.sep)) < self._rmtreemin + 1:
            logger.warning('Unsafe starting point depth %s (min is %s)', thispath, self._rmtreemin)
            safe = False
        else:
            for safepack in safedirs:
                (safedir, d) = safepack
                rp = self.path.relpath(thispath, safedir)
                if not rp.startswith('..'):
                    if len(rp.split(os.sep)) < d:
                        logger.warning('Unsafe acces to %s relative to %s', thispath, safedir)
                        safe = False
        return safe

    def rmsafe(self, pathlist, safedirs):
        """Recursive unlinks the specified `args` objects if safe."""
        ok = True
        if isinstance(pathlist, basestring):
            pathlist = [pathlist]
        for pname in pathlist:
            for entry in filter(lambda x: self.safepath(x, safedirs), self.glob(pname)):
                ok = self.remove(entry) and ok
        return ok

    def _globcmd(self, cmd, args, **kw):
        """Globbing files or directories as arguments before running ``cmd``."""
        cmd.extend([opt for opt in args if opt.startswith('-')])
        cmdlen = len(cmd)
        cmdargs = False
        globtries = [self.path.expanduser(x) for x in args if not x.startswith('-')]
        for pname in globtries:
            cmdargs = True
            cmd.extend(self.glob(pname))
        if cmdargs and len(cmd) == cmdlen:
            logger.warning('Could not find any matching pattern %s', globtries)
            return False
        else:
            kw.setdefault('ok', [0])
            return self.spawn(cmd, **kw)

    def wc(self, *args, **kw):
        """Word count on globbed files."""
        return self._globcmd(['wc'], args, **kw)

    def ls(self, *args, **kw):
        """Globbing and optional files or directories listing."""
        return self._globcmd(['ls'], args, **kw)

    def ll(self, *args, **kw):
        """Globbing and optional files or directories listing."""
        kw['output'] = True
        llresult = self._globcmd(['ls', '-l'], args, **kw)
        if llresult:
            for lline in [x for x in llresult if not x.startswith('total')]:
                print lline
        else:
            return False

    def dir(self, *args, **kw):
        """Proxy to ``ls('-l')``."""
        return self._globcmd(['ls', '-l'], args, **kw)

    def cat(self, *args, **kw):
        """Globbing and optional files or directories listing."""
        return self._globcmd(['cat'], args, **kw)

    @fmtshcmd
    def diff(self, *args, **kw):
        """Globbing and optional files or directories listing."""
        kw.setdefault('ok', [0, 1])
        kw.setdefault('output', False)
        return self._globcmd(['cmp'], args, **kw)

    def rmglob(self, *args, **kw):
        """Wrapper of the ``rm`` command through the globcmd."""
        return self._globcmd(['rm'], args, **kw)

    @fmtshcmd
    def move(self, source, destination):
        """Move the ``source`` file or directory."""
        self.stderr('move', source, destination)
        try:
            self._sh.move(source, destination)
        except StandardError:
            logger.critical('Could not move <%s> to <%s>', source, destination)
            raise
        else:
            return True

    @fmtshcmd
    def mv(self, source, destination):
        """Shortcut to :meth:`move` method (file or directory)."""
        self.stderr('mv', source, destination)
        if not isinstance(source, basestring) or not isinstance(destination, basestring):
            self.hybridcp(source, destination)
            if isinstance(source, basestring):
                return self.remove(source)
        else:
            return self.move(source, destination)

    def mvglob(self, *args):
        """Wrapper of the ``mv`` command through the globcmd."""
        return self._globcmd(['mv'], args)

    def listdir(self, *args):
        """Proxy to standard :mod:`os` directory listing function."""
        if not args:
            args = ('.',)
        self.stderr('listdir', *args)
        return self._os.listdir(self.path.expanduser(args[0]))

    def l(self, *args):
        """Proxy to globbing after removing any option. A bit like :meth:`ls` method."""
        rl = [x for x in args if not x.startswith('-')]
        if not rl:
            rl.append('*')
        self.stderr('l', *rl)
        return self.glob(*rl)

    def ldirs(self, *args):
        """Proxy to directories globbing after removing any option. A bit like :meth:`ls` method."""
        rl = [x for x in args if not x.startswith('-')]
        if not rl:
            rl.append('*')
        self.stderr('ldirs', *rl)
        return [x for x in self.glob(*rl) if self.path.isdir(x)]

    def is_tarfile(self, filename):
        """Return a boolean according to the tar status of the ``filename``."""
        return tarfile.is_tarfile(self.path.expanduser(filename))

    def taropts(self, tarfile, opts, verbose=True, autocompress=True):
        """Build a proper string sequence of tar options."""
        zopt = set(opts)
        if verbose:
            zopt.add('v')
        else:
            zopt.discard('v')
        if autocompress:
            if tarfile.endswith('gz'):
                zopt.add('z')
            else:
                zopt.discard('z')
            if tarfile.endswith('bz') or tarfile.endswith('bz2'):
                zopt.add('j')
            else:
                zopt.discard('j')
        return ''.join(zopt)

    def tar(self, *args, **kw):
        """Create a file archive (always c-something)"""
        opts = self.taropts(args[0], 'cf', kw.pop('verbose', True), kw.pop('autocompress', True))
        cmd = ['tar', opts, args[0]]
        cmd.extend(self.glob(*args[1:]))
        return self.spawn(cmd, **kw)

    def untar(self, *args, **kw):
        """Unpack a file archive (always x-something)'"""
        opts = self.taropts(args[0], 'xf', kw.pop('verbose', True), kw.pop('autocompress', True))
        cmd = ['tar', opts, args[0]]
        cmd.extend(args[1:])
        return self.spawn(cmd, **kw)

    def smartuntar(self, source, destination, **kw):
        """Unpack a file archive in the appropriate directory."""
        uniquelevel_ignore = kw.pop('uniquelevel_ignore', False)
        fullsource = self.path.realpath(source)
        self.mkdir(destination)
        loctmp = tempfile.mkdtemp(prefix='untar_', dir=destination)
        with self.cdcontext(loctmp):
            self.untar(fullsource, **kw)
            unpacked = self.glob('*')
            # If requested, ignore the first level of directory
            if (uniquelevel_ignore and len(unpacked) == 1 and
                    self.path.isdir(self.path.join(unpacked[0]))):
                logger.info('Moving contents one level up: %s', unpacked[0])
                unpacked = self.glob(self.path.join(unpacked[0], '*'))
            for untaritem in unpacked:
                itemtarget = self.path.basename(untaritem)
                if self.path.exists('../' + itemtarget):
                    logger.error('Some previous item exists before untar [%s]', untaritem)
                else:
                    self.mv(untaritem, '../' + itemtarget)
        self.rm(loctmp)
        return unpacked

    def is_tarname(self, objname):
        """Check if a ``objname`` is a string with ``.tar`` suffix."""
        return isinstance(objname, basestring) and (objname.endswith('.tar') or
                                                    objname.endswith('.tar.gz') or
                                                    objname.endswith('.tgz') or
                                                    objname.endswith('.tar.bz2') or
                                                    objname.endswith('.tbz'))

    def tarname_radix(self, objname):
        """Remove any ``.tar`` specific suffix."""
        if not self.is_tarname(objname):
            return objname
        radix = self.path.splitext(objname)[0]
        if radix.endswith('.tar'):
            radix = radix[:-4]
        return radix

    def tarfix_in(self, source, destination):
        """Untar the ``destination`` if ``source`` is a tarfile."""
        ok = True
        if self.is_tarname(source) and not self.is_tarname(destination):
            logger.info('Untar from get <%s>', source)
            (destdir, destfile) = self.path.split(self.path.abspath(destination))
            desttar = self.path.abspath(destination + '.tar')
            self.remove(desttar)
            ok = ok and self.move(destination, desttar)
            loctmp = tempfile.mkdtemp(prefix='untar_', dir=destdir)
            with self.cdcontext(loctmp):
                ok = ok and self.untar(desttar, output=False)
                unpacked = self.glob('*')
                ok = ok and len(unpacked) == 1  # Only one element allowed in this kind of tarfiles
                ok = ok and self.move(unpacked[0], self.path.join(destdir, destfile))
                ok = ok and self.remove(desttar)
            self.rm(loctmp)
        return (ok, source, destination)

    def tarfix_out(self, source, destination):
        """Tar the ``source`` input."""
        ok = True
        if not self.is_tarname(source) and self.is_tarname(destination):
            logger.info('Tar before put <%s>', source)
            sourcetar = self.path.abspath(source + '.tar')
            (sourcedir, source_rel) = self.path.split(source)
            (sourcedir, sourcefile) = self.path.split(sourcetar)
            with self.cdcontext(sourcedir):
                ok = ok and self.remove(sourcefile)
                ok = ok and self.tar(sourcefile, source_rel, output=False)
            return (ok, sourcetar, destination)
        else:
            return (ok, source, destination)

    def blind_dump(self, gateway, obj, destination, **opts):
        """
        Use ``gateway`` for a blind dump of the ``obj`` in file ``destination``,
        (either a file descriptor or a filename).
        """
        rc = None
        if hasattr(destination, 'write'):
            rc = gateway.dump(obj, destination, **opts)
        else:
            if self.filecocoon(destination):
                with io.open(self.path.expanduser(destination), 'wb') as fd:
                    rc = gateway.dump(obj, fd, **opts)
        return rc

    def pickle_dump(self, obj, destination, **opts):
        """
        Dump a pickled representation of specified ``obj`` in file ``destination``,
        (either a file descriptor or a filename).
        """
        return self.blind_dump(pickle, obj, destination, **opts)

    def json_dump(self, obj, destination, **opts):
        """
        Dump a json representation of specified ``obj`` in file ``destination``,
        (either a file descriptor or a filename).
        """
        return self.blind_dump(json, obj, destination, **opts)

    def blind_load(self, source, gateway=None):
        """
        Use ``gateway`` for a blind load the representation stored in file ``source``,
        (either a file descriptor or a filename).
        """
        if hasattr(source, 'read'):
            obj = gateway.load(source)
        else:
            with io.open(self.path.expanduser(source), 'rb') as fd:
                obj = gateway.load(fd)
        return obj

    def pickle_load(self, source):
        """
        Load from a pickled representation stored in file ``source``,
        (either a file descriptor or a filename).
        """
        return self.blind_load(source, gateway=pickle)

    def json_load(self, source):
        """
        Load from a json representation stored in file ``source``,
        (either a file descriptor or a filename).
        """
        return self.blind_load(source, gateway=json)

    def pickle_clone(self, obj):
        """Clone an object through pickling / unpickling."""
        return pickle.loads(pickle.dumps(obj))

    def utlines(self, *args):
        """Return number of significant code or configuration lines in specified directories."""
        lookfiles = [
            x for x in self.ffind(*args)
            if self.path.splitext[1] in ['.py', '.ini', '.tpl', '.rst']
        ]
        return len([
            x for x in self.cat(*lookfiles)
            if re.search(r'\S', x) and re.search(r'[^\'\"\)\],\s]', x)
        ])

    def _signal_intercept_init(self):
        """Initialise the signal handler object (but do not activate it)."""
        self._sighandler = SignalInterruptHandler()

    def signal_intercept_on(self):
        """Activate the signal catching."""
        self._sighandler.activate()

    def signal_intercept_off(self):
        """Deactivate the signal catching."""
        self._sighandler.deactivate()

    _LDD_REGEX = re.compile(r'^\s*([^\s]+)\s+=>\s*([^\s]+)\s+\(0x.+\)$')

    def ldd(self, filename):
        """Call ldd on a file.

        Return the mapping between the library name and its physical path
        """
        if self.path.isfile(filename):
            ldd_out = self.spawn(('ldd', filename))
            libs = dict()
            for ldd_match in [self._LDD_REGEX.match(l) for l in ldd_out]:
                if ldd_match is not None:
                    libs[ldd_match.group(1)] = ldd_match.group(2)
            return libs
        else:
            raise ValueError('{} is not a regular file'.format(filename))


class Python26(object):
    """Old fashion features before Python 2.7."""

    def import_module(self, modname):
        """Import the module named ``modname`` with :mod:`imp` package."""
        import imp
        path = None
        buildname = ''
        for mod in modname.split('.'):
            mfile, mpath, minfo = imp.find_module(mod, path)
            path = [mpath]
            buildname = buildname + mod
            imp.load_module(buildname, mfile, mpath, minfo)
            buildname += '.'


class Python27(object):
    """Python features starting at version 2.7."""

    def import_module(self, modname):
        """Import the module named ``modname`` with :mod:`importlib` package."""
        try:
            import importlib
        except ImportError:
            logger.critical('Could not load importlib')
            raise
        except Exception:
            logger.critical('Unexpected error: %s', sys.exc_info()[0])
            raise
        else:
            importlib.import_module(modname)
        return sys.modules.get(modname)

    def import_function(self, funcname):
        """Import the function named ``funcname`` qualified by a proper module name package."""
        thisfunc = None
        if '.' in funcname:
            thismod = self.import_module('.'.join(funcname.split('.')[:-1]))
            if thismod:
                thisfunc = getattr(thismod, funcname.split('.')[-1], None)
        else:
            logger.error('Bad function path name <%s>' % funcname)
        return thisfunc


class Garbage(OSExtended, Python26):
    """
    Default system class for weird systems.
    Hopefully an extended system will be loaded later on.
    """

    _footprint = dict(
        info = 'Garbage base system',
        attr = dict(
            sysname = dict(
                outcast = ['Linux', 'Darwin']
            )
        ),
        priority = dict(
            level = footprints.priorities.top.DEFAULT
        )
    )

    def __init__(self, *args, **kw):
        """Gateway to parent method after debug logging."""
        logger.debug('Garbage system init %s', self.__class__)
        super(Garbage, self).__init__(*args, **kw)


class Linux(OSExtended):
    """Default system class for most linux based systems."""

    _abstract = True
    _footprint = dict(
        info = 'Linux base system',
        attr = dict(
            sysname = dict(
                values = ['Linux']
            )
        )
    )

    def __init__(self, *args, **kw):
        """
        Before going through parent initialisation, pickle this attributes:
          * psopts - as default option for the ps command (default: ``-w -f -a``).
        """
        logger.debug('Linux system init %s', self.__class__)
        self._psopts = kw.pop('psopts', ['-w', '-f', '-a'])
        super(Linux, self).__init__(*args, **kw)
        self.__dict__['_cpusinfo'] = LinuxCpusInfo()

    @property
    def realkind(self):
        return 'linux'

    def cpus_affinity_get(self, taskid, blocksize=1, topology='socketpacked', method='taskset'):
        """Get the necessary command/environment to set the CPUs affinity.

        :param int taskid: the task number
        :param int blocksize: the number of thread consumed by one task
        :param str method: The binding method
        :param str topology: The task distribution scheme
        :return: A 3-elements tuple. (bool: BindingPossible,
            list: Starting command prefix, dict: Environment update)
        """
        if method not in ('taskset', 'gomp'):
            raise ValueError('Unknown binding method ({:s}).'.format(method))
        if method == 'taskset':
            if not self.which('taskset'):
                logger.warning("The taskset is program is missing. Going on without binding.")
                return (False, list(), dict())
        try:
            cpulist = getattr(self.cpus_info, topology + '_cpulist')(blocksize)
        except AttributeError:
            raise ValueError('Unknown topology ({:s}).'.format(topology))
        cpulist = list(cpulist)
        cpus = [cpulist[(taskid * blocksize + i) % len(cpulist)]
                for i in range(blocksize)]
        cmdl = list()
        env = dict()
        if method == 'taskset':
            cmdl += ['taskset', '--cpu-list', ','.join([str(c) for c in cpus])]
        elif method == 'gomp':
            env['GOMP_CPU_AFFINITY'] = ' '.join([str(c) for c in cpus])
        return (True, cmdl, env)


class Linux26(Linux, Python26):
    """Specific Linux system with python version < 2.7"""

    _footprint = dict(
        info = 'Linux base system with pretty old python version',
        attr = dict(
            python = dict(
                values = ['2.6.4', '2.6.5', '2.6.6']
            )
        )
    )


class Linux27(Linux, Python27):
    """Specific Linux system with python version >= 2.7"""

    _footprint = dict(
        info = 'Linux base system with pretty new python version',
        attr = dict(
            python = dict(
                values = ['2.7.' + str(x) for x in range(3, 15)]
            )
        )
    )


class LinuxDebug(Linux27):
    """Special system class for crude debugging on linux based systems."""

    _footprint = dict(
        info = 'Linux debug system',
        attr = dict(
            version = dict(
                optional = False,
                values = ['dbug', 'debug'],
                remap = dict(
                    dbug = 'debug'
                )
            )
        )
    )

    def __init__(self, *args, **kw):
        """Gateway to parent method after debug logging."""
        logger.debug('LinuxDebug system init %s', self.__class__)
        super(LinuxDebug, self).__init__(*args, **kw)

    @property
    def realkind(self):
        return 'linuxdebug'


class Macosx(Linux, Python27):
    """Mac under MacOSX."""

    _footprint = dict(
        info = 'Apple Mac computer under Macosx',
        attr = dict(
            sysname = dict(
                values = ['Darwin']
            ),
        ),
        priority = dict(
            level = footprints.priorities.top.TOOLBOX
        )
    )

    @property
    def default_syslog(self):
        """Address to use in logging.handler.SysLogHandler()."""
        return '/var/run/syslog'


class Ssh(object):
    """
    Remote command execution via ssh.
    Also handles reemote copy via scp or ssh, which is intimately linked
    """
    def __init__(self, sh, hostname, logname=None):
        self._sh = sh
        if logname:
            self._remote = logname + '@' + hostname
        else:
            self._remote = hostname

        parser = sh.target().config
        self._sshcmd = parser.getx(key='services:sshcmd', default='ssh')
        self._scpcmd = parser.getx(key='services:scpcmd', default='scp')
        self._sshopts = ' '.join([
            parser.getx(key='services:sshopts', default='-x'),
            parser.getx(key='services:sshretryopts', default=''),
        ])
        self._scpopts = ' '.join([
            parser.getx(key='services:scpopts', default='-Bp'),
            parser.getx(key='services:scpretryopts', default=''),
        ])

    @property
    def sh(self):
        return self._sh

    def check_ok(self):
        """Is the connexion ok ?"""
        return self.execute('true') is not False

    @staticmethod
    def quote(s):
        """Quote a string so that it can be used as an argument in a posix shell."""
        try:
            # py3
            from shlex import quote
        except ImportError:
            # py2
            from pipes import quote
        return quote(s)

    def execute(self, remote_command, sshopts=''):
        """Execute the command remotely.
           Return the output of the command (list of lines),
           or False on error.
           Only the output sent to the log (when silent=False)
           shows the difference between:
              - a bad connection (e.g. wrong user)
              - a remote command retcode != 0 (e.g. cmd='/bin/false')
        """
        cmd = ' '.join([
            self._sshcmd,
            self._sshopts,
            sshopts,
            self._remote,
            self.quote(remote_command)
        ])
        return self.sh.spawn(cmd, shell=True, output=True, fatal=False)

    def cocoon(self, destination):
        """Create the remote directory to contain ``destination``.
           Return False on failure.
        """
        remote_dir = self.sh.path.dirname(destination)
        if remote_dir == '':
            return True
        logger.debug('Cocooning remote directory "%s"', remote_dir)
        cmd = 'mkdir -p "{}"'.format(remote_dir)
        rc = self.execute(cmd)
        if not rc:
            logger.error('Cannot cocoon on %s for %s', self._remote, destination)
        return rc

    def remove(self, target):
        """Remove the remote target, if present.
           Return False on failure.
           Does not fail when the target is missing, but does when it exists
           and cannot be removed, which would make a final move also fail.
        """
        logger.debug('Removing remote target "%s"', target)
        cmd = 'rm -fr "{}"'.format(target)
        rc = self.execute(cmd)
        if not rc:
            logger.error('Cannot remove from %s item "%s"', self._remote, target)
        return rc

    def scp(self, source, destination, scpopts=''):
        """Send ``source`` to ``destination``.
           ``source`` is a single file or a directory, not a pattern (no '*.grib').
           ``destination`` is the remote name, unless it ends with '/', in which case
           it is the containing directory, and the remote name is the basename of
           ``source`` (like a real cp or scp):
              - scp a/b.gif c/d.gif --> c/d.gif
              - scp a/b.gif c/d/    --> c/d/b.gif
           Return True for ok, False on error.
        """
        if not isinstance(source, basestring):
            msg = 'Source is not a plain file path: {!r}'.format(source)
            raise TypeError(msg)

        if not isinstance(destination, basestring):
            msg = 'Destination is not a plain file path: {!r}'.format(destination)
            raise TypeError(msg)

        if not self.sh.path.exists(source):
            logger.error('No such file or directory: %s', source)
            return False

        # avoid special cases
        source = self.sh.path.realpath(source)
        if destination == '' or destination == '.':
            destination = './'
        else:
            if destination.endswith('..'):
                destination += '/'
            if '../' in destination:
                raise ValueError('"../" is not allowed in the destination path')

        if destination.endswith('/'):
            destination = self.sh.path.join(destination, self.sh.path.basename(source))

        if not self.remove(destination):
            return False

        if not self.cocoon(destination):
            return False

        # transfer to a temporary place.
        # when ``destination`` contains spaces, 2 rounds of quoting
        # are necessary, to avoid an 'scp: ambiguous target' error.
        isadir = self.sh.path.isdir(source)
        if isadir:
            scpopts = ' '.join([scpopts, '-r'])
        cmd = ' '.join([
            self._scpcmd,
            self._scpopts,
            scpopts,
            self.quote(source),
            self._remote + ':' + self.quote(self.quote(destination + '.tmp')),
        ])
        rc = self.sh.spawn(cmd, shell=True, output=False, fatal=False)
        if rc:
            # success, rename the tmp
            rc = self.execute('mv "{0}.tmp" "{0}"'.format(destination))
        return rc

    def get_permissions(self, source):
        """Convenience method to retrieve the permissions
           of a file/dir (in a form suitable for chmod).
        """
        import stat
        mode = self.sh.stat(source).st_mode
        return stat.S_IMODE(mode)

    def scp_stream(self, stream, destination, permissions=None, sshopts=''):
        """Send the ``stream`` to the ``destination``.
           ``stream`` is a ``file`` (typically returned by open(),
                      or the piped output of a spawned process).
           ``destination`` is the remote file name.
           Return True for ok, False on error.
        """
        if not isinstance(stream, file):
            msg = "stream is a {}, should be a <type 'file'>".format(type(stream))
            raise TypeError(msg)

        if not isinstance(destination, basestring):
            msg = 'Destination is not a plain file path: {!r}'.format(destination)
            raise TypeError(msg)

        if not self.remove(destination):
            return False

        if not self.cocoon(destination):
            return False

        # transfer to a tmp, rename and set permissions in one go
        remote_cmd = 'cat > {0}.tmp && mv {0}.tmp {0}'.format(self.quote(destination))
        if permissions:
            remote_cmd += ' && chmod -v {} {}'.format(oct(permissions), self.quote(destination))
        cmd = ' '.join([
            self._sshcmd,
            self._sshopts,
            sshopts,
            self._remote,
            self.quote(remote_cmd)
        ])
        return self.sh.spawn(cmd, shell=True, stdin=stream, output=False, fatal=False)<|MERGE_RESOLUTION|>--- conflicted
+++ resolved
@@ -161,12 +161,8 @@
         self.__dict__['_search'] = [self.__dict__['_os'], self.__dict__['_sh'], self.__dict__['_rl']]
         self.__dict__['_xtrack'] = dict()
         self.__dict__['_history'] = History(tag='shell')
-<<<<<<< HEAD
-        self.__dict__['_rclast']  = 0
+        self.__dict__['_rclast'] = 0
         self.__dict__['_cpusinfo'] = None
-=======
-        self.__dict__['_rclast'] = 0
->>>>>>> 07702f35
         self.__dict__['prompt'] = ''
         for flag in ('trace', 'timer'):
             self.__dict__[flag] = kw.pop(flag, False)
@@ -575,16 +571,11 @@
             return False
 
     def spawn(self, args, ok=None, shell=False, stdin=None, output=None,
-<<<<<<< HEAD
               outmode='a', outsplit=True, silent=False, fatal=True,
               taskset=None, taskset_id=0, taskset_bsize=1):
-        """Subprocess call of ``args``."""
-=======
-              outmode='a', outsplit=True, silent=False, fatal=True):
         """Subprocess call of ``args``.
            ``args`` can be a sequence or a string, preferably a string when shell=True.
         """
->>>>>>> 07702f35
         rc = False
         if ok is None:
             ok = [0]
@@ -598,19 +589,21 @@
             taskset, taskset_cmd, taskset_env = self.cpus_affinity_get(taskset_id,
                                                                        taskset_bsize,
                                                                        *taskset_def)
-            if not taskset:
+            if taskset:
+                localenv.update(taskset_env)
+            else:
                 logger.warning("CPU binding is not available on this platform")
-        if taskset:
-            args[:0] = taskset_cmd
-            localenv.update(taskset_env)
-        if self.timer:
-            if isinstance(args, basestring):
+        if isinstance(args, basestring):
+            if taskset:
+                args = taskset_cmd + ' ' + args
+            if self.timer:
                 args = 'time ' + args
-            else:
+            self.stderr(args)
+        else:
+            if taskset:
+                args[:0] = taskset_cmd
+            if self.timer:
                 args[:0] = ['time']
-        if isinstance(args, basestring):
-            self.stderr(args)
-        else:
             self.stderr(*args)
         if isinstance(output, bool):
             if output:
@@ -745,14 +738,15 @@
     def cdcontext(self, path, create=False):
         return CdContext(self, path, create)
 
-<<<<<<< HEAD
+    def ssh(self, hostname, logname=None):
+        return Ssh(self, hostname, logname)
+
     @property
     def cpus_info(self):
         return self._cpusinfo
 
     def cpus_affinity_get(self, taskid, blocksize=1, method='default', topology='raw'):
         """Get the necessary command/environment to set the CPUs affinity.
-
 
         :param int taskid: the task number
         :param int blocksize: the number of thread consumed by one task
@@ -762,10 +756,6 @@
             list: Starting command prefix, dict: Environment update)
         """
         return (False, list(), dict())
-=======
-    def ssh(self, hostname, logname=None):
-        return Ssh(self, hostname, logname)
->>>>>>> 07702f35
 
 
 class OSExtended(System):
@@ -1931,7 +1921,6 @@
         """Convenience method to retrieve the permissions
            of a file/dir (in a form suitable for chmod).
         """
-        import stat
         mode = self.sh.stat(source).st_mode
         return stat.S_IMODE(mode)
 
