--- conflicted
+++ resolved
@@ -48,8 +48,8 @@
 import sys
 import tarfile
 import tempfile
+import threading
 import time
-import threading
 
 import footprints
 from bronx.stdtypes import date
@@ -61,7 +61,7 @@
 from vortex.tools.env import Environment
 from vortex.tools.net import StdFtp, AutoRetriesFtp, FtpConnectionPool, AssistedSsh, LinuxNetstats
 from vortex.tools.compression import CompressionPipeline
-from bronx.syntax.decorators import nicedeco_plusdoc, nicedeco
+from bronx.syntax.decorators import nicedeco_plusdoc
 from vortex.util.structs import History
 from vortex.syntax.stdattrs import DelayedInit
 
@@ -74,12 +74,6 @@
 yaml_checker = ExternalCodeImportChecker('yaml')
 with yaml_checker as ec_register:
     import yaml
-<<<<<<< HEAD
-=======
-except ImportError:
-    logger.warning('The YAML package is unavailable on your system...')
-    pass
->>>>>>> 4d64d4b4
 
 #: Pre-compiled regex to check a none str value
 isnonedef = re.compile(r'none', re.IGNORECASE)
@@ -1032,7 +1026,7 @@
         """
         if self._os.path.exists(filename):
             mode = self._os.stat(filename).st_mode
-            is_r = all([bool(mode & i) for i in [stat.S_IRUSR,stat.S_IRGRP,stat.S_IROTH]])
+            is_r = all([bool(mode & i) for i in [stat.S_IRUSR, stat.S_IRGRP, stat.S_IROTH]])
             if not is_r and force:
                 self.chmod(filename, mode | stat.S_IRUSR | stat.S_IRGRP | stat.S_IROTH)
                 is_r = True
@@ -1712,7 +1706,7 @@
     def safe_filesuffix(self):
         """Returns a file suffix that should be unique across the system."""
         return '.'.join((date.now().strftime('_%Y%m%d_%H%M%S_%f'),
-                         self.hostname, 'p{0:06d}'.format(os.getpid()),))
+                         self.hostname, 'p{0:06d}'.format(self._os.getpid()),))
 
     def rawcp(self, source, destination):
         """Perform a simple ``copyfile`` or ``copytree`` command depending on **source**.
