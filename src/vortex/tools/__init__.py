#!/usr/bin/env python
# -*- coding: utf-8 -*-

"""
This is a pure package containing several modules that could be used
as standalone tools.
"""

from __future__ import print_function, absolute_import, unicode_literals, division

<<<<<<< HEAD
from . import caches, schedulers, services, systems, targets, date, env
=======
from . import storage, schedulers, services, systems, targets, date
>>>>>>> 5087f3e7

#: No automatic export
__all__ = []

__tocinfoline__ = 'VORTEX generic tools (system interfaces, format handling, ...)'<|MERGE_RESOLUTION|>--- conflicted
+++ resolved
@@ -8,11 +8,7 @@
 
 from __future__ import print_function, absolute_import, unicode_literals, division
 
-<<<<<<< HEAD
-from . import caches, schedulers, services, systems, targets, date, env
-=======
-from . import storage, schedulers, services, systems, targets, date
->>>>>>> 5087f3e7
+from . import storage, schedulers, services, systems, targets, date, env
 
 #: No automatic export
 __all__ = []
