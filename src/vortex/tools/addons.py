--- conflicted
+++ resolved
@@ -204,11 +204,7 @@
         super(FtrawEnableAddon, self).__init__(*args, **kw)
         # If needed, look in the config file for the rawftshell
         if self.rawftshell is None:
-<<<<<<< HEAD
             tg = self.sh.default_target
-            self.rawftshell = tg.get(self.cfginfo + ':rawftshell', None)
-=======
-            tg = self.sh.target()
             self.rawftshell = tg.get(self.cfginfo + ':rawftshell', None)
 
 
@@ -260,5 +256,4 @@
         for addon in addons:
             _shadd = footprints.proxy.addon(kind=addon, sh=self.sh, env=self.env,
                                             cycle=self.cycle)
-            logger.info("%s Addon is: %s", addon, repr(_shadd))
->>>>>>> fc79c8a1
+            logger.info("%s Addon is: %s", addon, repr(_shadd))