--- conflicted
+++ resolved
@@ -442,13 +442,9 @@
                 raise RuntimeError('< execute > is already defined in the target class: cannot proceed')
             d['execute'] = todobases_exc[0].mixin_execute_overwrite()
         # Create the class as usual
-<<<<<<< HEAD
         fpcls = super().__new__(cls, n, b, d)
-=======
-        fpcls = super(AlgoComponentMeta, cls).__new__(cls, n, b, d)
         if todobases_exc:
             setattr(fpcls, '_algo_meta_execute_companion', fpcls)
->>>>>>> e12354f9
         # Apply decorators
         todobases = [base for base in candidates if base.MIXIN_AUTO_DECO]
         for base in reversed(todobases):
