--- conflicted
+++ resolved
@@ -530,12 +530,8 @@
                             raise AlgoComponentError('The mapping method failed for {:s}.'.format(thisdata))
                     else:
                         mappeddata = thisdata
-<<<<<<< HEAD
                     candidates = [x for x in self.promises
                                   if x.rh.container.abspath == self.system.path.abspath(mappeddata)]
-=======
-                    candidates = [x for x in self.promises if x.rh.container.basename == mappeddata]
->>>>>>> 4ecd71a3
                     if candidates:
                         logger.info('Polled data is promised <%s>', thisdata)
                         bingo = candidates.pop()
