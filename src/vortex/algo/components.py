--- conflicted
+++ resolved
@@ -875,16 +875,14 @@
         args = [self.absexcutable(rh.container.localpath())]
         args.extend(self.spawn_command_line(rh))
         logger.info('BlindRun executable resource %s', args)
-<<<<<<< HEAD
         self.spawn(args, opts)
-=======
+        logger.info('BlindRun executable resource %s', args)
         rh_stdin = self.spawn_stdin(rh)
         if rh_stdin is not None:
             logger.info('BlindRun executable stdin (file: %s, fileno:%d):\n%s',
                         rh_stdin.name, rh_stdin.fileno(), rh_stdin.read())
             rh_stdin.seek(0)
         self.spawn(args, opts, stdin=rh_stdin)
->>>>>>> c9faf1e6
 
 
 class ParaBlindRun(TaylorRun):
