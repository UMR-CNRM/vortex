--- conflicted
+++ resolved
@@ -33,11 +33,7 @@
 models = set([
     'arpege', 'arp', 'arp_court', 'aladin', 'ald', 'arome', 'aro',
     'aearp', 'pearp', 'mocage', 'mesonh', 'surfex', 'hycom', 'psy4',
-<<<<<<< HEAD
-    'safran', 'ifs', 'aroifs', 'cifs'
-=======
-    'safran', 'ifs', 'aroifs', 'mfwam'
->>>>>>> 9c7c8ba1
+    'safran', 'ifs', 'aroifs', 'cifs', 'mfwam'
 ])
 
 #: Possible values for the most common binaries.
