--- conflicted
+++ resolved
@@ -38,13 +38,8 @@
 
 #: Possible values for the most common binaries.
 binaries  = set(['arpege', 'aladin', 'arome', 'batodb', 'peace', 'mocage', 'sumo',
-<<<<<<< HEAD
-                 'corromegasurf', 'mesonh', 'safran', 'surfex', 'macc', 'mktopbd', 'mfwam'])
-=======
                  'corromegasurf', 'mesonh', 'safran', 'surfex', 'macc', 'mktopbd',
-                 'ifs', 'oops'])
-#: Possible values for the most common utility programs.
->>>>>>> 21e79bbb
+                 'ifs', 'oops', 'mfwam'])
 utilities = set(['batodb'])
 
 #: Known formats
@@ -609,4 +604,4 @@
     """Returns available items and their type."""
     dmod = globals()
     for stda in sorted(filter(lambda x: x.startswith('a_') or type(dmod[x]) == footprints.Footprint, dmod.keys())):
-        print('{0} ( {1} ) :\n  {2}\n'.format(stda, type(dmod[stda]).__name__, dmod[stda]))+        print('{0} ( {1} ) :\n  {2}\n'.format(stda, type(dmod[stda]).__name__, dmod[stda]))
