# -*- coding: utf-8 -*-

"""
This module provides some pre-defined attributes descriptions or combined sets
of attributes description that could be used in the footprint definition of any
class which follow the :class:`footprints.Footprint` syntax.
"""

from __future__ import print_function, absolute_import, unicode_literals, division

import copy
import re
import six

from bronx.stdtypes.date import Date, Time, Month
from bronx.syntax.decorators import secure_getattr
from bronx.system import hash as hashutils
import footprints

from .stddeco import namebuilding_append, namebuilding_insert, generic_pathname_insert
from vortex.tools import env


#: Export a set of attributes :data:`a_model`, :data:`a_date`, etc..
__all__ = [
    'a_xpid', 'a_month', 'a_domain', 'a_truncation', 'a_model', 'a_member',
    'a_date', 'a_cutoff', 'a_term', 'a_nativefmt', 'a_actualfmt', 'a_suite',
    'a_namespace', 'a_hashalgo', 'a_compressionpipeline', 'a_block', 'a_number'
]

#: Possible values for the *model* attribute.
models = set([
    'arpege', 'arp', 'arp_court', 'aladin', 'ald', 'arome', 'aro',
    'aearp', 'pearp', 'mocage', 'mesonh', 'surfex', 'hycom', 'psy4',
    'safran', 'ifs', 'aroifs', 'cifs', 'mfwam', 'pg1', 'alpha', 'eps',
<<<<<<< HEAD
    'postproc', 'ww3'
=======
    'sympo', 'psym', 'petaroute', 'promethee'
>>>>>>> 36c58747
])

#: Possible values for the most common binaries.
binaries = set(['arpege', 'aladin', 'arome', 'batodb', 'peace', 'mocage', 'sumo',
                'corromegasurf', 'mesonh', 'safran', 'surfex', 'macc', 'mktopbd',
                'ifs', 'oops', 'assistance', 'arpifs', 'mfwam', 'ww3', ])
#: Possible values for the most common utility programs.
utilities = set(['batodb'])

#: Known formats
knownfmt = set([
    'auto', 'autoconfig', 'unknown', 'foo', 'arpifslist', 'bdmbufr_listing',
    'ascii', 'txt', 'json', 'fa', 'lfi', 'lfa', 'netcdf', 'grib', 'grib1', 'grib2',
    'bufr', 'hdf5', 'obsoul', 'odb', 'ecma', 'ccma',
    'bullx', 'sx', 'ddhpack', 'tar', 'tgz', 'rawfiles', 'binary', 'bin',
    'obslocationpack', 'obsfirepack', 'wbcpack', 'geo', 'nam', 'png', 'pdf', 'dir/hdr',
    'yml', 'yaml'
])

#: Default attributes excluded from `repr` display
notinrepr = set(['kind', 'unknown', 'clscontents', 'gvar', 'nativefmt'])


class DelayedEnvValue(object):
    """
    Store an environment variable name and compute its value when needed,
    *e.g.* in a footprint evaluation.
    """

    def __init__(self, varname, default=None, refresh=False):
        self.varname = varname
        self.default = default
        self.refresh = refresh
        self._value = None
        self._frozen = False

    def as_dump(self):
        return 'varname={},default={}'.format(self.varname, self.default)

    def footprint_value(self):
        """
        Return the actual env value of the ``varname`` variable.
        Optional argument ``refresh`` set to ``True`` do not store this value.
        """
        if not self._frozen:
            self._value = env.current().get(self.varname, self.default)
            if not self.refresh:
                self._frozen = True
        return self._value

    def export_dict(self):
        """The pure dict/json value is the actual value."""
        return self.footprint_value()


class DelayedInit(object):
    """
    Delays the proxied object creation until it's actually accessed.
    *e.g.* in a footprint evaluation.
    """

    def __init__(self, proxied, initializer):
        self.__proxied = proxied
        self.__initializer = initializer

    @secure_getattr
    def __getattr__(self, name):
        if self.__proxied is None:
            self.__proxied = self.__initializer()
        return getattr(self.__proxied, name)

    def __repr__(self):
        orig = re.sub('^<(.*)>$', r'\1', super(DelayedInit, self).__repr__())
        return '<{:s} | proxied={:s}>'.format(orig,
                                              'Not yet Initialised' if self.__proxied is None
                                              else repr(self.__proxied))

    def __str__(self):
        return repr(self) if self.__proxied is None else six.text_type(self.__proxied)


class FmtInt(int):
    """Formated integer."""

    def __new__(cls, value, fmt='02'):
        obj = int.__new__(cls, value)
        obj._fmt = fmt
        return obj

    def __str__(self):
        return '{0:{fmt}d}'.format(self.__int__(), fmt=self._fmt)

    def export_dict(self):
        """The pure dict/json output is the raw integer"""
        return int(self)

    def nice(self, value):
        """Returns the specified ``value`` with the format of the current object."""
        return '{0:{fmt}d}'.format(value, fmt=self._fmt)


class XPid(six.text_type):
    """Basestring wrapper for experiment ids (abstract)."""
    pass


class LegacyXPid(XPid):
    """Basestring wrapper for experiment ids (Olive/Oper convention)."""
    def __new__(cls, value):
        if len(value) != 4 or '@' in value:
            raise ValueError('XPid should be a 4 digits string')
        return six.text_type.__new__(cls, value.upper())

    def isoper(self):
        """Return true if current value looks like an op id."""
        return six.text_type(self) in opsuites


class FreeXPid(XPid):
    """Basestring wrapper for experiment ids (User defined)."""

    _re_valid = re.compile(r'^\S+@[-\w]+$')

    def __new__(cls, value):
        if not cls._re_valid.match(value):
            raise ValueError('XPid should be something like "id@location" (not "{:s}")'
                             .format(value))
        return six.text_type.__new__(cls, value)

    @property
    def id(self):
        return self.split('@')[0]

    @property
    def location(self):
        return self.split('@')[1]


#: The list of operational experiment names.
opsuites = set([LegacyXPid(x) for x in (['OPER', 'DBLE', 'TEST', 'MIRR'] +
                                        ['OP{0:02d}'.format(i) for i in range(100)])])


#: The list of experiemnt names dedicated to Vortex' demos
demosuites = set([LegacyXPid('DEMO'), LegacyXPid('DREF')])


class Namespace(six.text_type):
    """Basestring wrapper for namespaces (as net domains)."""
    def __new__(cls, value):
        value = value.lower()
        full = value
        if '@' in value:
            netuser, value = value.split('@')
            if ':' in netuser:
                netuser, netpass = netuser.split(':')
            else:
                netpass = None
        else:
            netuser, netpass = None, None
        if ':' in value:
            value, port = value.split(':')
        else:
            port = None
        if 0 < value.count('.') < 2:
            raise ValueError('Namespace should contain one or at least 3 fields')
        thisns = six.text_type.__new__(cls, value)
        thisns._port = int(port) if port else None
        thisns._user = netuser
        thisns._pass = netpass
        thisns._full = full
        return thisns

    @property
    def firstname(self):
        return self.split('.', 1)[0]

    @property
    def domain(self):
        if '.' in self.netloc:
            return self.split('.', 1)[1]
        else:
            return self.netloc

    @property
    def netuser(self):
        return self._user

    @property
    def netpass(self):
        return self._pass

    @property
    def netport(self):
        return self._port

    @property
    def netloc(self):
        return self._full


class Latitude(float):
    """Bounded floating point value with N-S nice representation."""
    def __new__(cls, value):
        value = six.text_type(value).lower()
        if value.endswith('n'):
            value = value[:-1]
        elif value.endswith('s'):
            value = value[:-1]
            if not value.startswith('-'):
                value = '-' + value
        if not -90 <= float(value) <= 90:
            raise ValueError('Latitude out of bounds: ' + value)
        return float.__new__(cls, value)

    def nice(self):
        ns = 'N' if self >= 0 else 'S'
        return six.text_type(self).strip('-') + ns

    @property
    def hemisphere(self):
        return 'North' if self >= 0 else 'South'


class Longitude(float):
    """Bounded floating point value with E-W nice representation."""
    def __new__(cls, value):
        value = six.text_type(value).lower()
        if value.endswith('e'):
            value = value[:-1]
        elif value.endswith('w'):
            value = value[:-1]
            if not value.startswith('-'):
                value = '-' + value
        if not -180 <= float(value) <= 180:
            raise ValueError('Longitude out of bounds: ' + value)
        return float.__new__(cls, value)

    def nice(self):
        ns = 'E' if self >= 0 else 'W'
        return six.text_type(self).strip('-') + ns

    @property
    def hemisphere(self):
        return 'East' if self >= 0 else 'West'


# predefined attributes

#: Usual definition for the ``xpid`` (*e.g.* experiment name).
a_xpid = dict(
    info="The experiment's identifier.",
    type=XPid,
    optional=False,
)

xpid = footprints.Footprint(info='Abstract experiment id',
                            attr=dict(experiment=a_xpid))

#: Usual definition for an Olive/Oper ``xpid`` (*e.g.* experiment name).
a_legacy_xpid = copy.copy(a_xpid)
a_legacy_xpid['type'] = LegacyXPid

legacy_xpid = footprints.Footprint(info='Abstract experiment id',
                                   attr=dict(experiment=a_legacy_xpid))

#: Usual definition for a user-defined ``xpid`` (*e.g.* experiment name).
a_free_xpid = copy.copy(a_xpid)
a_free_xpid['type'] = FreeXPid

free_xpid = footprints.Footprint(info='Abstract experiment id',
                                 attr=dict(experiment=a_free_xpid))

#: Usual definition of the ``nativefmt`` attribute.
a_nativefmt = dict(
    info="The resource's storage format.",
    optional=True,
    default='foo',
    values=knownfmt,
    remap=dict(auto='foo'),
)

nativefmt = footprints.Footprint(info='Native format', attr=dict(nativefmt=a_nativefmt))


def _namebuilding_insert_nativefmt(cls):

    if hasattr(cls, 'namebuilding_info'):
        original_namebuilding_info = cls.namebuilding_info

        def namebuilding_info(self):
            vinfo = original_namebuilding_info(self)
            ext_remap = getattr(self, '_extension_remap', dict())
            ext_value = ext_remap.get(self.nativefmt, self.nativefmt)
            if ext_value is not None:
                vinfo.setdefault('fmt', ext_remap.get(self.nativefmt, self.nativefmt))
            return vinfo

        namebuilding_info.__doc__ = original_namebuilding_info.__doc__
        cls.namebuilding_info = namebuilding_info

    return cls


nativefmt_deco = footprints.DecorativeFootprint(
    nativefmt,
    decorator=[_namebuilding_insert_nativefmt,
               generic_pathname_insert('nativefmt', lambda self: self.nativefmt, setdefault=True)])

#: Usual definition of the ``actualfmt`` attribute.
a_actualfmt = dict(
    info="The resource's format.",
    optional=True,
    default='[nativefmt#unknown]',
    alias=('format',),
    values=knownfmt,
    remap=dict(auto='foo'),
)

actualfmt = footprints.Footprint(info='Actual data format', attr=dict(actualfmt=a_actualfmt))

#: Usual definition of the ``cutoff`` attribute.
a_cutoff = dict(
    info="The cutoff type of the generating process.",
    optional=False,
    alias=('cut',),
    values=[
        'a', 'assim', 'assimilation', 'long',
        'p', 'prod', 'production', 'short'
    ],
    remap=dict(
        a='assim',
        p='production',
        prod='production',
        long='assim',
        assimilation='assim'
    )
)

cutoff = footprints.Footprint(info='Abstract cutoff', attr=dict(cutoff=a_cutoff))

cutoff_deco = footprints.DecorativeFootprint(
    cutoff,
    decorator=[namebuilding_append('flow',
                                   lambda self: None if self.cutoff is None else {'shortcutoff': self.cutoff},
                                   none_discard=True),
               generic_pathname_insert('cutoff', lambda self: self.cutoff, setdefault=True)])

#: Usual definition of the ``model`` attribute.
a_model = dict(
    info="The model name (from a source code perspective).",
    alias=('turtle',),
    optional=False,
    values=models,
    remap=dict(
        arp='arpege',
        ald='aladin',
        aro='arome'
    ),
)

model = footprints.Footprint(info='Abstract model', attr=dict(model=a_model))

model_deco = footprints.DecorativeFootprint(
    model,
    decorator=[namebuilding_append('src', lambda self: [self.model, ]),
               generic_pathname_insert('model', lambda self: self.model, setdefault=True)])

#: Usual definition of the ``date`` attribute.
a_date = dict(
    info="The generating process run date.",
    type=Date,
    optional=False,
)

date = footprints.Footprint(info='Abstract date', attr=dict(date=a_date))

date_deco = footprints.DecorativeFootprint(
    date,
    decorator=[namebuilding_append('flow', lambda self: {'date': self.date}),
               generic_pathname_insert('date', lambda self: self.date, setdefault=True)])

#: Usual definition of the ``begindate`` and ``enddate`` attributes.

dateperiod = footprints.Footprint(info='Abstract date period',
                                  attr=dict(begindate=dict(info="The resource's begin date.",
                                                           type=Date,
                                                           optional=False),
                                            enddate=dict(info="The resource's end date.",
                                                         type=Date,
                                                         optional=False),
                                            ))

dateperiod_deco = footprints.DecorativeFootprint(
    dateperiod,
    decorator=[namebuilding_append('flow',
                                   lambda self: [{'begindate': self.begindate},
                                                 {'enddate': self.enddate}]),
               generic_pathname_insert('begindate', lambda self: self.begindate, setdefault=True),
               generic_pathname_insert('enddate', lambda self: self.enddate, setdefault=True)])

#: Usual definition of the ``month`` attribute.
a_month = dict(
    info="The generating process run month.",
    type=Month,
    args=dict(year=0),
    optional=False,
    values=range(1, 13)
)

month = footprints.Footprint(info='Abstract month', attr=dict(month=a_month))


def _add_month2gget_basename(cls):
    """Decorator that appends the month's number at the end of the gget_basename"""
    original_gget_basename = getattr(cls, 'gget_basename', None)
    if original_gget_basename is not None:

        def gget_basename(self):
            """GGET specific naming convention."""
            b_dict = original_gget_basename(self)
            b_dict['suffix'] = b_dict.get('suffix', '') + '.m{!s}'.format(self.month)
            return b_dict

        cls.gget_basename = gget_basename
    return cls


def _add_month2olive_basename(cls):
    """Decorator that appends the month's number at the end of the olive_basename."""
    original_olive_basename = getattr(cls, 'olive_basename', None)
    if original_olive_basename is not None:

        def olive_basename(self):
            """GGET specific naming convention."""
            return original_olive_basename(self) + '.{!s}'.format(self.month)

        cls.olive_basename = olive_basename
    return cls


month_deco = footprints.DecorativeFootprint(
    month,
    decorator=[namebuilding_append('suffix', lambda self: {'month': self.month}),
               _add_month2gget_basename, _add_month2olive_basename])

#: Usual definition of the ``truncation`` attribute.
a_truncation = dict(
    info="The resource's truncation.",
    type=int,
    optional=False,
)

truncation = footprints.Footprint(info='Abstract truncation', attr=dict(truncation=a_truncation))

#: Usual definition of the ``domain`` attribute.
a_domain = dict(
    info="The resource's geographical domain.",
    optional=False,
)

domain = footprints.Footprint(info='Abstract domain', attr=dict(domain=a_domain))

#: Usual definition of the ``term`` attribute.
a_term = dict(
    info="The resource's forecast term.",
    type=Time,
    optional=False,
)

term = footprints.Footprint(info='Abstract term', attr=dict(term=a_term))

term_deco = footprints.DecorativeFootprint(
    term,
    decorator=[namebuilding_insert('term',
                                   lambda self: None if self.term is None else self.term.fmthm,
                                   none_discard=True, setdefault=True), ])

#: Usual definition of the ``begintime`` and ``endtime`` attributes.

timeperiod = footprints.Footprint(info='Abstract Time Period',
                                  attr=dict(begintime=dict(info="The resource's begin forecast term.",
                                                           type=Time,
                                                           optional=False),
                                            endtime=dict(info="The resource's end forecast term.",
                                                         type=Time,
                                                         optional=False),
                                            ))

timeperiod_deco = footprints.DecorativeFootprint(
    timeperiod,
    decorator=[namebuilding_insert('period',
                                   lambda self: [{'begintime': self.begintime},
                                                 {'endtime': self.endtime}]), ])

#: Usual definition of operational suite
a_suite = dict(
    info="The operational suite identifier.",
    values=['oper', 'dble', 'dbl', 'test', 'mirr', 'miroir'],
    remap=dict(
        dbl='dble',
        miroir='mirr',
    )
)

#: Usual definition of the ``member`` attribute
a_member = dict(
    info="The member's number (`None` for a deterministic configuration).",
    type=int,
    optional=True,
)

member = footprints.Footprint(info='Abstract member', attr=dict(member=a_member))

#: Usual definition of the ``scenario`` attribute
a_scenario = dict(
    info="The scenario identifier of the climate simulation (optional, especially in an NWP context).",
    optional=True,
)

scenario = footprints.Footprint(info='Abstract scenario', attr=dict(scenario=a_scenario))

#: Usual definition of the ``number`` attribute (e.g. a perturbation number)
a_number = dict(
    info="Any kind of numbering...",
    type=FmtInt,
    args=dict(fmt='03'),
)

number = footprints.Footprint(info='Abstract number', attr=dict(number=a_number))

number_deco = footprints.DecorativeFootprint(
    number,
    decorator=[namebuilding_insert('number', lambda self: self.number, setdefault=True), ])

#: Usual definition of the ``block`` attribute
a_block = dict(
    info='The subpath where to store the data.',
)

block = footprints.Footprint(info='Abstract block', attr=dict(block=a_block))

#: Usual definition of the ``namespace`` attribute
a_namespace = dict(
    info="The namespace where to store the data.",
    type=Namespace,
    optional=True,
)

namespacefp = footprints.Footprint(info='Abstract namespace',
                                   attr=dict(namespace=a_namespace))

#: Usual definition of the ``storehash`` attribute
a_hashalgo = dict(
    info="The hash algorithm used to check data integrity",
    optional=True,
    values=[None, ],
)

hashalgo = footprints.Footprint(info='Abstract Hash Algo', attr=dict(storehash=a_hashalgo))

hashalgo_avail_list = hashutils.HashAdapter.algorithms()

#: Usual definition of the ``store_compressed`` attribute
a_compressionpipeline = dict(
    info="The compression pipeline used for this store",
    optional=True,
)

compressionpipeline = footprints.Footprint(info='Abstract Compression Pipeline',
                                           attr=dict(store_compressed=a_compressionpipeline))


def show():
    """Returns available items and their type."""
    dmod = globals()
    for stda in sorted(filter(lambda x: x.startswith('a_') or type(dmod[x]) == footprints.Footprint, dmod.keys())):
        print('{0} ( {1} ) :\n  {2}\n'.format(stda, type(dmod[stda]).__name__, dmod[stda]))<|MERGE_RESOLUTION|>--- conflicted
+++ resolved
@@ -33,11 +33,7 @@
     'arpege', 'arp', 'arp_court', 'aladin', 'ald', 'arome', 'aro',
     'aearp', 'pearp', 'mocage', 'mesonh', 'surfex', 'hycom', 'psy4',
     'safran', 'ifs', 'aroifs', 'cifs', 'mfwam', 'pg1', 'alpha', 'eps',
-<<<<<<< HEAD
-    'postproc', 'ww3'
-=======
-    'sympo', 'psym', 'petaroute', 'promethee'
->>>>>>> 36c58747
+    'postproc', 'ww3', 'sympo', 'psym', 'petaroute', 'promethee'
 ])
 
 #: Possible values for the most common binaries.
