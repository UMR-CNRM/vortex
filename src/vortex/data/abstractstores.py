--- conflicted
+++ resolved
@@ -335,27 +335,15 @@
         logger.debug('Store %s from %s to %s', action, remote, local)
         if not self._incache_inarchive_check(options):
             return False
-<<<<<<< HEAD
-        else:
-            if (options is None or (not options.get('insitu', False)) or
-                    self.use_cache()):
-                set_aside = self._check_set_aside(remote)
-                if result_id:
-                    rc = getattr(self, self.scheme + action, self.notyet)(result_id, remote, local, options)
-                else:
-                    rc = getattr(self, self.scheme + action, self.notyet)(remote, local, options)
-                if rc and set_aside:
-                    self._do_set_aside(remote, local, set_aside, options=options)
-                self._observer_notify('get', rc, remote, local=local, options=options)
-                return rc
-=======
         if (options is None or (not options.get('insitu', False)) or
                 self.use_cache()):
+            set_aside = self._check_set_aside(remote)
             if result_id:
                 rc = getattr(self, self.scheme + action, self.notyet)(result_id, remote, local, options)
->>>>>>> 8f4c8c87
             else:
                 rc = getattr(self, self.scheme + action, self.notyet)(remote, local, options)
+            if rc and set_aside:
+                self._do_set_aside(remote, local, set_aside, options=options)
             self._observer_notify('get', rc, remote, local=local, options=options)
             return rc
         else:
@@ -450,7 +438,7 @@
                     default  = False,
                 ),
                 storehash=dict(
-                    values=hashalgo_avail_list,
+                    values   = hashalgo_avail_list,
                 ),
                 # ArchiveStores only be harmless for others...
                 storage = dict(
@@ -458,10 +446,10 @@
                     default  = None,
                 ),
                 storetube = dict(
-                    optional  = True,
+                    optional = True,
                 ),
                 storeroot = dict(
-                    optional  = True,
+                    optional = True,
                 )
             ),
         )
