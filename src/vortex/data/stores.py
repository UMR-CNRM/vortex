#!/usr/bin/env python
# -*- coding: utf-8 -*-
# pylint: disable=unused-argument

"""
This module handles store objects in charge of physically accessing resources.
Store objects use the :mod:`footprints` mechanism.
"""

from __future__ import print_function, absolute_import, unicode_literals, division

import copy
import ftplib
import re
import six

from bronx.fancies import loggers
import footprints

from vortex import sessions
from vortex.data.abstractstores import Store, ArchiveStore, ConfigurableArchiveStore, CacheStore
from vortex.data.abstractstores import MultiStore, PromiseStore
from vortex.data.abstractstores import ARCHIVE_GET_INTENT_DEFAULT
from vortex.layout import dataflow
from vortex.syntax.stdattrs import hashalgo_avail_list
from vortex.syntax.stdattrs import FreeXPid
from vortex.syntax.stdattrs import DelayedEnvValue
from vortex.tools.systems import ExecutionError

#: Export base class
__all__ = []

logger = loggers.getLogger(__name__)


class MagicPlace(Store):
    """Somewhere, over the rainbow!"""

    _footprint = dict(
        info = 'Evanescent physical store',
        attr = dict(
            scheme = dict(
                values   = ['magic'],
            ),
        ),
        priority = dict(
            level = footprints.priorities.top.DEFAULT  # @UndefinedVariable
        )
    )

    @property
    def realkind(self):
        return 'magicstore'

    def has_fast_check(self):
        """A void check is very fast !"""
        return True

    def magiccheck(self, remote, options):
        """Void - Always False."""
        return False

    def magiclocate(self, remote, options):
        """Void - Empty string returned."""
        return ''

    def magicget(self, remote, local, options):
        """Void - Always True."""
        return True

    def magicput(self, local, remote, options):
        """Void - Always True."""
        return True

    def magicdelete(self, remote, options):
        """Void - Always False."""
        return False


class FunctionStoreCallbackError(Exception):
    pass


class FunctionStore(Store):
    """Calls a function that returns a File like object (get only).

    This store is only able to perform the get action: it imports and calls
    the function specified in the URI path. This function should return a
    file like object that will be written in the local container.

    The function is given an option dictionary that contains all of the
    options provided to the store's get function, plus any additional
    information specified in the 'query' part of the URI.

    :Example:

    Lets consider the following URI:

      ``function:///sandbox.util.storefunctions.echofunction?msg=toto&msg=titi``

    It will be seen as follows:

    * scheme: ``'function'``
    * netloc: ``''``
    * path: ``'/sandbox.utils.storefunctions.echofunction'``
    * query: ``dict(msg=['toto', 'titi'])``

    As a result, the :func:`sandbox.utils.storefunctions.echofunction` will be
    called with an option dictionary that contains ['toto', 'titi'] for the
    'msg' key (plus any other options passed to the store's get method).
    """

    _footprint = dict(
        info = 'Dummy store that calls a function',
        attr = dict(
            scheme = dict(
                values   = ['function'],
            ),
            netloc = dict(
                values   = [''],
            )
        ),
        priority = dict(
            level = footprints.priorities.top.DEFAULT  # @UndefinedVariable
        )
    )

    @property
    def realkind(self):
        return 'functionstore'

    def has_fast_check(self):
        """A void check is very fast !"""
        return True

    def functioncheck(self, remote, options):
        """Void - Always False."""
        return False

    def functionlocate(self, remote, options):
        """The name of the function that will be called."""
        cleanname = remote['path'][1:]
        if cleanname.endswith('/'):
            cleanname = cleanname[:-1]
        return cleanname

    def functionget(self, remote, local, options):
        """Calls the appropriate function and writes the result."""
        # Find the appropriate function
        cbfunc = self.system.import_function(self.functionlocate(remote,
                                                                 options))
        # ... and call it
        opts = dict()
        opts.update(options)
        opts.update(remote['query'])
        try:
            fres = cbfunc(opts)
        except FunctionStoreCallbackError as e:
            logger.error("An exception was raised in the Callback function")
            logger.error("Here is the exception: %s", str(e))
            fres = None
        if fres is not None:
            if 'intent' in options and options['intent'] == dataflow.intent.IN:
                logger.info('Ignore intent <in> for function input.')
            # Handle StringIO objects, by changing them to ByteIOs...
            if isinstance(fres, six.StringIO):
                s_fres = fres
                s_fres.seek(0)
                fres = six.BytesIO()
                for l in s_fres:
                    fres.write(l.encode(encoding='utf-8'))
                fres.seek(0)
            # NB: fres should be a file like object (BytesIO will do the trick)
            return self.system.cp(fres, local)
        else:
            return False

    def functionput(self, local, remote, options):
        """This should not happen - Always False."""
        logger.error("The function store is not able to perform PUTs.")
        return False

    def functiondelete(self, remote, options):
        """This should not happen - Always False."""
        logger.error("The function store is not able to perform Deletes.")
        return False


class Finder(Store):
    """The most usual store: your current filesystem!"""

    _footprint = dict(
        info = 'Miscellaneous file access',
        attr = dict(
            scheme = dict(
                values  = ['file', 'ftp', 'symlink', 'rcp', 'scp'],
            ),
            netloc = dict(
                outcast = ['oper.inline.fr'],
            ),
            storehash = dict(
                values = hashalgo_avail_list,
            ),
        ),
        priority = dict(
            level = footprints.priorities.top.DEFAULT  # @UndefinedVariable
        )
    )

    def __init__(self, *args, **kw):
        logger.debug('Finder store init %s', self.__class__)
        super(Finder, self).__init__(*args, **kw)

    @property
    def realkind(self):
        return 'finder'

    def hostname(self):
        """Returns the current :attr:`netloc`."""
        return self.netloc

    def fullpath(self, remote):
        """Return actual path unless explicitly defined as relative path."""
        if remote['query'].get('relative', False):
            return remote['path'].lstrip('/')
        else:
            return remote['path']

    def _localtarfix(self, local):
        if (isinstance(local, six.string_types) and self.system.path.isfile(local) and
                self.system.is_tarfile(local)):
            destdir = self.system.path.dirname(self.system.path.realpath(local))
            self.system.smartuntar(local, destdir)

    def filecheck(self, remote, options):
        """Returns a stat-like object if the ``remote`` exists on the ``system`` provided."""
        try:
            st = self.system.stat(self.fullpath(remote))
        except OSError:
            st = None
        return st

    def filelocate(self, remote, options):
        """Returns the real path."""
        return self.fullpath(remote)

    def fileget(self, remote, local, options):
        """Delegates to ``system`` the copy of ``remote`` to ``local``."""
        rpath = self.fullpath(remote)
        logger.info('fileget on %s (to: %s)', rpath, local)
        if 'intent' in options and options['intent'] == dataflow.intent.IN:
            logger.info('Ignore intent <in> for remote input %s', rpath)
        rc = self.system.cp(rpath, local, fmt=options.get('fmt'), intent=dataflow.intent.INOUT)
        rc = rc and self._hash_get_check(self.fileget, remote, local, options)
        if rc:
            self._localtarfix(local)
        return rc

    def fileput(self, local, remote, options):
        """Delegates to ``system`` the copy of ``local`` to ``remote``."""
        rpath = self.fullpath(remote)
        logger.info('fileput to %s (from: %s)', rpath, local)
        rc = self.system.cp(local, rpath, fmt=options.get('fmt'))
        return rc and self._hash_put(self.fileput, local, remote, options)

    def filedelete(self, remote, options):
        """Delegates to ``system`` the removing of ``remote``."""
        rc = None
        if self.filecheck(remote, options):
            rpath = self.fullpath(remote)
            logger.info('filedelete on %s', rpath)
            rc = self.system.remove(rpath, fmt=options.get('fmt'))
        else:
            logger.error('Try to remove a non-existing resource <%s>', self.fullpath(remote))
        return rc

    symlinkcheck = filecheck
    symlinklocate = filelocate

    def symlinkget(self, remote, local, options):
        rpath = self.fullpath(remote)
        if 'intent' in options and options['intent'] == dataflow.intent.INOUT:
            logger.error('It is unsafe to have a symlink with intent=inout: %s', rpath)
            return False
        rc = self.system.remove(local)
        self.system.symlink(rpath, local)
        return rc and self.system.path.exists(local)

    def symlinkput(self, local, remote, options):
        logger.error("The Finder store with scheme:symlink is not able to perform Puts.")
        return False

    def symlinkdelete(self, remote, options):
        logger.error("The Finder store with scheme:symlink is not able to perform Deletes.")
        return False

    def _ftpinfos(self, remote, **kwargs):
        args = kwargs.copy()
        args['hostname'] = self.hostname()
        args['logname'] = remote['username']
        port = self.hostname().netport
        if port is not None:
            args['port'] = port
        return args

    def ftpcheck(self, remote, options):
        """Delegates to ``system.ftp`` a distant check."""
        rc = None
        ftp = self.system.ftp(** self._ftpinfos(remote))
        if ftp:
            try:
                rc = ftp.size(self.fullpath(remote))
            except (ValueError, TypeError):
                pass
            except ftplib.all_errors:
                pass
            finally:
                ftp.close()
        return rc

    def ftplocate(self, remote, options):
        """Delegates to ``system`` qualified name creation."""
        ftp = self.system.ftp(** self._ftpinfos(remote, delayed=True))
        if ftp:
            rloc = ftp.netpath(self.fullpath(remote))
            ftp.close()
            return rloc
        else:
            return None

    def ftpget(self, remote, local, options):
        """Delegates to ``system`` the file transfer of ``remote`` to ``local``."""
        rpath = self.fullpath(remote)
        logger.info('ftpget on ftp://%s/%s (to: %s)', self.hostname(), rpath, local)
        rc = self.system.smartftget(
            rpath,
            local,
            fmt=options.get('fmt'),
            # ftp control
            ** self._ftpinfos(remote)
        )
        rc = rc and self._hash_get_check(self.ftpget, remote, local, options)
        if rc:
            self._localtarfix(local)
        return rc

    def ftpput(self, local, remote, options):
        """Delegates to ``system`` the file transfer of ``local`` to ``remote``."""
        rpath = self.fullpath(remote)
        put_opts = dict()
        put_opts['fmt'] = options.get('fmt')
        put_opts['sync'] = options.get('enforcesync', False)
        logger.info('ftpput to ftp://%s/%s (from: %s)', self.hostname(), rpath, local)
        rc = self.system.smartftput(
            local,
            rpath,
            # ftp control
            ** self._ftpinfos(remote, ** put_opts)
        )
        return rc and self._hash_put(self.ftpput, local, remote, options)

    def ftpdelete(self, remote, options):
        """Delegates to ``system`` a distant remove."""
        rc = None
        actualpath = self.fullpath(remote)
        if self.ftpcheck(remote, options=options):
            logger.info('ftpdelete on ftp://%s/%s', self.hostname(), actualpath)
            ftp = self.system.ftp(**self._ftpinfos(remote))
            if ftp:
                try:
                    rc = ftp.delete(actualpath)
                finally:
                    ftp.close()
        else:
            logger.error('Try to remove a non-existing resource <%s>', actualpath)
        return rc


class _VortexStackedStorageMixin(object):
    """Mixin class that adds utility functions to work with stacked data."""

    _STACKED_RE = re.compile('stacked-')

    @property
    def stackedstore(self):
        """Tell if the present store is looking into a stack of resources."""
        return self._STACKED_RE.search(self.netloc)

    def _stacked_remainder(self, remote, stackpath):
        path_remainder = remote['path'].strip('/').split('/')
        for a_spath in stackpath.split('/'):
            if path_remainder and path_remainder[0] == a_spath:
                del path_remainder[0]
            else:
                break
        return '/'.join(path_remainder)

    def _stacked_xremote(self, remote):
        """The path to **remote** with its stack."""
        if self.stackedstore:
            remote = remote.copy()
            remote['query'] = remote['query'].copy()
            stackpath = remote['query'].pop('stackpath', (None, ))[0]
            stackfmt = remote['query'].pop('stackfmt', (None, ))[0]
            if stackpath is None or stackfmt is None:
                raise ValueError('"stackpath" and "stackfmt" are not available in the query.')
            else:
                remote['path'] = stackpath + '/' + self._stacked_remainder(remote, stackpath)
        return remote

    def _stacked_xegglocate(self, remote):
        """Return various informations about the stack associated with **remote**.

        It returns a 3 elements tuple:

        * The remote-like dictionary to the stack resource
        * The format of the stack resource
        * The path to **remote** within the stacked resource

        """
        remote = remote.copy()
        remote['query'] = remote['query'].copy()
        stackpath = remote['query'].pop('stackpath', (None, ))[0].strip('/')
        stackfmt = remote['query'].pop('stackfmt', (None, ))[0]
        if stackpath is None or stackfmt is None:
            raise ValueError('"stackpath" and "stackfmt" are not available in the query.')
        else:
            resource_remainder = self._stacked_remainder(remote, stackpath)
            remote['path'] = '/' + stackpath
        return remote, stackfmt, resource_remainder


_vortex_readonly_store = footprints.Footprint(
    info="Abstract store' readonly=True attribute",
    attr=dict(
        readonly=dict(
            values=[True, ],
            optional=True,
            default=True
        )
    )
)


class _VortexBaseArchiveStore(ArchiveStore, _VortexStackedStorageMixin):
    """Some kind of archive for VORTEX experiments."""

    _abstract = True
    _footprint = dict(
        info = 'VORTEX archive access',
        attr = dict(
            scheme = dict(
                values   = ['vortex'],
            ),
            netloc = dict(
            ),
            storehead = dict(
                optional = True,
                default  = 'vortex',
                outcast  = ['xp'],
            ),
        )
    )

    _STACKS_AUTOREFILL_CRIT = 'stacked-archive-smart'

    def __init__(self, *args, **kw):
        logger.debug('Vortex archive store init %s', self.__class__)
        super(_VortexBaseArchiveStore, self).__init__(*args, **kw)

    def remap_read(self, remote, options):
<<<<<<< HEAD
        """Reformulates the remote path to compatible vortex namespace."""
        if 'root' not in remote:
            remote = copy.copy(remote)
            remote['root'] = self.storehead
=======
        """Remap actual remote path to distant store path for intrusive actions."""
        remote = copy.copy(remote)
        xpath = remote['path'].split('/')
        xpath[:0] = [self.system.path.sep, self.storehead]
        remote['path'] = self.system.path.join(*xpath)
>>>>>>> 8f4c8c87
        return remote

    def remap_list(self, remote, options):
        """Reformulates the remote path to compatible vortex namespace."""
        if len(remote['path'].split('/')) >= 4:
            return self.remap_read(remote, options)
        else:
            logger.critical('The << %s >> path is not listable.', remote['path'])
            return None

    remap_write = remap_read

    @property
    def stacks_autorefill(self):
        """Where to refill a stack retrieved from the archive."""
        if self._STACKS_AUTOREFILL_CRIT in self.netloc:
            return self.netloc.replace(self._STACKS_AUTOREFILL_CRIT, 'cache')
        else:
            return None

    def _vortex_stacked_egg_retrieve(self, remote, result_id=None):
        """Retrieve the stack associated with **remote**."""
        remote, remotefmt, remainder = self._stacked_xegglocate(remote)
        rundir = sessions.current().context.rundir
        if not rundir:
            rundir = self.system.pwd()
        rundir = self.system.path.join(rundir, 'vortex_stacks_xeggs')
        target = self.system.path.join(rundir, * remote['path'].strip('/').split('/'))
        targetopts = dict(fmt=remotefmt, intent=dataflow.intent.IN)
        if self.system.path.exists(target):
            logger.info("Stack previously retrieved (in %s). Using it.", target)
            rc = True
        else:
            if result_id:
                rc = self._vortexfinaliseget(result_id, remote, target, targetopts)
            else:
                rc = self._vortexget(remote, target, targetopts)
        if rc and self.stacks_autorefill:
            rstore = footprints.proxy.store(scheme=self.scheme, netloc=self.stacks_autorefill)
            logger.info("Refilling the stack egg to [%s]", rstore)
            try:
                rstore.put(target, remote.copy(), targetopts)
            except (ExecutionError, IOError, OSError) as e:
                logger.error("An ExecutionError happened during the refill: %s", str(e))
                logger.error("This error is ignored... but that's ugly !")
        return rc, target, remainder

    def vortexcheck(self, remote, options):
        """Vortex' archive check sequence."""
        if self.stackedstore:
            s_remote, s_remotefmt, _ = self._stacked_xegglocate(remote)
            options = options.copy()
            options['fmt'] = s_remotefmt
            rc = self._vortexcheck(s_remote, options)
            if rc:
                rc, target, remainder = self._vortex_stacked_egg_retrieve(remote)
                rc = rc and self.system.path.exists(self.system.path.join(target, remainder))
            return rc
        else:
            return self._vortexcheck(remote, options)

    def _vortexcheck(self, remote, options):
        """Remap and ftpcheck sequence."""
        remote = self.remap_read(remote, options)
        return self.inarchivecheck(remote, options)

    def vortexlocate(self, remote, options):
        """Vortex' archive locate sequence."""
        if self.stackedstore:
            remote, s_remotefmt, _ = self._stacked_xegglocate(remote)
            options = options.copy()
            options['fmt'] = s_remotefmt
        return self._vortexlocate(remote, options)

    def _vortexlocate(self, remote, options):
        """Remap and ftplocate sequence."""
        remote = self.remap_read(remote, options)
        return self.inarchivelocate(remote, options)

    def vortexlist(self, remote, options):
        """Vortex' archive list sequence."""
        if self.stackedstore:
            return None
        else:
            return self._vortexlist(remote, options)

    def _vortexlist(self, remote, options):
        """Remap and ftplist sequence."""
        remote = self.remap_list(remote, options)
        if remote:
            return self.inarchivelist(remote, options)
        else:
            return None

    def vortexprestageinfo(self, remote, options):
        """Vortex' archive prestageinfo sequence."""
        if self.stackedstore:
            remote, s_remotefmt, _ = self._stacked_xegglocate(remote)
            options = options.copy()
            options['fmt'] = s_remotefmt
        return self._vortexprestageinfo(remote, options)

    def _vortexprestageinfo(self, remote, options):
        """Remap and ftpprestageinfo sequence."""
        remote = self.remap_read(remote, options)
        return self.inarchiveprestageinfo(remote, options)

    def vortexget(self, remote, local, options):
        """Vortex' archive get sequence."""
        if self.stackedstore:
            rc, target, remainder = self._vortex_stacked_egg_retrieve(remote)
            rc = rc and self.system.cp(self.system.path.join(target, remainder), local,
                                       fmt=options.get('fmt'),
                                       intent=options.get('intent',
                                                          ARCHIVE_GET_INTENT_DEFAULT))
            return rc
        else:
            return self._vortexget(remote, local, options)

    def _vortexget(self, remote, local, options):
        """Remap and ftpget sequence."""
        remote = self.remap_read(remote, options)
        return self.inarchiveget(remote, local, options)

    def vortexearlyget(self, remote, local, options):
        """Vortex' archive earlyget sequence."""
        if self.stackedstore:
            s_remote, s_remotefmt, _ = self._stacked_xegglocate(remote)
            targetopts = dict(fmt=s_remotefmt, intent=dataflow.intent.IN)
            return self._vortexearlyget(s_remote, 'somelocalfile', targetopts)
        else:
            return self._vortexearlyget(remote, local, options)

    def _vortexearlyget(self, remote, local, options):
        """Remap and ftpget sequence."""
        remote = self.remap_read(remote, options)
        return self.inarchiveearlyget(remote, local, options)

    def vortexfinaliseget(self, result_id, remote, local, options):
        """Vortex' archive finaliseget sequence."""
        if self.stackedstore:
            rc, target, remainder = self._vortex_stacked_egg_retrieve(remote, result_id=result_id)
            rc = rc and self.system.cp(self.system.path.join(target, remainder), local,
                                       fmt=options.get('fmt'),
                                       intent=options.get('intent',
                                                          ARCHIVE_GET_INTENT_DEFAULT))
            return rc
        else:
            return self._vortexfinaliseget(result_id, remote, local, options)

    def _vortexfinaliseget(self, result_id, remote, local, options):
        """Remap and ftpget sequence."""
        remote = self.remap_read(remote, options)
        return self.inarchivefinaliseget(result_id, remote, local, options)

    def vortexput(self, local, remote, options):
        """Remap root dir and ftpput sequence."""
        if self.stackedstore:
            raise RuntimeError("stacked archive stores are never writable.")
        if not self.storetrue:
            logger.info("put deactivated for %s", str(local))
            return True
        remote = self.remap_write(remote, options)
        return self.inarchiveput(local, remote, options)

    def vortexdelete(self, remote, options):
        """Remap root dir and ftpdelete sequence."""
        if self.stackedstore:
            raise RuntimeError("stacked archive stores are never writable.")
        remote = self.remap_write(remote, options)
        return self.inarchivedelete(remote, options)


class VortexStdBaseArchiveStore(_VortexBaseArchiveStore):
    """Archive for casual VORTEX experiments: Support for legacy/Olive XPIDs.

    This 'archive-legacy' store looks into the resource 'main' location not
    into a potential stack.
    """

    _footprint = dict(
        info = 'VORTEX archive access for casual experiments',
        attr = dict(
            netloc = dict(
                values   = ['vortex.archive-legacy.fr'],
            ),
        )
    )

    @property
    def _actual_mappingroot(self):
        """Read the get entry point form configuration."""
        return self._actual_from_genericconf('vortex_legacy_mappingroot')

    def remap_read(self, remote, options):
        """Reformulates the remote path to compatible vortex namespace."""
        remote = copy.copy(remote)
        xpath = remote['path'].split('/')
        actual_mappingroot = self._actual_mappingroot
        if not self.storeroot and actual_mappingroot:
            remote['root'] = actual_mappingroot
            xpath[3:4] = list(xpath[3])
        xpath[:0] = [self.system.path.sep, self.storehead]
        remote['path'] = self.system.path.join(*xpath)
        return remote


class VortexStdStackedArchiveStore(VortexStdBaseArchiveStore):
    """Archive for casual VORTEX experiments: Support for legacy/Olive XPIDs.

    This 'stacked-archive-legacy' or 'stacked-archive-smart' store looks into
    the stack associated to the resource. The '-smart' variant, has the ability
    to refill the whole stack into local cache (to be faster in the future).
    """

    _footprint = [
        _vortex_readonly_store,
        dict(
            attr = dict(
                netloc = dict(
                    values   = ['vortex.stacked-archive-legacy.fr',
                                'vortex.stacked-archive-smart.fr'],
                ),
            )
        )
    ]


class VortexFreeStdBaseArchiveStore(_VortexBaseArchiveStore, ConfigurableArchiveStore):
    """Archive for casual VORTEX experiments: Support for Free XPIDs.

    This 'archive-legacy' store looks into the resource 'main' location not
    into a potential stack.
    """

    #: Path to the vortex-free Store configuration file
    _store_global_config = '@store-vortex-free.ini'
    _datastore_id = 'store-vortex-free-conf'

    _footprint = dict(
        info = 'VORTEX archive access for casual experiments',
        attr = dict(
            netloc = dict(
                values   = ['vortex-free.archive-legacy.fr'],
            ),
        )
    )

    def remap_read(self, remote, options):
        """Reformulates the remote path to compatible vortex namespace."""
        remote = copy.copy(remote)
        xpath = remote['path'].strip('/').split('/')
        f_xpid = FreeXPid(xpath[2])
        xpath[2] = f_xpid.id
        xpath[:0] = [self.storehead, ]
        if 'root' not in remote:
            remote['root'] = self._actual_storeroot(f_xpid)
        remote['path'] = self.system.path.join(*xpath)
        return remote

    remap_write = remap_read


class VortexFreeStdStackedArchiveStore(VortexFreeStdBaseArchiveStore):
    """Archive for casual VORTEX experiments: Support for Free XPIDs.

    This 'stacked-archive-legacy' or 'stacked-archive-smart' store looks into
    the stack associated to the resource. The '-smart' variant, has the ability
    to refill the whole stack into local cache (to be faster in the future).
    """

    _footprint = [
        _vortex_readonly_store,
        dict(
            attr = dict(
                netloc = dict(
                    values   = ['vortex-free.stacked-archive-legacy.fr',
                                'vortex-free.stacked-archive-smart.fr'],
                ),
            )
        )]


class VortexOpBaseArchiveStore(_VortexBaseArchiveStore):
    """Archive for op VORTEX experiments.

    This 'archive-legacy' store looks into the resource 'main' location not
    into a potential stack.
    """

    _footprint = dict(
        info = 'VORTEX archive access for op experiments',
        attr = dict(
            netloc = dict(
                values   = ['vsop.archive-legacy.fr'],
            ),
            storetrue = dict(
                default = DelayedEnvValue('op_archive', True),
            ),
        )
    )

    @property
    def _actual_storeroot(self):
        return (self.storeroot or
                self._actual_from_genericconf('vsop_storeroot'))

    def remap_read(self, remote, options):
        """Reformulates the remote path to compatible vortex namespace."""
        remote = copy.copy(remote)
        remote['root'] = self._actual_storeroot
        xpath = remote['path'].split('/')
        if len(xpath) >= 5 and re.match(r'^\d{8}T\d{2,4}', xpath[4]):
            # If a date is detected
            vxdate = list(xpath[4])
            vxdate.insert(4, '/')
            vxdate.insert(7, '/')
            vxdate.insert(10, '/')
            xpath[4] = ''.join(vxdate)
        xpath[:0] = [self.system.path.sep, self.storehead]
        remote['path'] = self.system.path.join(*xpath)
        return remote

    remap_write = remap_read


class VortexOpStackedArchiveStore(VortexOpBaseArchiveStore):
    """Archive for op VORTEX experiments.

    This 'stacked-archive-legacy' or 'stacked-archive-smart' store looks into
    the stack associated to the resource. The '-smart' variant, has the ability
    to refill the whole stack into local cache (to be faster in the future).
    """

    _footprint = [
        _vortex_readonly_store,
        dict(
            attr = dict(
                netloc = dict(
                    values   = ['vsop.stacked-archive-legacy.fr',
                                'vsop.stacked-archive-smart.fr'],
                ),
            )
        )]


class VortexArchiveStore(MultiStore):
    """Archive store for any Vortex experiments.

    Depending on the netloc, legacy/Olive XPIDs ('vortex'), free XPIDs
    ('vortex-free') or operational experiments ('vsop') will be dealt with.

    First, this multi store will look onto the resource 'main' location. In a
    second phase, if sensible, il will also dig into the stack associated with
    the resource.
    """

    _footprint = dict(
        info = 'VORTEX archive access',
        attr = dict(
            scheme = dict(
                values  = ['vortex'],
            ),
            netloc = dict(
                values  = ['vortex.archive.fr', 'vortex-free.archive.fr', 'vsop.archive.fr'],
            ),
            refillstore = dict(
                default = False,
            ),
            storehead = dict(
                optional = True,
            ),
            storesync = dict(
                alias    = ('archsync', 'synchro'),
                type     = bool,
                optional = True,
            ),
        )
    )

    def filtered_readable_openedstores(self, remote):
        """Only use the stacked store if sensible."""
        ostores = [self.openedstores[0], ]
        ostores.extend([sto for sto in self.openedstores[1:]
                        if not sto.stackedstore or 'stackpath' in remote['query']
                        ])
        return ostores

    def alternates_netloc(self):
        """Return netlocs describing both base and stacked archives."""
        netloc_m = re.match(r'(?P<base>v.*)\.archive\.(?P<country>\w+)', self.netloc)
        return [
            '{base:s}.archive-legacy.{country:s}'.format(** netloc_m.groupdict()),
            '{base:s}.stacked-archive-legacy.{country:s}'.format(** netloc_m.groupdict()),
        ]

    def alternates_fpextras(self):
        """Deal with some ArchiveStores' specific attributes."""
        return dict(storehead=self.storehead, storesync=self.storesync)


class _VortexCacheBaseStore(CacheStore, _VortexStackedStorageMixin):
    """Some kind of cache for VORTEX experiments: one still needs to choose the cache strategy."""

    _abstract = True
    _footprint = dict(
        info = 'VORTEX cache access',
        attr = dict(
            scheme = dict(
                values  = ['vortex'],
            ),
            rootdir = dict(
                default = 'auto'
            ),
            headdir = dict(
                default = 'vortex',
                outcast = ['xp', ],
            ),
            rtouch = dict(
                default = True,
            ),
            rtouchskip = dict(
                default = 3,
            ),
        )
    )

    def __init__(self, *args, **kw):
        logger.debug('Vortex cache store init %s', self.__class__)
        del self.cache
        super(_VortexCacheBaseStore, self).__init__(*args, **kw)

    def vortexcheck(self, remote, options):
        """Proxy to :meth:`incachecheck`."""
        return self.incachecheck(self._stacked_xremote(remote), options)

    def vortexlocate(self, remote, options):
        """Proxy to :meth:`incachelocate`."""
        return self.incachelocate(self._stacked_xremote(remote), options)

    def vortexlist(self, remote, options):
        """Proxy to :meth:`incachelocate`."""
        return self.incachelist(self._stacked_xremote(remote), options)

    def vortexprestageinfo(self, remote, options):
        """Proxy to :meth:`incacheprestageinfo`."""
        return self.incacheprestageinfo(self._stacked_xremote(remote), options)

    def vortexget(self, remote, local, options):
        """Proxy to :meth:`incacheget`."""
        return self.incacheget(self._stacked_xremote(remote), local, options)

    def vortexput(self, local, remote, options):
        """Proxy to :meth:`incacheput`."""
        return self.incacheput(local, self._stacked_xremote(remote), options)

    def vortexdelete(self, remote, options):
        """Proxy to :meth:`incachedelete`."""
        return self.incachedelete(self._stacked_xremote(remote), options)


class VortexCacheMtStore(_VortexCacheBaseStore):
    """Some kind of MTOOL cache for VORTEX experiments."""

    _footprint = dict(
        info = 'VORTEX MTOOL like Cache access',
        attr = dict(
            netloc = dict(
                values  = ['{:s}.{:s}cache-mt.fr'.format(v, s)
                           for v in ('vortex', 'vortex-free', 'vsop') for s in ('', 'stacked-')]
            ),
            strategy = dict(
                default = 'mtool',
            ),
        )
    )


class VortexCacheBuddiesStore(_VortexCacheBaseStore):
    """Some kind of MTOOL cache to access friends VORTEX R&D experiments."""

    _footprint = dict(
        info = 'VORTEX MTOOL like Cache access',
        attr = dict(
            netloc = dict(
                values  = ['{:s}.{:s}cache-buddies.fr'.format(v, s)
                           for v in ('vortex', 'vortex-free') for s in ('', 'stacked-')]
            ),
            strategy = dict(
                default = 'mtoolbuddies',
            ),
            headdir = dict(
                default = 'vortexbuddies',
            ),
            rtouch = dict(
                default = False,
            ),
            readonly = dict(
                values  = [True, ],
                default = True,
            )
        )
    )


class VortexCacheMarketPlaceStore(_VortexCacheBaseStore):
    """Some kind of centralised cache for VORTEX experiments."""

    _footprint = dict(
        info = "VORTEX's centralised Cache access",
        attr = dict(
            netloc = dict(
                values  = ['{:s}.{:s}cache-market.fr'.format(v, s)
                           for v in ('vortex', 'vortex-free') for s in ('', 'stacked-')]
            ),
            strategy = dict(
                default = 'marketplace',
            ),
            rtouch = dict(
                default = False,
            ),
        )
    )


class VortexCacheOp2ResearchStore(_VortexCacheBaseStore):
    """The DSI/OP VORTEX cache where researchers can get the freshest data."""

    _footprint = dict(
        info = 'VORTEX Mtool cache access',
        attr = dict(
            netloc = dict(
                values  = ['vsop.{:s}cache-{:s}.fr'.format(s, l)
                           for l in ('primary', 'secondary') for s in ('', 'stacked-')],
            ),
            strategy = dict(
                default = 'op2r',
            ),
            readonly = dict(
                default = True,
            )
        )
    )

    @property
    def underlying_cache_kind(self):
        """The kind of cache that will be used."""
        mgrp = re.match(r'\w+\.(?:stacked-)?cache-(\w+)\.\w+', self.netloc)
        return '_'.join((self.strategy, mgrp.group(1)))


class _AbstractVortexCacheMultiStore(MultiStore):
    """Any Cache based Vortex multi store."""

    _abstract = True
    _footprint = dict(
        info = 'VORTEX cache access',
        attr = dict(
            scheme = dict(
                values  = ['vortex'],
            ),
            refillstore = dict(
                default = False,
            )
        )
    )

    def filtered_readable_openedstores(self, remote):
        """Deals with stacked and marketplace stores that are not always active."""
        ostores = [self.openedstores[0], ]
        ostores.extend([sto for sto in self.openedstores[1:]
                        if ((not sto.stackedstore or 'stackpath' in remote['query']) and
                            sto.cache.allow_reads(remote['path']))
                        ])
        return ostores

    def filtered_writeable_openedstores(self, remote):
        """
        Deals with marketplace stores that are not always active and never
        writes into stack stores.
        """
        ostores = [self.openedstores[0], ]
        ostores.extend([sto for sto in self.openedstores[1:]
                        if not sto.stackedstore and sto.cache.allow_writes(remote['path'])])
        return ostores


class VortexCacheStore(_AbstractVortexCacheMultiStore):
    """The go to store for data cached by VORTEX R&D experiments."""

    _footprint = dict(
        attr = dict(
            netloc = dict(
                values  = ['vortex.cache.fr', 'vortex-free.cache.fr', ],
            ),
        )
    )

    def alternates_netloc(self):
        """For Non-Op users, Op caches may be accessed in read-only mode."""
        netloc_m = re.match(r'(?P<base>vortex.*)\.cache\.(?P<country>\w+)', self.netloc)
        mt_netloc = '{base:s}.cache-mt.{country:s}'.format(** netloc_m.groupdict())
        s_mt_netloc = '{base:s}.stacked-cache-mt.{country:s}'.format(** netloc_m.groupdict())
        bd_netloc = '{base:s}.cache-buddies.{country:s}'.format(** netloc_m.groupdict())
        s_bd_netloc = '{base:s}.stacked-cache-buddies.{country:s}'.format(** netloc_m.groupdict())
        ma_netloc = '{base:s}.cache-market.{country:s}'.format(** netloc_m.groupdict())
        s_ma_netloc = '{base:s}.stacked-cache-market.{country:s}'.format(** netloc_m.groupdict())
        return [mt_netloc, s_mt_netloc, bd_netloc, s_bd_netloc, ma_netloc, s_ma_netloc]


class VortexVsopCacheStore(_AbstractVortexCacheMultiStore):
    """The go to store for data cached by VORTEX operational experiments.

    It behaves differently depending on the profile of the user running the
    code 'see the **glovekind** attribute).
    """

    _footprint = dict(
        info = 'VORTEX vsop magic cache access',
        attr = dict(
            netloc = dict(
                values  = ['vsop.cache.fr', ],
            ),
            glovekind = dict(
                optional = True,
                default = '[glove::realkind]',
            ),
        )
    )

    def alternates_netloc(self):
        """For Non-Op users, Op caches may be accessed in read-only mode."""
        todo = ['vsop.cache-mt.fr', 'vsop.stacked-cache-mt.fr', ]  # The MTOOL Caches remain a must :-)
        if self.glovekind != 'opuser':
            for loc in ('primary', 'secondary'):
                if int(self.system.default_target.get('stores:vsop_cache_op{}'.format(loc), '0')):
                    for s in ('', 'stacked-'):
                        todo.append('vsop.{:s}cache-{:s}.fr'.format(s, loc))
        return todo


class _AbstractVortexStackMultiStore(MultiStore):
    """Any Cache based Vortex multi store."""

    _abstract = True
    _footprint = dict(
        info = 'VORTEX stack access',
        attr = dict(
            scheme = dict(
                values  = ['vortex'],
            ),
            refillstore = dict(
                default = False,
            )
        )
    )

    def filtered_readable_openedstores(self, remote):
        """Deals with marketplace stores that are not always active."""
        ostores = [self.openedstores[0], ]
        ostores.extend([sto for sto in self.openedstores[1:]
                        if sto.cache.allow_reads(remote['path'])])
        return ostores

    def filtered_writeable_openedstores(self, remote):
        """Deals with marketplace stores that are not always active."""
        ostores = [self.openedstores[0], ]
        ostores.extend([sto for sto in self.openedstores[1:]
                        if sto.cache.allow_writes(remote['path'])])
        return ostores


class VortexStackStore(_AbstractVortexStackMultiStore):
    """Store intended to read and write data into VORTEX R&D stacks."""

    _footprint = dict(
        info = 'VORTEX stack access',
        attr = dict(
            netloc = dict(
                values  = ['vortex.stack.fr', 'vortex-free.stack.fr'],
            ),
        )
    )

    def alternates_netloc(self):
        """Go through the various stacked stores."""
        netloc_m = re.match(r'(?P<base>vortex.*)\.stack\.(?P<country>\w+)', self.netloc)
        s_mt_netloc = '{base:s}.stacked-cache-mt.{country:s}'.format(** netloc_m.groupdict())
        s_bd_netloc = '{base:s}.stacked-cache-buddies.{country:s}'.format(** netloc_m.groupdict())
        s_ma_netloc = '{base:s}.stacked-cache-market.{country:s}'.format(** netloc_m.groupdict())
        return [s_mt_netloc, s_bd_netloc, s_ma_netloc]


class VortexVsopStackStore(_AbstractVortexStackMultiStore):
    """Store intended to read and write data into VORTEX R&D stacks."""

    _footprint = dict(
        info = 'VORTEX stack access',
        attr = dict(
            netloc = dict(
                values  = ['vsop.stack.fr'],
            ),
            glovekind = dict(
                optional = True,
                default = '[glove::realkind]',
            ),
        )
    )

    def alternates_netloc(self):
        """For Non-Op users, Op caches may be accessed in read-only mode."""
        todo = ['vsop.stacked-cache-mt.fr', ]
        if self.glovekind != 'opuser':
            for loc in ('primary', 'secondary'):
                if int(self.system.default_target.get('stores:vsop_cache_op{}'.format(loc), '0')):
                    todo.append('vsop.stacked-cache-{:s}.fr'.format(loc))
        return todo


class VortexStoreLegacy(MultiStore):
    """Combined cache and archive legacy VORTEX stores.

    By '-legacy' we mean that stack resources are ignored.
    """

    _footprint = dict(
        info='VORTEX multi access',
        attr=dict(
            scheme=dict(
                values=['vortex'],
            ),
            netloc=dict(
                values=['vortex.multi-legacy.fr', 'vortex-free.multi-legacy.fr', 'vsop.multi-legacy.fr'],
            ),
            refillstore=dict(
                default=True,
            )
        )
    )

    def alternates_netloc(self):
        """Tuple of alternates domains names, e.g. ``cache`` and ``archive``."""
        return [self.netloc.firstname + d for d in ('.cache.fr',
                                                    '.archive-legacy.fr')]


class VortexStore(MultiStore):
    """Combined cache and archive VORTEX stores.

    If sensible, stack will be explored and might be refilled into cache.
    """

    _footprint = dict(
        info = 'VORTEX multi access',
        attr = dict(
            scheme = dict(
                values  = ['vortex'],
            ),
            netloc = dict(
                values  = ['vortex.multi.fr', 'vortex-free.multi.fr', 'vsop.multi.fr'],
            ),
            refillstore = dict(
                default = False
            )
        )
    )

    def filtered_readable_openedstores(self, remote):
        """Deals with stacked stores that are not always active."""
        ostores = [self.openedstores[0], ]
        ostores.extend([sto for sto in self.openedstores[1:]
                        if not sto.stackedstore or 'stackpath' in remote['query']
                        ])
        return ostores

    def alternates_netloc(self):
        """Tuple of alternates domains names, e.g. ``cache`` and ``archive``."""
        return [self.netloc.firstname + d for d in ('.multi-legacy.fr',
                                                    '.stacked-archive-smart.fr',)]


class PromiseCacheStore(VortexCacheMtStore):
    """Some kind of vortex cache for EXPECTED resources."""

    _footprint = dict(
        info = 'EXPECTED cache access',
        attr = dict(
            netloc = dict(
                values  = ['promise.cache.fr'],
            ),
            headdir = dict(
                default = 'promise',
                outcast = ['xp', 'vortex'],
            ),
        )
    )

    @staticmethod
    def _add_default_options(options):
        if options is not None:
            options_upd = options.copy()
        else:
            options_upd = dict()
        options_upd['fmt'] = 'ascii'  # Promises are always JSON files
        options_upd['intent'] = 'in'  # Promises are always read-only
        return options_upd

    def vortexget(self, remote, local, options):
        """Proxy to :meth:`incacheget`."""
        return super(PromiseCacheStore, self).vortexget(remote, local, self._add_default_options(options))

    def vortexput(self, local, remote, options):
        """Proxy to :meth:`incacheput`."""
        return super(PromiseCacheStore, self).vortexput(local, remote, self._add_default_options(options))

    def vortexdelete(self, remote, options):
        """Proxy to :meth:`incachedelete`."""
        return super(PromiseCacheStore, self).vortexdelete(remote, self._add_default_options(options))


class VortexPromiseStore(PromiseStore):
    """Combine a Promise Store for expected resources and any VORTEX Store."""

    _footprint = dict(
        info = 'VORTEX promise store',
        attr = dict(
            scheme = dict(
                values  = ['xvortex'],
            ),
            netloc=dict(
                outcast = ['vortex-demo.cache.fr', 'vortex-demo.multi.fr'],
            ),
        )
    )


# Activate the footprint's fasttrack on the stores collector
fcollect = footprints.collectors.get(tag='store')
fcollect.fasttrack = ('netloc', 'scheme')
del fcollect<|MERGE_RESOLUTION|>--- conflicted
+++ resolved
@@ -469,18 +469,11 @@
         super(_VortexBaseArchiveStore, self).__init__(*args, **kw)
 
     def remap_read(self, remote, options):
-<<<<<<< HEAD
-        """Reformulates the remote path to compatible vortex namespace."""
-        if 'root' not in remote:
-            remote = copy.copy(remote)
-            remote['root'] = self.storehead
-=======
         """Remap actual remote path to distant store path for intrusive actions."""
         remote = copy.copy(remote)
         xpath = remote['path'].split('/')
         xpath[:0] = [self.system.path.sep, self.storehead]
         remote['path'] = self.system.path.join(*xpath)
->>>>>>> 8f4c8c87
         return remote
 
     def remap_list(self, remote, options):
@@ -923,7 +916,7 @@
 
     def vortexlist(self, remote, options):
         """Proxy to :meth:`incachelocate`."""
-        return self.incachelist(self._stacked_xremote(remote), options)
+        return self.incachelist(remote, options)
 
     def vortexprestageinfo(self, remote, options):
         """Proxy to :meth:`incacheprestageinfo`."""
