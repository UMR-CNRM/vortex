#!/usr/bin/env python
# -*- coding: utf-8 -*-

"""
This module handles store objects in charge of physically accessing resources.
Store objects use the :mod:`footprints` mechanism.
"""

#: Export base class
__all__ = ['Store']

import re
import ftplib

import footprints
logger = footprints.loggers.getLogger(__name__)

from vortex import sessions
from vortex.layout import dataflow
from vortex.util import config
from vortex.tools import caches, date
from vortex.tools.systems import ExecutionError
from vortex.tools.actions import actiond as ad
from vortex.syntax.stdattrs import Namespace
from vortex.syntax.stdattrs import DelayedEnvValue


OBSERVER_TAG = 'Stores-Activity'


def observer_board(obsname=None):
    """Proxy to :func:`footprints.observers.get`."""
    if obsname is None:
        obsname = OBSERVER_TAG
    return footprints.observers.get(tag=obsname)


class StoreGlue(object):
    """Defines a way to glue stored objects together."""

    def __init__(self, gluemap=None):
        logger.debug('Abstract glue init %s', self.__class__)
        if gluemap is None:
            self._gluemap = dict()
        else:
            self._gluemap = gluemap
        self._asdict = None
        self._cross = dict()

    @property
    def gluemap(self):
        """Property that returns internal glue-map object."""
        return self._gluemap

    def as_dump(self):
        """Return a nicely formated class name for dump in footprint."""
        return str(self.gluemap)

    def sections(self):
        """Returns a list of available glue section names. Mostly file archive names."""
        return self.gluemap.sections()

    def glueretrieve(self, section, option):
        """Generic function to retrieve the associated value to ``option`` in the specified ``section``."""
        if self.gluemap.has_option(section, option):
            return self.gluemap.get(section, option)
        else:
            logger.warning('No such section <%s> or option <%s> in %s', section, option, self)
            return None

    def gluetype(self, section):
        """Shortcut to retrieve option ``objtype``."""
        return self.glueretrieve(section, 'objtype')

    def gluename(self, section):
        """Shortcut to retrieve option ``objname``."""
        return self.glueretrieve(section, 'objname')

    def gluelist(self, section):
        """returns the list of options in the specified ``section``."""
        if self.gluemap.has_section(section):
            return [x for x in self.gluemap.options(section) if not x.startswith('obj')]
        else:
            logger.warning('No such section <%s> in %s', section, self)
            return []

    def as_dict(self):
        """Return the current internal gluemap as a pure dictionary."""
        if not self._asdict:
            self._asdict = dict()
            for section in self.gluemap.sections():
                self._asdict[section] = dict()
                for (opt, value) in self.gluemap.items(section):
                    lopt = re.split('[ :]', value)
                    self._asdict[section][opt] = dict(zip(lopt[::2], lopt[1::2]))
        return self._asdict

    def crossitem(self, item):
        """
        Possibly builds and then returns a reverse dictionary
        of founded options with the specified ``item`` defined.
        """
        if item not in self._cross:
            self._cross[item] = dict()
            for section, contents in self.as_dict().iteritems():
                for option, desc in contents.iteritems():
                    if item in desc:
                        if desc[item] not in self._cross[item]:
                            self._cross[item][desc[item]] = list()
                        localdesc = dict(section=section, option=option)
                        localdesc.update(desc)
                        self._cross[item][desc[item]].append(localdesc)
        return self._cross[item]

    def contains(self, checktype, checkvalue):
        """Generic boolean function to check if the specified ``value`` exists for this ``type``."""
        return checkvalue in self.crossitem(checktype)

    def containsfile(self, filename):
        """Shortcut to contains for a specified file."""
        return self.contains('file', filename)

    def containsformat(self, aformat):
        """Shortcut to contains for a specified format."""
        return self.contains('format', aformat)

    def getitem(self, itemtype, itemname):
        """Generic function to obtain the associated description of the item specified by type and name."""
        if self.contains(itemtype, itemname):
            return self.crossitem(itemtype).get(itemname)
        else:
            return None

    def getfile(self, filename):
        """Shortcut to get an item for a specified file."""
        return self.getitem('file', filename)

    def getformat(self, aformat):
        """Shortcut to get an item for a specified format."""
        return self.getitem('format', aformat)

    def filemap(self, system, dirname, basename):
        """Reformulates the actual physical path for the file requested."""
        gluedesc = self.getfile(basename)
        if len(gluedesc) > 1:
            logger.error('Multiple glue entries %s', gluedesc)
            cleanpath, targetpath = (None, None)
        else:
            gluedesc = gluedesc[0]
            targetpath = self.gluename(gluedesc['section']) + '.' + self.gluetype(gluedesc['section'])
            cleanpath = system.path.join(dirname, targetpath)
        return (cleanpath, targetpath)


class IniStoreGlue(StoreGlue):
    """Initialised StoreGlue with a delayed ini file."""

    def __init__(self, inifile=None):
        logger.debug('IniStoreGlue init %s', self.__class__)
        super(IniStoreGlue, self).__init__(config.DelayedConfigParser(inifile))


class Store(footprints.FootprintBase):
    """Root class for any :class:`Store` subclasses."""

    _abstract  = True
    _collector = ('store',)
    _footprint = dict(
        info = 'Default store',
        attr = dict(
            scheme = dict(
                alias = ('protocol',)
            ),
            netloc = dict(
                type  = Namespace,
                alias = ('domain', 'namespace')
            ),
<<<<<<< HEAD
            readonly = dict(
                type     = bool,
                optional = True,
                default  = False,
=======
            storetrack = dict(
                type  = bool,
                default = True,
                optional = True,
>>>>>>> c9c90f64
            ),
        ),
    )

    def __init__(self, *args, **kw):
        logger.debug('Abstract store init %s', self.__class__)
        sh = kw.pop('system', sessions.system())
        super(Store, self).__init__(*args, **kw)
        self._sh = sh
        self._observer = observer_board()
        self._observer.notify_new(self, dict())
        self.delayed = False

    def __del__(self):
        self._observer.notify_del(self, dict())
        super(Store, self).__del__()

    @property
    def realkind(self):
        return 'store'

    @property
    def system(self):
        """Shortcut to current system interface."""
        return self._sh

    def use_cache(self):
        """Boolean function to check if the current store use a local cache."""
        return False

    def _observer_notify(self, action, rc, remote, local=None, options=None):
        if self.storetrack:
            infos = dict(action=action, status=rc, remote=remote)
            # Is a localpath provided ?
            if local is not None:
                infos['local'] = local
            # We may want to cheat on the localpath...
            if options is not None and 'obs_overridelocal' in options:
                infos['local'] = options['obs_overridelocal']
            self._observer.notify_upd(self, infos)

    def notyet(self, *args):
        """
        Internal method to be used as a critical backup method
        when a specific method is not yet defined.
        """
        logger.critical('Scheme %s not yet implemented', self.scheme)

    @property
    def writeable(self):
        return not self.readonly

    def enforce_readonly(self):
        if self.readonly:
            raise IOError('This store is in readonly mode')

    def check(self, remote, options=None):
        """Proxy method to dedicated check method according to scheme."""
        logger.debug('Store check from %s', remote)
        if options is not None and options.get('incache', False) and not self.use_cache():
            logger.warning('Skip this store because a cache is requested')
            rc = False
        else:
            rc = getattr(self, self.scheme + 'check', self.notyet)(remote, options)
            self._observer_notify('check', rc, remote)
        return rc

    def locate(self, remote, options=None):
        """Proxy method to dedicated locate method according to scheme."""
        logger.debug('Store locate %s', remote)
        if options is not None and options.get('incache', False) and not self.use_cache():
            logger.warning('Skip this store because a cache is requested')
            return None
        else:
            return getattr(self, self.scheme + 'locate', self.notyet)(remote, options)

    def get(self, remote, local, options=None):
        """Proxy method to dedicated get method according to scheme."""
        logger.debug('Store get from %s to %s', remote, local)
        if options is not None and options.get('incache', False) and not self.use_cache():
            logger.warning('Skip this store because a cache is requested')
            return False
        else:
            if (options is None or (not options.get('insitu', False)) or
                    self.use_cache()):
                rc = getattr(self, self.scheme + 'get', self.notyet)(remote, local, options)
                self._observer_notify('get', rc, remote, local=local, options=options)
                return rc
            else:
                logger.error('Only cache stores can be used when insitu is True.')
                return False

    def put(self, local, remote, options=None):
        """Proxy method to dedicated put method according to scheme."""
        logger.debug('Store put from %s to %s', local, remote)
        self.enforce_readonly()
        if options is not None and options.get('incache', False) and not self.use_cache():
            logger.warning('Skip this store because a cache is requested')
            return True
        else:
            filtered = False
            if options is not None and 'urifilter' in options:
                filtered = options['urifilter'](self, remote)
            if filtered:
                rc = True
                logger.info("This remote URI as been filtered out: we are skipping it.")
            else:
                dryrun = False
                if options is not None and 'dryrun' in options:
                    dryrun = options['dryrun']
                rc = dryrun or getattr(self, self.scheme + 'put', self.notyet)(local, remote, options)
                self._observer_notify('put', rc, remote, local=local, options=options)
            return rc

    def delete(self, remote, options=None):
        """Proxy method to dedicated delete method according to scheme."""
        logger.debug('Store delete from %s', remote)
        self.enforce_readonly()
        if options is not None and options.get('incache', False) and not self.use_cache():
            logger.warning('Skip this store because a cache is requested')
            rc = True
        else:
            rc = getattr(self, self.scheme + 'delete', self.notyet)(remote, options)
            self._observer_notify('del', rc, remote)
        return rc


class MultiStore(footprints.FootprintBase):
    """Agregate various :class:`Store` items."""

    _abstract  = True
    _collector = ('store',)
    _footprint = dict(
        info = 'Multi store',
        attr = dict(
            scheme = dict(
                alias    = ('protocol',)
            ),
            netloc = dict(
                type     = Namespace,
                alias    = ('domain', 'namespace')
            ),
            refillstore = dict(
                type     = bool,
                optional = True,
                default  = False,
            )
        ),
    )

    def __init__(self, *args, **kw):
        logger.debug('Abstract multi store init %s', self.__class__)
        sh = kw.pop('system', sessions.system())
        super(MultiStore, self).__init__(*args, **kw)
        self._sh = sh
        self.openedstores = self.loadstores()
        self.delayed = False

    @property
    def realkind(self):
        return 'multistore'

    @property
    def system(self):
        """Shortcut to current system interface."""
        return self._sh

    def loadstores(self):
        """
        Load default stores during the initialisation of the current object.
        Stores could be reloaded at any time. The current method provides
        a default loading mechanism through the actual module :func:`load` function
        and an alternate list of footprint descriptors as returned by method
        :func:`alternates_fp`.
        """
        activestores = list()
        for desc in self.alternates_fp():
            xstore = footprints.proxy.store(**desc)
            if xstore:
                activestores.append(xstore)
        logger.debug('Multistore %s includes active stores %s', self, activestores)
        return activestores

    def alternates_scheme(self):
        """Default method returns actual scheme in a tuple."""
        return (self.scheme,)

    def alternates_netloc(self):
        """Abstract method."""
        pass

    def alternates_fp(self):
        """
        Returns a list of anonymous descriptions to be used as footprint entries
        while loading alternates stores.
        """
        return [
            dict(system=self.system, scheme=x, netloc=y)
            for x in self.alternates_scheme()
            for y in self.alternates_netloc()
        ]

    def use_cache(self):
        """Boolean function to check if any included store use a local cache."""
        return any([x.use_cache() for x in self.openedstores])

    @property
    def readonly(self):
        return all([x.readonly for x in self.openedstores])

    @property
    def writeable(self):
        return not self.readonly

    def check(self, remote, options=None):
        """Go through internal opened stores and check for the resource."""
        logger.debug('Multistore check from %s', remote)
        rc = False
        for sto in self.openedstores:
            rc = sto.check(remote.copy(), options)
            if rc:
                break
        return rc

    def locate(self, remote, options=None):
        """Go through internal opened stores and locate the expected resource for each of them."""
        logger.debug('Multistore locate %s', remote)
        if not self.openedstores:
            return False
        rloc = list()
        for sto in self.openedstores:
            logger.debug('Multistore locate at %s', sto)
            tmp_rloc = sto.locate(remote.copy(), options)
            if tmp_rloc:
                rloc.append(tmp_rloc)
        return ';'.join(rloc)

    def get(self, remote, local, options=None):
        """Go through internal opened stores for the first available resource."""
        logger.debug('Multistore get from %s to %s', remote, local)
        rc = False
        refill_in_progress = True
        while refill_in_progress:
            for num, sto in enumerate(self.openedstores):
                logger.debug('Multistore get at %s', sto)
                rc = sto.get(remote.copy(), local, options)
                # Are we trying a refill ? -> find the previous writeable store
                restores = []
                if rc and self.refillstore and num > 0:
                    restores = [ostore for ostore in self.openedstores[:num]
                                if ostore.writeable]
                # Do the refills and check if one of them succeed
                refill_in_progress = False
                for restore in restores:
                    # Another refill may have filled the gap...
                    if not restore.check(remote.copy(), options):
                        logger.info('Refill back in writeable store [%s]', restore)
                        try:
                            refill_in_progress = (restore.put(local, remote.copy(), options) or
                                                  refill_in_progress)
                        except ExecutionError as e:
                            logger.error("An ExecutionError happened during the refill: {!s}".format(e))
                            logger.error("This error is ignored... but that's ugly !")
                if refill_in_progress:
                    logger.info("Starting another round because at least one refill succeeded")
                # Whatever the refill's outcome, that's fine
                if rc:
                    break
        return rc

    def put(self, local, remote, options=None):
        """Go through internal opened stores and put resource for each of them."""
        logger.debug('Multistore put from %s to %s', local, remote)
        if not self.openedstores:
            logger.warning('Funny attempt to put on an empty multistore...')
            return False
        rc = True
        for sto in [ostore for ostore in self.openedstores if ostore.writeable]:
            logger.info('Multistore put at %s', sto)
            rcloc = sto.put(local, remote.copy(), options)
            logger.info('Multistore out = %s', rcloc)
            rc = rc and rcloc
        return rc

    def delete(self, remote, options=None):
        """Go through internal opened stores and delete the resource."""
        logger.debug('Multistore delete from %s', remote)
        rc = False
        for sto in [ostore for ostore in self.openedstores if ostore.writeable]:
            logger.info('Multistore delete at %s', sto)
            rc = sto.delete(remote.copy(), options)
            if not rc:
                break
        return rc


class MagicPlace(Store):
    """Somewhere, over the rainbow!"""

    _footprint = dict(
        info = 'Evanescent physical store',
        attr = dict(
            scheme = dict(
                values   = ['magic'],
            ),
        ),
        priority = dict(
            level = footprints.priorities.top.DEFAULT  # @UndefinedVariable
        )
    )

    @property
    def realkind(self):
        return 'magicstore'

    def magiccheck(self, remote, options):
        """Void - Always False."""
        return False

    def magiclocate(self, remote, options):
        """Void - Empty string returned."""
        return ''

    def magicget(self, remote, local, options):
        """Void - Always True."""
        return True

    def magicput(self, local, remote, options):
        """Void - Always True."""
        return True

    def magicdelete(self, remote, options):
        """Void - Always False."""
        return False


class FunctionStore(Store):
    """Calls a function that returns a File like object (get only).

    This store is only able to perform the get action: it imports and calls
    the function specified in the URI path. This function should return a
    file like object that will be written in the local container.

    The function is given an option dictionary that contains all of the
    options provided to the store's get function, plus any additional
    information specified in the 'query' part of the URI.

    :Example:

    Lets consider the following URI:

      ``function:///sandbox.utils.storefunctions.echofunction?msg=toto&msg=titi``

    It will be seen as follows:

    * scheme: ``'function'``
    * netloc: ``''``
    * path: ``'/sandbox.utils.storefunctions.echofunction'``
    * query: ``dict(msg=['toto', 'titi'])``

    As a result, the :func:`sandbox.utils.storefunctions.echofunction` will be
    called with an option dictionary that contains ['toto', 'titi'] for the
    'msg' key (plus any other options passed to the store's get method).
    """

    _footprint = dict(
        info = 'Dummy store that calls a function',
        attr = dict(
            scheme = dict(
                values   = ['function'],
            ),
            netloc = dict(
                values   = [''],
            )
        ),
        priority = dict(
            level = footprints.priorities.top.DEFAULT  # @UndefinedVariable
        )
    )

    @property
    def realkind(self):
        return 'functionstore'

    def functioncheck(self, remote, options):
        """Void - Always False."""
        return False

    def functionlocate(self, remote, options):
        """The name of the function that will be called."""
        cleanname = remote['path'][1:]
        if cleanname.endswith('/'):
            cleanname = cleanname[:-1]
        return cleanname

    def functionget(self, remote, local, options):
        """Calls the appropriate function and writes the result."""
        # Find the appropriate function
        cbfunc = self.system.import_function(self.functionlocate(remote,
                                                                 options))
        # ... and call it
        opts = dict()
        opts.update(options)
        opts.update(remote['query'])
        fres = cbfunc(opts)
        # NB: fres should be a file like object (StringIO will do the trick)
        if 'intent' in options and options['intent'] == dataflow.intent.IN:
            logger.info('Ignore intent <in> for function input.')
        return self.system.cp(fres, local)

    def functionput(self, local, remote, options):
        """This should not happen - Always False."""
        logger.error("The function store is not able to perform PUTs.")
        return False

    def functiondelete(self, remote, options):
        """This should not happen - Always False."""
        logger.error("The function store is not able to perform Deletes.")
        return False


class Finder(Store):
    """The most usual store: your current filesystem!"""

    _footprint = dict(
        info = 'Miscellaneous file access',
        attr = dict(
            scheme = dict(
                values  = ['file', 'ftp', 'symlink', 'rcp', 'scp'],
            ),
            netloc = dict(
                outcast = ['oper.inline.fr'],
            ),
        ),
        priority = dict(
            level = footprints.priorities.top.DEFAULT  # @UndefinedVariable
        )
    )

    def __init__(self, *args, **kw):
        logger.debug('Abstract store init %s', self.__class__)
        super(Finder, self).__init__(*args, **kw)

    @property
    def realkind(self):
        return 'finder'

    def hostname(self):
        """Returns the current :attr:`netloc`."""
        return self.netloc

    def fullpath(self, remote):
        """Return actual path unless explicitly defined as relative path."""
        if remote['query'].get('relative', False):
            return remote['path'].lstrip('/')
        else:
            return remote['path']

    def _localtarfix(self, local):
        if (isinstance(local, basestring) and self.system.path.isfile(local) and
                self.system.is_tarfile(local)):
            destdir = self.system.path.dirname(self.system.path.realpath(local))
            self.system.smartuntar(local, destdir, output=False)

    def filecheck(self, remote, options):
        """Returns a stat-like object if the ``remote`` exists on the ``system`` provided."""
        try:
            st = self.system.stat(self.fullpath(remote))
        except OSError:
            st = None
        return st

    def filelocate(self, remote, options):
        """Returns the real path."""
        return self.fullpath(remote)

    def fileget(self, remote, local, options):
        """Delegates to ``system`` the copy of ``remote`` to ``local``."""
        rpath = self.fullpath(remote)
        logger.info('fileget on %s (to: %s)', rpath, local)
        if 'intent' in options and options['intent'] == dataflow.intent.IN:
            logger.info('Ignore intent <in> for remote input %s', rpath)
        rc = self.system.cp(rpath, local, fmt=options.get('fmt'), intent=dataflow.intent.INOUT)
        if rc:
            self._localtarfix(local)
        return rc

    def fileput(self, local, remote, options):
        """Delegates to ``system`` the copy of ``local`` to ``remote``."""
        rpath = self.fullpath(remote)
        logger.info('fileput to %s (from: %s)', rpath, local)
        return self.system.cp(local, rpath, fmt=options.get('fmt'))

    def filedelete(self, remote, options):
        """Delegates to ``system`` the removing of ``remote``."""
        rc = None
        if self.filecheck(remote, options):
            rpath = self.fullpath(remote)
            logger.info('filedelete on %s', rpath)
            rc = self.system.remove(rpath, fmt=options.get('fmt'))
        else:
            logger.error('Try to remove a non-existing resource <%s>', self.fullpath(remote))
        return rc

    symlinkcheck = filecheck
    symlinklocate = filelocate

    def symlinkget(self, remote, local, options):
        rpath = self.fullpath(remote)
        if 'intent' in options and options['intent'] == dataflow.intent.INOUT:
            logger.error('It is unsafe to have a symlink with intent=inout: %s', rpath)
            return False
        rc = self.system.remove(local)
        self.system.symlink(rpath, local)
        return rc and self.system.path.exists(local)

    def symlinkput(self, local, remote, options):
        logger.error("The Finder store with scheme:symlink is not able to perform Puts.")
        return False

    def symlinkdelete(self, remote, options):
        logger.error("The Finder store with scheme:symlink is not able to perform Deletes.")
        return False

    def ftpcheck(self, remote, options):
        """Delegates to ``system.ftp`` a distant check."""
        rc = None
        ftp = self.system.ftp(self.hostname(), remote['username'])
        if ftp:
            try:
                rc = ftp.size(self.fullpath(remote))
            except (ValueError, TypeError, ftplib.all_errors):
                pass
            finally:
                ftp.close()
        return rc

    def ftplocate(self, remote, options):
        """Delegates to ``system`` qualified name creation."""
        ftp = self.system.ftp(self.hostname(), remote['username'])
        if ftp:
            rloc = ftp.netpath(self.fullpath(remote))
            ftp.close()
            return rloc
        else:
            return None

    def ftpget(self, remote, local, options):
        """Delegates to ``system`` the file transfer of ``remote`` to ``local``."""
        rpath = self.fullpath(remote)
        logger.info('ftpget on ftp://%s/%s (to: %s)', self.hostname(), rpath, local)
        rc = self.system.ftget(
            rpath,
            local,
            # ftp control
            hostname = self.hostname(),
            logname  = remote['username'],
            fmt      = options.get('fmt'),
        )
        if rc:
            self._localtarfix(local)
        return rc

    def ftpput(self, local, remote, options):
        """Delegates to ``system`` the file transfer of ``local`` to ``remote``."""
        rpath = self.fullpath(remote)
        logger.info('ftpput to ftp://%s/%s (from: %s)', self.hostname(), rpath, local)
        return self.system.ftput(
            local,
            rpath,
            # ftp control
            hostname = self.hostname(),
            logname  = remote['username'],
            fmt      = options.get('fmt'),
        )

    def ftpdelete(self, remote, options):
        """Delegates to ``system`` a distant remove."""
        rc = None
        ftp = self.system.ftp(self.hostname(), remote['username'])
        if ftp:
            actualpath = self.fullpath(remote)
            if self.ftpcheck(actualpath, options=options):
                logger.info('ftpdelete on ftp://%s/%s', self.hostname(), actualpath)
                rc = ftp.delete(actualpath)
                ftp.close()
            else:
                logger.error('Try to remove a non-existing resource <%s>', actualpath)
        return rc


class ArchiveStore(Store):
    """Generic Archive Store."""

    _abstract = True
    _footprint = dict(
        info = 'Generic archive store',
        attr = dict(
            scheme = dict(
                values   = ['ftp', 'ftserv'],
            ),
            netloc = dict(
                values   = ['open.archive.fr'],
            ),
            storage = dict(
                optional = True,
                default  = None,
            ),
            storeroot = dict(
                optional = True,
                default  = '/tmp',
            ),
            storehead = dict(
                optional = True,
                default  = 'sto',
            ),
            storesync = dict(
                alias    = ('archsync', 'synchro'),
                type     = bool,
                optional = True,
                default  = True,
            ),
            storetrue = dict(
                type     = bool,
                optional = True,
                default  = True,
            ),
        )
    )

    def __init__(self, *args, **kw):
        logger.debug('Archive store init %s', self.__class__)
        super(ArchiveStore, self).__init__(*args, **kw)

    @property
    def realkind(self):
        return 'archivestore'

    def hostname(self):
        """Returns the current :attr:`storage` or the value from the configuration file."""
        if self.storage is None:
            return self.system.env.get('VORTEX_DEFAULT_STORAGE',
                                       self.system.target().get('stores:storage', 'hendrix.meteo.fr')
                                       )
        else:
            return self.storage

    def _ftpformatpath(self, remote):
        return self.system.path.join(
            remote.get('root', self.storeroot),
            remote['path'].lstrip(self.system.path.sep)
        )

    def ftpcheck(self, remote, options):
        """Delegates to ``system.ftp`` a distant check."""
        rc = None
        ftp = self.system.ftp(self.hostname(), remote['username'])
        if ftp:
            try:
                rc = ftp.size(self._ftpformatpath(remote))
            except (ValueError, TypeError, ftplib.all_errors):
                pass
            finally:
                ftp.close()
        return rc

    def ftplocate(self, remote, options):
        """Delegates to ``system.ftp`` the path evaluation."""
        rc = None
        ftp = self.system.ftp(self.hostname(), remote['username'])
        if ftp:
            rc = ftp.netpath(self._ftpformatpath(remote))
            ftp.close()
        return rc

    def ftpget(self, remote, local, options):
        """Delegates to ``system.ftp`` the get action."""
        rpath = self._ftpformatpath(remote)
        logger.info('ftpget on ftp://%s/%s (to: %s)', self.hostname(), rpath, local)
        return self.system.smartftget(
            rpath, local,
            # ftp control
            hostname = self.hostname(),
            logname  = remote['username'],
            fmt      = options.get('fmt'),
        )

    def ftpput(self, local, remote, options):
        """Delegates to ``system.ftp`` the put action."""
        put_sync = options.get('synchro', not options.get('delayed', not self.storesync))
        put_opts = dict(
            hostname = self.hostname(),
            logname  = remote['username'],
            fmt      = options.get('fmt'),
        )
        rpath = self._ftpformatpath(remote)
        if put_sync:
            logger.info('ftpput to ftp://%s/%s (from: %s)', self.hostname(), rpath, local)
            return self.system.smartftput(local, rpath, **put_opts)
        else:
            logger.info('delayed ftpput to ftp://%s/%s (from: %s)', self.hostname(), rpath, local)
            tempo = footprints.proxy.service(kind='hiddencache', asfmt=put_opts['fmt'])
            put_opts.update(
                todo        = 'ftput',
                rhandler    = options.get('rhandler', None),
                source      = tempo(local),
                destination = rpath,
            )
            return ad.jeeves(**put_opts)

    def ftpdelete(self, remote, options):
        """Delegates to ``system`` a distant remove."""
        rc = None
        ftp = self.system.ftp(self.hostname(), remote['username'])
        if ftp:
            if self.ftpcheck(remote, options=options):
                rpath = self._ftpformatpath(remote)
                logger.info('ftpdelete on ftp://%s/%s', self.hostname(), rpath)
                rc = ftp.delete(rpath)
                ftp.close()
            else:
                logger.error('Try to remove a non-existing resource <%s>',
                             self._ftpformatpath(remote))
        return rc


class VortexArchiveStore(ArchiveStore):
    """Some kind of archive for VORTEX experiments."""

    _abstract = True
    _footprint = dict(
        info = 'VORTEX archive access',
        attr = dict(
            scheme = dict(
                values   = ['vortex', 'ftp', 'ftserv'],
            ),
            netloc = dict(
                values   = ['vortex.archive.fr'],
            ),
            storehead = dict(
                default  = 'vortex',
                outcast  = ['xp'],
            ),
        )
    )

    def __init__(self, *args, **kw):
        logger.debug('Vortex archive store init %s', self.__class__)
        super(VortexArchiveStore, self).__init__(*args, **kw)

    def remap_read(self, remote, options):
        """Reformulates the remote path to compatible vortex namespace."""
        pass

    def remap_write(self, remote, options):
        """Remap actual remote path to distant store path for intrusive actions."""
        if 'root' not in remote:
            remote['root'] = self.storehead

    def vortexcheck(self, remote, options):
        """Remap and ftpcheck sequence."""
        self.remap_read(remote, options)
        return self.ftpcheck(remote, options)

    def vortexlocate(self, remote, options):
        """Remap and ftplocate sequence."""
        self.remap_read(remote, options)
        return self.ftplocate(remote, options)

    def vortexget(self, remote, local, options):
        """Remap and ftpget sequence."""
        self.remap_read(remote, options)
        return self.ftpget(remote, local, options)

    def vortexput(self, local, remote, options):
        """Remap root dir and ftpput sequence."""
        if not self.storetrue:
            logger.info("put deactivated for {}".format(local))
            return True
        self.remap_write(remote, options)
        return self.ftpput(local, remote, options)

    def vortexdelete(self, remote, options):
        """Remap root dir and ftpdelete sequence."""
        self.remap_write(remote, options)
        return self.ftpdelete(remote, options)


class VortexStdArchiveStore(VortexArchiveStore):
    """Archive for casual VORTEX experiments."""

    _footprint = dict(
        info = 'VORTEX archive access for casual experiments',
        attr = dict(
            netloc = dict(
                values   = ['vortex.archive.fr'],
            ),
            storeroot = dict(
                default  = '/home/m/marp/marp999',
            ),
        )
    )

    def remap_read(self, remote, options):
        """Reformulates the remote path to compatible vortex namespace."""
        xpath = remote['path'].split('/')
        xpath[3:4] = list(xpath[3])
        xpath[:0] = [self.system.path.sep, self.storehead]
        remote['path'] = self.system.path.join(*xpath)


class VortexOpArchiveStore(VortexArchiveStore):
    """Archive for op VORTEX experiments."""

    _footprint = dict(
        info = 'VORTEX archive access for op experiments',
        attr = dict(
            netloc = dict(
                values   = ['vsop.archive.fr'],
            ),
            storeroot = dict(
                default  = '/home/m/mxpt/mxpt001',
            ),
            storetrue = dict(
                default = DelayedEnvValue('op_archive', True),
            ),
        )
    )

    def remap_read(self, remote, options):
        """Reformulates the remote path to compatible vortex namespace."""
        xpath = remote['path'].split('/')
        vxdate = list(xpath[4])
        vxdate.insert(4, '/')
        vxdate.insert(7, '/')
        vxdate.insert(10, '/')
        xpath[4] = ''.join(vxdate)
        xpath[:0] = [self.system.path.sep, self.storehead]
        remote['path'] = self.system.path.join(*xpath)

    remap_write = remap_read


class CacheStore(Store):
    """Generic Cache Store."""

    # Each Cache object created by a CacheStore will be stored here:
    # This way it won't be garbage collect and could be re-used later on
    _caches_object_stack = set()

    _footprint = dict(
        info = 'Generic cache store',
        attr = dict(
            scheme = dict(
                values   = ['incache'],
            ),
            netloc = dict(
                values   = ['open.cache.fr'],
            ),
            strategy = dict(
                optional = True,
                default  = 'std',
            ),
            rootdir = dict(
                optional = True,
                default  = 'conf'
            ),
            headdir = dict(
                optional = True,
                default  = 'conf',
            ),
            storage = dict(
                optional = True,
                default  = None,
            ),
            rtouch = dict(
                type     = bool,
                optional = True,
                default  = False,
            ),
            rtouchskip = dict(
                type     = int,
                optional = True,
                default  = 0,
            ),
        )
    )

    def __init__(self, *args, **kw):
        logger.debug('Generic cache store init %s', self.__class__)
        super(CacheStore, self).__init__(*args, **kw)
        del self.cache

    @property
    def realkind(self):
        return 'cachestore'

    @property
    def hostname(self):
        """Returns the current :attr:`storage`."""
        tg = self.system.target()
        return tg.inetname if self.storage is None else self.storage

    def use_cache(self):
        """Boolean value to insure that this store is using a cache."""
        return True

    @property
    def underlying_cache_kind(self):
        """The kind of cache that will be used."""
        return self.strategy

    def _get_cache(self):
        if not self._cache:
            self._cache = footprints.proxy.caches.default(
                kind        = self.underlying_cache_kind,
                storage     = self.hostname,
                rootdir     = self.rootdir,
                headdir     = self.headdir,
                rtouch      = self.rtouch,
                rtouchskip  = self.rtouchskip,
            )
            self._caches_object_stack.add(self._cache)
        return self._cache

    def _set_cache(self, newcache):
        """Set a new cache reference."""
        if isinstance(newcache, caches.Cache):
            self._cache = newcache

    def _del_cache(self):
        """Invalidate internal cache reference."""
        self._cache = None

    cache = property(_get_cache, _set_cache, _del_cache)

    def incachecheck(self, remote, options):
        """Returns a stat-like object if the ``remote`` exists in the current cache."""
        try:
            st = self.system.stat(self.incachelocate(remote, options))
        except OSError:
            st = None
        return st

    def incachelocate(self, remote, options):
        """Agregates cache to remote subpath."""
        return self.cache.fullpath(remote['path'])

    def incacheget(self, remote, local, options):
        """Simple copy from current cache cache to ``local``."""
        logger.info('incacheget on %s://%s/%s (to: %s)',
                    self.scheme, self.netloc, remote['path'], local)
        return self.cache.retrieve(
            remote['path'],
            local,
            intent     = options.get('intent'),
            fmt        = options.get('fmt'),
            info       = options.get('rhandler', None),
            tarextract = options.get('auto_tarextract', False),
            dirextract = options.get('auto_dirextract', False),
        )

    def incacheput(self, local, remote, options):
        """Simple copy from ``local`` to the current cache in readonly mode."""
        logger.info('incacheput to %s://%s/%s (from: %s)',
                    self.scheme, self.netloc, remote['path'], local)
        return self.cache.insert(
            remote['path'],
            local,
            intent = 'in',
            fmt    = options.get('fmt'),
            info   = options.get('rhandler', None),
        )

    def incachedelete(self, remote, options):
        """Simple removing of the remote resource in cache."""
        logger.info('incachedelete on %s://%s/%s',
                    self.scheme, self.netloc, remote['path'])
        return self.cache.delete(
            remote['path'],
            fmt  = options.get('fmt'),
            info = options.get('rhandler', None),
        )


class _VortexCacheBaseStore(CacheStore):
    """Some kind of cache for VORTEX experiments: one still needs to choose the cache strategy."""

    _abstract = True
    _footprint = dict(
        info = 'VORTEX cache access',
        attr = dict(
            scheme = dict(
                values  = ['vortex'],
            ),
            rootdir = dict(
                default = 'auto'
            ),
            headdir = dict(
                default = 'vortex',
                outcast = ['xp'],
            ),
            rtouch = dict(
                default = True,
            ),
            rtouchskip = dict(
                default = 3,
            ),
        )
    )

    def __init__(self, *args, **kw):
        logger.debug('Vortex cache store init %s', self.__class__)
        super(_VortexCacheBaseStore, self).__init__(*args, **kw)
        del self.cache

    def vortexcheck(self, remote, options):
        """Proxy to :meth:`incachecheck`."""
        return self.incachecheck(remote, options)

    def vortexlocate(self, remote, options):
        """Proxy to :meth:`incachelocate`."""
        return self.incachelocate(remote, options)

    def vortexget(self, remote, local, options):
        """Proxy to :meth:`incacheget`."""
        return self.incacheget(remote, local, options)

    def vortexput(self, local, remote, options):
        """Proxy to :meth:`incacheputt`."""
        return self.incacheput(local, remote, options)

    def vortexdelete(self, remote, options):
        """Proxy to :meth:`incachedelete`."""
        return self.incachedelete(remote, options)


class VortexCacheMtStore(_VortexCacheBaseStore):
    """Some kind of MTOOL cache for VORTEX experiments."""

    _footprint = dict(
        info = 'VORTEX MTOOL like Cache access',
        attr = dict(
            netloc = dict(
                values  = ['vortex.cache.fr', 'vortex.cache-mt.fr',
                           'vsop.cache-mt.fr'],
            ),
            strategy = dict(
                default = 'mtool',
            ),
        )
    )


class VortexCacheOp2ResearchStore(_VortexCacheBaseStore):
    """The DSI/OP VORTEX cache where researchers can get the freshest data."""

    _footprint = dict(
        info = 'VORTEX Mtool cache access',
        attr = dict(
            netloc = dict(
                values  = ['vsop.cache-primary.fr', 'vsop.cache-secondary.fr'],
            ),
            strategy = dict(
                default = 'op2r',
            ),
            readonly = dict(
                default = True,
            )
        )
    )

    @property
    def underlying_cache_kind(self):
        """The kind of cache that will be used."""
        mgrp = re.match(r'\w+\.cache-(\w+)\.\w+', self.netloc)
        return '_'.join((self.strategy, mgrp.group(1)))


class VortexVsopCacheStore(MultiStore):

    _footprint = dict(
        info = 'VORTEX vsop magic cache access',
        attr = dict(
            scheme = dict(
                values  = ['vortex'],
            ),
            netloc = dict(
                values  = ['vsop.cache.fr', ],
            ),
            glovekind = dict(
                optional = True,
                default = '[glove::realkind]',
            ),
            refillstore = dict(
                default = False,
            )
        )
    )

    def alternates_netloc(self):
        '''For Non-Op users, Op caches may be accessed in read-only mode.'''
        todo = ['vsop.cache-mt.fr', ]  # The MTOOL Cache remains a must :-)
        print 'DBG', self.glovekind
        if self.glovekind != 'opuser':
            for loc in ('primary', 'secondary'):
                if int(self.system.target().get('stores:vsop_cache_op{}'.format(loc), '0')):
                    todo.append('vsop.cache-{}.fr'.format(loc))
        return todo


class VortexStore(MultiStore):
    """Combined cache and archive VORTEX stores."""

    _footprint = dict(
        info = 'VORTEX multi access',
        attr = dict(
            scheme = dict(
                values  = ['vortex'],
            ),
            netloc = dict(
                values  = ['vortex.multi.fr', 'vsop.multi.fr'],
            ),
            refillstore = dict(
                default = True,
            )
        )
    )

    def alternates_netloc(self):
        """Tuple of alternates domains names, e.g. ``cache`` and ``archive``."""
        return [self.netloc.firstname + d for d in ('.cache.fr', '.archive.fr')]


class PromiseCacheStore(VortexCacheMtStore):
    """Some kind of vortex cache for EXPECTED resources."""

    _footprint = dict(
        info = 'EXPECTED cache access',
        attr = dict(
            netloc = dict(
                values  = ['promise.cache.fr'],
            ),
            headdir = dict(
                default = 'promise',
                outcast = ['xp', 'vortex'],
            ),
        )
    )

    @staticmethod
    def _add_default_options(options):
        if options is not None:
            options_upd = options.copy()
        else:
            options_upd = dict()
        options_upd['fmt'] = 'ascii'  # Promises are always JSON files
        return options_upd

    def vortexget(self, remote, local, options):
        """Proxy to :meth:`incacheget`."""
        return super(PromiseCacheStore, self).vortexget(remote, local, self._add_default_options(options))

    def vortexput(self, local, remote, options):
        """Proxy to :meth:`incacheput`."""
        return super(PromiseCacheStore, self).vortexput(local, remote, self._add_default_options(options))

    def vortexdelete(self, remote, options):
        """Proxy to :meth:`incachedelete`."""
        return super(PromiseCacheStore, self).vortexdelete(remote, self._add_default_options(options))


class PromiseStore(footprints.FootprintBase):
    """Combined a Promise Store for expected resources and any other matching Store."""

    _abstract  = True
    _collector = ('store',)
    _footprint = dict(
        info = 'Promise store',
        attr = dict(
            scheme = dict(
                alias    = ('protocol',)
            ),
            netloc = dict(
                alias    = ('domain', 'namespace')
            ),
            storetrack = dict(
                type  = bool,
                default = True,
                optional = True,
            ),
            prstorename = dict(
                optional = True,
                default  = 'promise.cache.fr',
            ),
        ),
    )

    def __init__(self, *args, **kw):
        logger.debug('Abstract promise store init %s', self.__class__)
        sh = kw.pop('system', sessions.system())
        super(PromiseStore, self).__init__(*args, **kw)
        self._sh = sh

        # Assume that the actual scheme is the current scheme without "x" prefix
        self.proxyscheme = self.scheme.lstrip('x')

        # Find a store for the promised resources
        self.promise = footprints.proxy.store(
            scheme = self.proxyscheme,
            netloc = self.prstorename,
            storetrack = self.storetrack,
        )
        if self.promise is None:
            logger.critical('Could not find store scheme <%s> netloc <%s>',
                            self.proxyscheme, self.prstorename)
            raise ValueError('Could not get a Promise Store')

        # Find the other "real" store (could be a multi-store)
        self.other = footprints.proxy.store(
            scheme = self.proxyscheme,
            netloc = self.netloc,
            storetrack = self.storetrack,
        )
        if self.other is None:
            logger.critical('Could not find store scheme <%s> netloc <%s>', self.proxyscheme, self.netloc)
            raise ValueError('Could not get an Other Store')

        self.openedstores = (self.promise, self.other)
        self.delayed = False

    @property
    def realkind(self):
        return 'promisestore'

    @property
    def system(self):
        """Shortcut to current system interface."""
        return self._sh

    def mkpromise_info(self, remote, options):
        """Build a dictionary with relevant informations for the promise."""
        return dict(
            promise  = True,
            stamp    = date.stamp(),
            itself   = self.promise.locate(remote, options),
            locate   = self.other.locate(remote, options),
            datafmt  = options.get('fmt', None),
            rhandler = options.get('rhandler', None),
        )

    def mkpromise_file(self, info, local):
        """Build a virtual container with specified informations."""
        pfile = local + '.pr'
        self.system.json_dump(info, pfile, sort_keys=True, indent=4)
        return pfile

    def check(self, remote, options=None):
        """Go through internal opened stores and check for the resource."""
        logger.debug('Promise check from %s', remote)
        return self.other.check(remote.copy(), options) or self.promise.check(remote.copy(), options)

    def locate(self, remote, options=None):
        """Go through internal opened stores and locate the expected resource for each of them."""
        logger.debug('Promise locate %s', remote)
        return self.promise.locate(remote.copy(), options) + ';' + self.other.locate(remote.copy(), options)

    def get(self, remote, local, options=None):
        """Go through internal opened stores for the first available resource."""
        logger.debug('Promise get %s', remote)
        if options is None:
            options = dict()
        self.delayed = False
        logger.info('Try promise from store %s', self.promise)
        rc = self.promise.get(remote.copy(), local, options)
        if rc:
            self.delayed = True
        else:
            logger.info('Try promise from store %s', self.other)
            rc = self.other.get(remote.copy(), local, options)
        if not rc and options.get('pretend', False):
            logger.warning('Pretending to get a promise for <%s>', local)
            pr_info = self.mkpromise_info(remote, options)
            pr_file = self.mkpromise_file(pr_info, local)
            self.system.move(pr_file, local)
            rc = self.delayed = True
        return rc

    @staticmethod
    def _clean_pr_json(prjson):
        del prjson['stamp']
        if 'options' in prjson['rhandler']:
            prjson['rhandler']['options'].pop('storetrack', False)
        return prjson

    def put(self, local, remote, options=None):
        """Put a promise or the actual resource if available."""
        logger.debug('Multistore put from %s to %s', local, remote)
        if options is None:
            options = dict()
        if options.get('force', False) or not self.system.path.exists(local):
            if not self.other.use_cache():
                logger.critical('Could not promise resource without other cache <%s>', self.other)
                raise ValueError('Could not promise: other store does not use cache')
            pr_info = self.mkpromise_info(remote, options)
            pr_file = self.mkpromise_file(pr_info, local)
            # Check if a previous promise with the same description exists
            preexisting = self.promise.check(remote.copy(), options)
            if preexisting:
                pr_old_file = self.promise.locate(remote.copy())
                prcheck = self._clean_pr_json(self.system.json_load(pr_old_file))
                prnew = self._clean_pr_json(self.system.json_load(pr_file))
                preexisting = prcheck == prnew
                if preexisting:
                    logger.info("The promise file <%s> preexisted and is compatible",
                                pr_old_file)
                    rc = True
                else:
                    logger.warning("The promise file <%s> already exists but doesn't match",
                                   pr_old_file)

            # Put the new promise file in the PromiseCache
            options['obs_overridelocal'] = local  # Pretty nasty :-(
            if not preexisting:
                logger.warning('Log a promise instead of missing resource <%s>', local)
                rc = self.promise.put(pr_file, remote.copy(), options)
                if rc:
                    del options['obs_overridelocal']
                    self.other.delete(remote.copy(), options)
            else:
                options['dryrun'] = True  # Just update the tracker
                rc = self.promise.put(pr_file, remote.copy(), options)
            self.system.remove(pr_file)

        else:
            logger.info('Actual promise does exists <%s>', local)
            rc = self.other.put(local, remote.copy(), options)
            if rc:
                self.promise.delete(remote.copy(), options)
        return rc

    def delete(self, remote, options=None):
        """Go through internal opened stores and delete the resource."""
        logger.debug('Promise delete from %s', remote)
        return self.promise.delete(remote.copy(), options) and self.other.delete(remote.copy(), options)


class VortexPromiseStore(PromiseStore):
    """Combine a Promise Store for expected resources and any VORTEX Store."""

    _footprint = dict(
        info = 'VORTEX promise store',
        attr = dict(
            scheme = dict(
                values = ['xvortex'],
            ),
        )
    )


# Activate the footprint's fasttrack on the stores collector
fcollect = footprints.collectors.get(tag='store')
fcollect.fasttrack = ('netloc', 'scheme')
del fcollect<|MERGE_RESOLUTION|>--- conflicted
+++ resolved
@@ -175,17 +175,15 @@
                 type  = Namespace,
                 alias = ('domain', 'namespace')
             ),
-<<<<<<< HEAD
-            readonly = dict(
-                type     = bool,
-                optional = True,
-                default  = False,
-=======
             storetrack = dict(
                 type  = bool,
                 default = True,
                 optional = True,
->>>>>>> c9c90f64
+            ),
+            readonly = dict(
+                type     = bool,
+                optional = True,
+                default  = False,
             ),
         ),
     )
