--- conflicted
+++ resolved
@@ -29,718 +29,6 @@
 
 logger = loggers.getLogger(__name__)
 
-<<<<<<< HEAD
-OBSERVER_TAG = 'Stores-Activity'
-
-_CACHE_PUT_INTENT = 'in'
-_CACHE_GET_INTENT_DEFAULT = 'in'
-
-_ARCHIVE_PUT_INTENT = 'in'
-_ARCHIVE_GET_INTENT_DEFAULT = 'in'
-
-
-def observer_board(obsname=None):
-    """Proxy to :func:`footprints.observers.get`."""
-    if obsname is None:
-        obsname = OBSERVER_TAG
-    return observer.get(tag=obsname)
-
-
-class StoreGlue(object):
-    """Defines a way to glue stored objects together."""
-
-    def __init__(self, gluemap=None):
-        logger.debug('Abstract glue init %s', self.__class__)
-        if gluemap is None:
-            self._gluemap = dict()
-        else:
-            self._gluemap = gluemap
-        self._asdict = None
-        self._cross = dict()
-
-    @property
-    def gluemap(self):
-        """Property that returns internal glue-map object."""
-        return self._gluemap
-
-    def as_dump(self):
-        """Return a nicely formated class name for dump in footprint."""
-        return six.text_type(self.gluemap)
-
-    def sections(self):
-        """Returns a list of available glue section names. Mostly file archive names."""
-        return self.gluemap.sections()
-
-    def glueretrieve(self, section, option):
-        """Generic function to retrieve the associated value to ``option`` in the specified ``section``."""
-        if self.gluemap.has_option(section, option):
-            return self.gluemap.get(section, option)
-        else:
-            logger.warning('No such section <%s> or option <%s> in %s', section, option, self)
-            return None
-
-    def gluetype(self, section):
-        """Shortcut to retrieve option ``objtype``."""
-        return self.glueretrieve(section, 'objtype')
-
-    def gluename(self, section):
-        """Shortcut to retrieve option ``objname``."""
-        return self.glueretrieve(section, 'objname')
-
-    def gluelist(self, section):
-        """returns the list of options in the specified ``section``."""
-        if self.gluemap.has_section(section):
-            return [x for x in self.gluemap.options(section) if not x.startswith('obj')]
-        else:
-            logger.warning('No such section <%s> in %s', section, self)
-            return []
-
-    def as_dict(self):
-        """Return the current internal gluemap as a pure dictionary."""
-        if not self._asdict:
-            self._asdict = dict()
-            for section in self.gluemap.sections():
-                self._asdict[section] = dict()
-                for (opt, value) in self.gluemap.items(section):
-                    lopt = re.split('[ :]', value)
-                    self._asdict[section][opt] = dict(zip(lopt[::2], lopt[1::2]))
-        return self._asdict
-
-    def crossitem(self, item):
-        """
-        Possibly builds and then returns a reverse dictionary
-        of founded options with the specified ``item`` defined.
-        """
-        if item not in self._cross:
-            self._cross[item] = dict()
-            for section, contents in six.iteritems(self.as_dict()):
-                for option, desc in six.iteritems(contents):
-                    if item in desc:
-                        if desc[item] not in self._cross[item]:
-                            self._cross[item][desc[item]] = list()
-                        localdesc = dict(section=section, option=option)
-                        localdesc.update(desc)
-                        self._cross[item][desc[item]].append(localdesc)
-        return self._cross[item]
-
-    def contains(self, checktype, checkvalue):
-        """Generic boolean function to check if the specified ``value`` exists for this ``type``."""
-        return checkvalue in self.crossitem(checktype)
-
-    def containsfile(self, filename):
-        """Shortcut to contains for a specified file."""
-        return self.contains('file', filename)
-
-    def containsformat(self, aformat):
-        """Shortcut to contains for a specified format."""
-        return self.contains('format', aformat)
-
-    def getitem(self, itemtype, itemname):
-        """Generic function to obtain the associated description of the item specified by type and name."""
-        if self.contains(itemtype, itemname):
-            return self.crossitem(itemtype).get(itemname)
-        else:
-            return None
-
-    def getfile(self, filename):
-        """Shortcut to get an item for a specified file."""
-        return self.getitem('file', filename)
-
-    def getformat(self, aformat):
-        """Shortcut to get an item for a specified format."""
-        return self.getitem('format', aformat)
-
-    def filemap(self, system, dirname, basename):
-        """Reformulates the actual physical path for the file requested."""
-        gluedesc = self.getfile(basename)
-        if len(gluedesc) > 1:
-            logger.error('Multiple glue entries %s', gluedesc)
-            cleanpath, targetpath = (None, None)
-        else:
-            gluedesc = gluedesc[0]
-            targetpath = self.gluename(gluedesc['section']) + '.' + self.gluetype(gluedesc['section'])
-            cleanpath = system.path.join(dirname, targetpath)
-        return (cleanpath, targetpath)
-
-
-class IniStoreGlue(StoreGlue):
-    """Initialised StoreGlue with a delayed ini file."""
-
-    def __init__(self, inifile=None):
-        logger.debug('IniStoreGlue init %s', self.__class__)
-        super(IniStoreGlue, self).__init__(config.DelayedConfigParser(inifile))
-
-
-class Store(footprints.FootprintBase):
-    """Root class for any :class:`Store` subclasses."""
-
-    _abstract  = True
-    _collector = ('store',)
-    _footprint = [
-        hashalgo,
-        dict(
-            info = 'Default store',
-            attr = dict(
-                scheme = dict(
-                    alias = ('protocol',)
-                ),
-                netloc = dict(
-                    type  = Namespace,
-                    alias = ('domain', 'namespace')
-                ),
-                storetrack = dict(
-                    type     = bool,
-                    default  = True,
-                    optional = True,
-                ),
-                readonly = dict(
-                    type     = bool,
-                    optional = True,
-                    default  = False,
-                ),
-            ),
-        )
-    ]
-
-    def __init__(self, *args, **kw):
-        logger.debug('Abstract store init %s', self.__class__)
-        sh = kw.pop('system', sessions.system())
-        super(Store, self).__init__(*args, **kw)
-        self._sh = sh
-        self._observer = observer_board()
-        self._observer.notify_new(self, dict())
-        self._cpipeline = False
-        self.delayed = False
-
-    @property
-    def realkind(self):
-        return 'store'
-
-    @property
-    def system(self):
-        """Shortcut to current system interface."""
-        return self._sh
-
-    def use_cache(self):
-        """Boolean function to check if the current store use a local cache."""
-        return False
-
-    def has_fast_check(self):
-        """How fast and reliable is a check call ?"""
-        return False
-
-    def _observer_notify(self, action, rc, remote, local=None, options=None):
-        strack = options is None or options.get('obs_notify', True)
-        if self.storetrack and strack:
-            infos = dict(action=action, status=rc, remote=remote)
-            # Is a localpath provided ?
-            if local is not None:
-                infos['local'] = local
-            # We may want to cheat on the localpath...
-            if options is not None and 'obs_overridelocal' in options:
-                infos['local'] = options['obs_overridelocal']
-            self._observer.notify_upd(self, infos)
-
-    def notyet(self, *args):
-        """
-        Internal method to be used as a critical backup method
-        when a specific method is not yet defined.
-        """
-        logger.critical('Scheme %s not yet implemented', self.scheme)
-
-    @property
-    def writeable(self):
-        return not self.readonly
-
-    def enforce_readonly(self):
-        if self.readonly:
-            raise IOError('This store is in readonly mode')
-
-    @staticmethod
-    def _verbose_log(options, level, *kargs, **kwargs):
-        slevel = kwargs.pop('slevel', 'debug')
-        if options is not None and options.get('silent', False):
-            level = slevel
-        getattr(logger, level)(*kargs, **kwargs)
-
-    @property
-    def _actual_cpipeline(self):
-        """Check if the current store has a CompressionPipeline."""
-        if self._cpipeline is False:
-            cpipeline_desc = getattr(self, 'store_compressed', None)
-            if cpipeline_desc is not None:
-                self._cpipeline = compression.CompressionPipeline(self.system,
-                                                                  cpipeline_desc)
-            else:
-                self._cpipeline = None
-        return self._cpipeline
-
-    @property
-    def tracking_extraargs(self):
-        """When tracking get/put request: extra args that will be added to the URI query."""
-        return dict()
-
-    def check(self, remote, options=None):
-        """Proxy method to dedicated check method according to scheme."""
-        logger.debug('Store check from %s', remote)
-        if options is not None and options.get('incache', False) and not self.use_cache():
-            self._verbose_log(options, 'info', 'Skip this store because a cache is requested')
-            rc = False
-        else:
-            rc = getattr(self, self.scheme + 'check', self.notyet)(remote, options)
-            self._observer_notify('check', rc, remote, options=options)
-        return rc
-
-    def locate(self, remote, options=None):
-        """Proxy method to dedicated locate method according to scheme."""
-        logger.debug('Store locate %s', remote)
-        if options is not None and options.get('incache', False) and not self.use_cache():
-            self._verbose_log(options, 'info', 'Skip this store because a cache is requested')
-            return None
-        else:
-            return getattr(self, self.scheme + 'locate', self.notyet)(remote, options)
-
-    def list(self, remote, options=None):
-        """Proxy method to dedicated list method according to scheme."""
-        logger.debug('Store list %s', remote)
-        if options is not None and options.get('incache', False) and not self.use_cache():
-            self._verbose_log(options, 'info', 'Skip this store because a cache is requested')
-            return None
-        else:
-            return getattr(self, self.scheme + 'list', self.notyet)(remote, options)
-
-    def prestage_advertise(self, remote, options=None):
-        """Use the Stores-Activity observer board to advertise the prestaging request.
-
-        Hopefully, something will register to the ober board in order to process
-        the request.
-        """
-        logger.debug('Store prestage through hub %s', remote)
-        infos_cb = getattr(self, self.scheme + 'prestageinfo', None)
-        if infos_cb:
-            infodict = infos_cb(remote, options)
-            infodict.setdefault('issuerkind', self.realkind)
-            infodict.setdefault('scheme', self.scheme)
-            if options and 'priority' in options:
-                infodict['priority'] = options['priority']
-            infodict['action'] = 'prestage_req'
-            self._observer.notify_upd(self, infodict)
-        else:
-            logger.info('Prestaging is not supported for scheme: %s', self.scheme)
-        return True
-
-    def prestage(self, remote, options=None):
-        """Proxy method to dedicated prestage method according to scheme."""
-        logger.debug('Store prestage %s', remote)
-        if options is not None and options.get('incache', False) and not self.use_cache():
-            self._verbose_log(options, 'info', 'Skip this store because a cache is requested')
-            return True
-        else:
-            return getattr(self, self.scheme + 'prestage', self.prestage_advertise)(remote, options)
-
-    def _hash_store_defaults(self, options):
-        """Update default options when fetching hash files."""
-        options = options.copy() if options is not None else dict()
-        options['obs_notify'] = False
-        options['fmt'] = 'ascii'
-        options['intent'] = _CACHE_GET_INTENT_DEFAULT
-        options['auto_tarextract'] = False
-        options['auto_dirextract'] = False
-        return options
-
-    def _hash_get_check(self, callback, remote, local, options=None):
-        """Update default options when fetching hash files."""
-        if (self.storehash is None) or (remote['path'].endswith('.' + self.storehash)):
-            return True
-        options = self._hash_store_defaults(options)
-        remote = remote.copy()
-        remote['path'] = remote['path'] + '.' + self.storehash  # Name of the hash file
-        remote['query'].pop('extract', None)  # Ignore any extract request
-        try:
-            tempcontainer = None
-            try:
-                # First, try to fetch the sum in a real file
-                # (in order to potentially use ftserv...)
-                tempcontainer = footprints.proxy.container(shouldfly=True, mode='rb')
-                try:
-                    rc = callback(remote, tempcontainer.iotarget(), options)
-                except (OSError, IOError, ExecutionError):
-                    # This may happen if the user has insufficient rights on
-                    # the current directory
-                    tempcontainer = footprints.proxy.container(incore=True, mode='w+b')
-                    rc = callback(remote, tempcontainer.iotarget(), options)
-            except (OSError, IOError, ExecutionError):
-                logger.warning('Something went very wrong when fetching the hash file ! (assuming rc=False)')
-                rc = False
-            # check the hash key
-            hadapt = hashutils.HashAdapter(self.storehash)
-            rc = rc and hadapt.filecheck(local, tempcontainer)
-            if rc:
-                logger.info("%s hash sanity check succeeded.", self.storehash)
-            else:
-                logger.warning("%s hash sanity check failed.", self.storehash)
-        finally:
-            if tempcontainer is not None:
-                tempcontainer.clear()
-        return rc
-
-    def _actual_get(self, action, remote, local, options=None, result_id=None):
-        """Proxy method to dedicated get method according to scheme."""
-        logger.debug('Store %s from %s to %s', action, remote, local)
-        if options is not None and options.get('incache', False) and not self.use_cache():
-            self._verbose_log(options, 'info', 'Skip this store because a cache is requested')
-            return False
-        else:
-            if (options is None or (not options.get('insitu', False)) or
-                    self.use_cache()):
-                if result_id:
-                    rc = getattr(self, self.scheme + action, self.notyet)(result_id, remote, local, options)
-                else:
-                    rc = getattr(self, self.scheme + action, self.notyet)(remote, local, options)
-                self._observer_notify('get', rc, remote, local=local, options=options)
-                return rc
-            else:
-                logger.error('Only cache stores can be used when insitu is True.')
-                return False
-
-    def get(self, remote, local, options=None):
-        """Proxy method to dedicated get method according to scheme."""
-        return self._actual_get('get', remote, local, options)
-
-    def earlyget(self, remote, local, options=None):
-        """Proxy method to dedicated earlyget method according to scheme."""
-        logger.debug('Store earlyget from %s to %s', remote, local)
-        rc = None
-        if options is None or not options.get('incache', False) or self.use_cache():
-            if options is None or (not options.get('insitu', False)) or self.use_cache():
-                available_dget = getattr(self, self.scheme + 'earlyget', None)
-                if available_dget is not None:
-                    rc = available_dget(remote, local, options)
-        return rc
-
-    def finaliseget(self, result_id, remote, local, options=None):
-        """Proxy method to dedicated finaliseget method according to scheme."""
-        return self._actual_get('finaliseget', remote, local, options, result_id=result_id)
-
-    def _hash_put(self, callback, local, remote, options=None):
-        """Put a hash file next to the 'real' file."""
-        if (self.storehash is None) or (remote['path'].endswith('.' + self.storehash)):
-            return True
-        options = self._hash_store_defaults(options)
-        remote = remote.copy()
-        remote['path'] = remote['path'] + '.' + self.storehash
-        # Generate the hash sum
-        hadapt = hashutils.HashAdapter(self.storehash)
-        tmplocal = hadapt.file2hash_fh(local)
-        # Write it whereever the original store wants to.
-        return callback(tmplocal, remote, options)
-
-    def put(self, local, remote, options=None):
-        """Proxy method to dedicated put method according to scheme."""
-        logger.debug('Store put from %s to %s', local, remote)
-        self.enforce_readonly()
-        if options is not None and options.get('incache', False) and not self.use_cache():
-            self._verbose_log(options, 'info', 'Skip this store because a cache is requested')
-            return True
-        else:
-            filtered = False
-            if options is not None and 'urifilter' in options:
-                filtered = options['urifilter'](self, remote)
-            if filtered:
-                rc = True
-                logger.info("This remote URI has been filtered out: we are skipping it.")
-            else:
-                dryrun = False
-                if options is not None and 'dryrun' in options:
-                    dryrun = options['dryrun']
-                rc = dryrun or getattr(self, self.scheme + 'put', self.notyet)(local, remote, options)
-                self._observer_notify('put', rc, remote, local=local, options=options)
-            return rc
-
-    def delete(self, remote, options=None):
-        """Proxy method to dedicated delete method according to scheme."""
-        logger.debug('Store delete from %s', remote)
-        self.enforce_readonly()
-        if options is not None and options.get('incache', False) and not self.use_cache():
-            self._verbose_log(options, 'info', 'Skip this store because a cache is requested')
-            rc = True
-        else:
-            rc = getattr(self, self.scheme + 'delete', self.notyet)(remote, options)
-            self._observer_notify('del', rc, remote, options=options)
-        return rc
-
-
-class MultiStore(footprints.FootprintBase):
-    """Agregate various :class:`Store` items."""
-
-    _abstract  = True
-    _collector = ('store',)
-    _footprint = [
-        compressionpipeline,
-        hashalgo,
-        dict(
-            info = 'Multi store',
-            attr = dict(
-                scheme = dict(
-                    alias    = ('protocol',)
-                ),
-                netloc = dict(
-                    type     = Namespace,
-                    alias    = ('domain', 'namespace')
-                ),
-                refillstore = dict(
-                    type     = bool,
-                    optional = True,
-                    default  = False,
-                ),
-                storage = dict(
-                    optional = True,
-                    default  = None,
-                ),
-            ),
-        )
-    ]
-
-    def __init__(self, *args, **kw):
-        logger.debug('Abstract multi store init %s', self.__class__)
-        sh = kw.pop('system', sessions.system())
-        super(MultiStore, self).__init__(*args, **kw)
-        self._sh = sh
-        self._openedstores = self.loadstores()
-        self.delayed = False
-
-    @property
-    def realkind(self):
-        return 'multistore'
-
-    @property
-    def system(self):
-        """Shortcut to current system interface."""
-        return self._sh
-
-    @staticmethod
-    def _verbose_log(options, level, *kargs, **kwargs):
-        slevel = kwargs.pop('slevel', 'debug')
-        if options is not None and options.get('silent', False):
-            level = slevel
-        getattr(logger, level)(*kargs, **kwargs)
-
-    def loadstores(self):
-        """
-        Load default stores during the initialisation of the current object.
-        Stores could be reloaded at any time. The current method provides
-        a default loading mechanism through the actual module :func:`load` function
-        and an alternate list of footprint descriptors as returned by method
-        :func:`alternates_fp`.
-        """
-        activestores = list()
-        for desc in self.alternates_fp():
-            xstore = footprints.proxy.store(**desc)
-            if xstore:
-                activestores.append(xstore)
-        logger.debug('Multistore %s includes active stores %s', self, activestores)
-        return activestores
-
-    @property
-    def openedstores(self):
-        return self._openedstores
-
-    def filtered_readable_openedstores(self, remote):  # @UnusedVariable
-        return self._openedstores
-
-    def filtered_writeable_openedstores(self, remote):  # @UnusedVariable
-        return self._openedstores
-
-    def alternates_scheme(self):
-        """Default method returns actual scheme in a tuple."""
-        return (self.scheme,)
-
-    def alternates_netloc(self):
-        """Abstract method."""
-        pass
-
-    def alternates_fp(self):
-        """
-        Returns a list of anonymous descriptions to be used as footprint entries
-        while loading alternates stores.
-        """
-        return [
-            dict(system=self.system, storehash=self.storehash, storage=self.storage,
-                 store_compressed=self.store_compressed,
-                 scheme=x, netloc=y)
-            for x in self.alternates_scheme()
-            for y in self.alternates_netloc()
-        ]
-
-    def use_cache(self):
-        """Boolean function to check if any included store use a local cache."""
-        return any([x.use_cache() for x in self.openedstores])
-
-    def has_fast_check(self):
-        """How fast and reliable is a check call ?"""
-        return all([x.has_fast_check() for x in self.openedstores])
-
-    @property
-    def readonly(self):
-        return all([x.readonly for x in self.openedstores])
-
-    @property
-    def writeable(self):
-        return not self.readonly
-
-    def check(self, remote, options=None):
-        """Go through internal opened stores and check for the resource."""
-        logger.debug('Multistore check from %s', remote)
-        rc = False
-        for sto in self.filtered_readable_openedstores(remote):
-            rc = sto.check(remote.copy(), options)
-            if rc:
-                break
-        return rc
-
-    def locate(self, remote, options=None):
-        """Go through internal opened stores and locate the expected resource for each of them."""
-        logger.debug('Multistore locate %s', remote)
-        f_ostores = self.filtered_readable_openedstores(remote)
-        if not f_ostores:
-            return False
-        rloc = list()
-        for sto in f_ostores:
-            logger.debug('Multistore locate at %s', sto)
-            tmp_rloc = sto.locate(remote.copy(), options)
-            if tmp_rloc:
-                rloc.append(tmp_rloc)
-        return ';'.join(rloc)
-
-    def list(self, remote, options=None):
-        """Go through internal opened stores and list the expected resource for each of them."""
-        logger.debug('Multistore list %s', remote)
-        rlist = set()
-        for sto in self.filtered_readable_openedstores(remote):
-            logger.debug('Multistore list at %s', sto)
-            tmp_rloc = sto.list(remote.copy(), options)
-            if isinstance(tmp_rloc, (list, tuple, set)):
-                rlist.update(tmp_rloc)
-            elif tmp_rloc is True:
-                return True
-        return sorted(rlist)
-
-    def prestage(self, remote, options=None):
-        """Go through internal opened stores and prestage the resource for each of them."""
-        logger.debug('Multistore prestage %s', remote)
-        f_ostores = self.filtered_readable_openedstores(remote)
-        if not f_ostores:
-            return False
-        rc = True
-        for sto in f_ostores:
-            logger.debug('Multistore prestage at %s', sto)
-            rc = rc and sto.prestage(remote.copy(), options)
-        return rc
-
-    def _refilling_get(self, remote, local, options=None, result_id=None):
-        """Go through internal opened stores for the first available resource."""
-        rc = False
-        refill_in_progress = True
-        f_rd_ostores = self.filtered_readable_openedstores(remote)
-        if self.refillstore:
-            f_wr_ostores = self.filtered_writeable_openedstores(remote)
-        get_options = copy.copy(options) if options is not None else dict()
-        get_options['silent'] = True
-        while refill_in_progress:
-            for num, sto in enumerate(f_rd_ostores):
-                logger.debug('Multistore get at %s', sto)
-                if result_id and num == len(f_rd_ostores) - 1:
-                    rc = sto.finaliseget(result_id, remote.copy(), local, get_options)
-                    result_id = None  # result_ids can not be re-used during refill
-                else:
-                    rc = sto.get(remote.copy(), local, get_options)
-                    if rc:
-                        result_id = None  # result_ids can not be re-used during refills
-                # Are we trying a refill ? -> find the previous writeable store
-                restores = []
-                if rc and self.refillstore and num > 0:
-                    restores = [ostore for ostore in f_rd_ostores[:num]
-                                if ostore.writeable and ostore in f_wr_ostores]
-                # Do the refills and check if one of them succeed
-                refill_in_progress = False
-                for restore in restores:
-                    # Another refill may have filled the gap...
-                    if not restore.check(remote.copy(), options):
-                        logger.info('Refill back in writeable store [%s].', restore)
-                        try:
-                            refill_in_progress = ((restore.put(local, remote.copy(), options) and
-                                                   (options.get('intent', _CACHE_GET_INTENT_DEFAULT) !=
-                                                    _CACHE_PUT_INTENT)) or
-                                                  refill_in_progress)
-                        except (ExecutionError, IOError, OSError) as e:
-                            logger.error("An ExecutionError happened during the refill: %s", str(e))
-                            logger.error("This error is ignored... but that's ugly !")
-                if refill_in_progress:
-                    logger.info("Starting another round because at least one refill succeeded.")
-                # Whatever the refill's outcome, that's fine
-                if rc:
-                    break
-        if not rc:
-            self._verbose_log(options, 'warning',
-                              "Multistore get {:s}://{:s}: none of the opened store succeeded."
-                              .format(self.scheme, self.netloc), slevel='info')
-        return rc
-
-    def get(self, remote, local, options=None):
-        """Go through internal opened stores for the first available resource."""
-        logger.debug('Multistore get from %s to %s', remote, local)
-        return self._refilling_get(remote, local, options)
-
-    def earlyget(self, remote, local, options=None):
-        logger.debug('Multistore earlyget from %s to %s', remote, local)
-        f_ostores = self.filtered_readable_openedstores(remote)
-        get_options = copy.copy(options) if options is not None else dict()
-        if len(f_ostores) > 1:
-            first_checkable = all([s.has_fast_check() for s in f_ostores[:-1]])
-            # Early-fetch is only available on the last resort store...
-            if first_checkable and all([not s.check(remote.copy(), get_options)
-                                        for s in f_ostores[:-1]]):
-                return f_ostores[-1].earlyget(remote.copy(), local, get_options)
-            else:
-                return None
-        elif len(f_ostores) == 1:
-            return f_ostores[0].earlyget(remote.copy(), local, get_options)
-        else:
-            return None
-
-    def finaliseget(self, result_id, remote, local, options=None):
-        logger.debug('Multistore finaliseget from %s to %s', remote, local)
-        return self._refilling_get(remote, local, options, result_id=result_id)
-
-    def put(self, local, remote, options=None):
-        """Go through internal opened stores and put resource for each of them."""
-        logger.debug('Multistore put from %s to %s', local, remote)
-        f_ostores = self.filtered_writeable_openedstores(remote)
-        if not f_ostores:
-            logger.warning('Funny attempt to put on an empty multistore...')
-            return False
-        rc = True
-        for sto in [ostore for ostore in f_ostores if ostore.writeable]:
-            logger.debug('Multistore put at %s', sto)
-            rcloc = sto.put(local, remote.copy(), options)
-            logger.debug('Multistore out = %s', rcloc)
-            rc = rc and rcloc
-        return rc
-
-    def delete(self, remote, options=None):
-        """Go through internal opened stores and delete the resource."""
-        logger.debug('Multistore delete from %s', remote)
-        f_ostores = self.filtered_writeable_openedstores(remote)
-        rc = False
-        for sto in [ostore for ostore in f_ostores if ostore.writeable]:
-            logger.debug('Multistore delete at %s', sto)
-            rc = sto.delete(remote.copy(), options)
-            if not rc:
-                break
-        return rc
-
-=======
->>>>>>> 6f6ade72
 
 class MagicPlace(Store):
     """Somewhere, over the rainbow!"""
@@ -1077,378 +365,6 @@
         return rc
 
 
-<<<<<<< HEAD
-class ArchiveStore(Store):
-    """Generic Archive Store."""
-
-    _archives_object_stack = set()
-
-    _abstract = True
-    _footprint = [
-        compressionpipeline,
-        dict(
-            info = 'Generic archive store',
-            attr = dict(
-                scheme = dict(
-                    values   = ['inarchive', ],
-                ),
-                netloc = dict(
-                    values   = ['open.archive.fr'],
-                ),
-                storehash = dict(
-                    values = hashalgo_avail_list,
-                ),
-                storage = dict(
-                    optional = True,
-                    default  = None,
-                ),
-                storetube = dict(
-                    optional = True,
-                ),
-                storeroot = dict(
-                    optional = True,
-                    default  = '/tmp',
-                ),
-                storehead = dict(
-                    optional = True,
-                    default  = 'sto',
-                ),
-                storesync = dict(
-                    alias    = ('archsync', 'synchro'),
-                    type     = bool,
-                    optional = True,
-                    default  = True,
-                ),
-                storetrue = dict(
-                    type     = bool,
-                    optional = True,
-                    default  = True,
-                ),
-            )
-        ),
-    ]
-
-    def __init__(self, *args, **kw):
-        logger.debug('Archive store init %s', self.__class__)
-        super(ArchiveStore, self).__init__(*args, **kw)
-        del self.archive
-
-    @property
-    def realkind(self):
-        return 'archivestore'
-
-    @property
-    def tracking_extraargs(self):
-        tea = super(ArchiveStore, self).tracking_extraargs
-        if self.storage:
-            tea['storage'] = self.storage
-        return tea
-
-    def _str_more(self):
-        return 'archive={!r}'.format(self.archive)
-
-    @property
-    def underlying_archive_kind(self):
-        return 'std'
-
-    def _get_archive(self):
-        """Create a new Archive object only if needed."""
-        if not self._archive:
-            self._archive = footprints.proxy.archives.default(
-                kind = self.underlying_archive_kind,
-                storage = self.storage if self.storage else 'generic',
-                tube = self.storetube,
-                readonly = self.readonly,
-            )
-            self._archives_object_stack.add(self._archive)
-        return self._archive
-
-    def _set_archive(self, newarchive):
-        """Set a new archive reference."""
-        if isinstance(newarchive, storage.Archive):
-            self._archive = newarchive
-
-    def _del_archive(self):
-        """Invalidate internal archive reference."""
-        self._archive = None
-
-    archive = property(_get_archive, _set_archive, _del_archive)
-
-    def _inarchiveformatpath(self, remote):
-        formatted = self.system.path.join(
-            remote.get('root', self.storeroot),
-            remote['path'].lstrip(self.system.path.sep)
-        )
-        return formatted
-
-    def inarchivecheck(self, remote, options):
-        return self.archive.check(self._inarchiveformatpath(remote),
-                                  username = remote.get('username', None),
-                                  compressionpipeline = self._actual_cpipeline)
-
-    def inarchivelocate(self, remote, options):
-        return self.archive.fullpath(self._inarchiveformatpath(remote),
-                                     username = remote.get('username', None),
-                                     compressionpipeline = self._actual_cpipeline)
-
-    def inarchivelist(self, remote, options):
-        """Use the archive object to list available files."""
-        return self.archive.list(self._inarchiveformatpath(remote),
-                                 username = remote.get('username', None))
-
-    def inarchiveprestageinfo(self, remote, options):
-        """Returns the prestaging informations"""
-        return self.archive.prestageinfo(self._inarchiveformatpath(remote),
-                                         username = remote.get('username', None),
-                                         compressionpipeline = self._actual_cpipeline)
-
-    def inarchiveget(self, remote, local, options):
-        logger.info('inarchiveget on %s://%s/%s (to: %s)',
-                    self.scheme, self.netloc, self._inarchiveformatpath(remote), local)
-        rc = self.archive.retrieve(
-            self._inarchiveformatpath(remote), local,
-            intent=options.get('intent', _ARCHIVE_GET_INTENT_DEFAULT),
-            fmt=options.get('fmt', 'foo'),
-            info=options.get('rhandler', None),
-            username = remote['username'],
-            compressionpipeline = self._actual_cpipeline,
-        )
-        return rc and self._hash_get_check(self.inarchiveget, remote, local, options)
-
-    def inarchiveearlyget(self, remote, local, options):
-        logger.debug('inarchiveearlyget on %s://%s/%s (to: %s)',
-                     self.scheme, self.netloc, self._inarchiveformatpath(remote), local)
-        rc = self.archive.earlyretrieve(
-            self._inarchiveformatpath(remote), local,
-            intent=options.get('intent', _ARCHIVE_GET_INTENT_DEFAULT),
-            fmt=options.get('fmt', 'foo'),
-            info=options.get('rhandler', None),
-            username = remote['username'],
-            compressionpipeline = self._actual_cpipeline,
-        )
-        return rc
-
-    def inarchivefinaliseget(self, result_id, remote, local, options):
-        logger.info('inarchivefinaliseget on %s://%s/%s (to: %s)',
-                    self.scheme, self.netloc, self._inarchiveformatpath(remote), local)
-        rc = self.archive.finaliseretrieve(
-            result_id,
-            self._inarchiveformatpath(remote), local,
-            intent=options.get('intent', _ARCHIVE_GET_INTENT_DEFAULT),
-            fmt=options.get('fmt', 'foo'),
-            info=options.get('rhandler', None),
-            username = remote['username'],
-            compressionpipeline = self._actual_cpipeline,
-        )
-        return rc and self._hash_get_check(self.inarchiveget, remote, local, options)
-
-    def inarchiveput(self, local, remote, options):
-        logger.info('inarchiveput to %s://%s/%s (from: %s)',
-                    self.scheme, self.netloc, self._inarchiveformatpath(remote), local)
-        rc = self.archive.insert(
-            self._inarchiveformatpath(remote), local,
-            intent = _ARCHIVE_PUT_INTENT,
-            fmt = options.get('fmt', 'foo'),
-            info = options.get('rhandler'),
-            logname = remote['username'],
-            compressionpipeline = self._actual_cpipeline,
-            sync = options.get('synchro', not options.get('delayed', not self.storesync)),
-            enforcesync = options.get('enforcesync', False),
-        )
-        return rc and self._hash_put(self.inarchiveput, local, remote, options)
-
-    def inarchivedelete(self, remote, options):
-        logger.info('inarchivedelete on %s://%s/%s',
-                    self.scheme, self.netloc, self._inarchiveformatpath(remote))
-        return self.archive.delete(
-            self._inarchiveformatpath(remote),
-            fmt  = options.get('fmt', 'foo'),
-            info = options.get('rhandler', None),
-            username = remote['username'],
-        )
-
-
-def _default_remoteconfig_dict():
-    """Just an utility method for ConfigurableArchiveStore."""
-    return dict(restrict=None, seen = False)
-
-
-class ConfigurableArchiveStore(object):
-    """Generic Archive Store with the ability to read a configuration file.
-
-    This is a mixin class...
-    """
-
-    #: Path to the Store configuration file (please overwrite !)
-    _store_global_config = None
-    _datastore_id = None
-
-    @staticmethod
-    def _get_remote_config(store, url, container):
-        """Fetch a configuration file from **url** using **store**."""
-        rc = store.get(url, container.iotarget(), dict(fmt='ascii'))
-        if rc:
-            return config.GenericConfigParser(inifile=container.iotarget())
-        else:
-            return None
-
-    def _ingest_remote_config(self, r_id, r_confdict, global_confdict):
-        logger.info("Reading config file: %s (id=%s)", r_confdict['uri'], r_id)
-        url = net.uriparse(r_confdict['uri'])
-        tempstore = footprints.proxy.store(
-            scheme=url['scheme'],
-            netloc=url['netloc'],
-            storetrack=False,
-        )
-        retry = False
-        # First, try with a temporary ShouldFly
-        try:
-            tempcontainer = footprints.proxy.container(shouldfly=True)
-            remotecfg_parser = self._get_remote_config(tempstore, url, tempcontainer)
-        except (OSError, IOError):
-            # This may happen if the user has insufficient rights on
-            # the current directory
-            retry = True
-        finally:
-            self.system.remove(tempcontainer.filename)
-        # Is retry needed ? This time a completely virtual file is used.
-        if retry:
-            remotecfg_parser = self._get_remote_config(tempstore, url,
-                                                       footprints.proxy.container(incore=True))
-        # Update the configuration using the parser
-        if remotecfg_parser is not None:
-            for section in remotecfg_parser.sections():
-                logger.debug("New location found: %s", section)
-                # Filtering based on the regex : No collisions allowed !
-                if r_confdict['restrict'] is not None:
-                    if r_confdict['restrict'].search(section):
-                        global_confdict['locations'][section].update(dict(remotecfg_parser.items(section)))
-                    else:
-                        logger.error('According to the "restrict" clause, ' +
-                                     'you are not allowed to define the %s location !', section)
-                else:
-                    global_confdict['locations'][section].update(dict(remotecfg_parser.items(section)))
-            r_confdict['seen'] = True
-        else:
-            raise IOError("The remote configuration {:s} couldn't be found."
-                          .format(r_confdict['uri']))
-
-    def _load_config(self, conf, tlocation):
-        """Load the store configuration.
-
-        1. The global store's configuration file is read (see
-           ``self.__store_global_config``)
-        2. Given ``self.storage``, the proper section of the global configuration
-           file is read: it may contain localconf or remoteconfXXX options that
-           describe additional configuration files
-        3. Fist, the local configuration file is read
-        4. Then, the remote configuration files are read
-
-        The relevant content of the configuration file is stored in the ``conf``
-        dictionary.
-        """
-        # Because _store_global_config and _datastore_id must be overwritten...
-        assert self._store_global_config is not None
-        assert self._datastore_id is not None
-
-        if not conf:
-            # This is the first call to this method
-            logger.info("Some store configuration data is needed (for %s://%s)",
-                        self.scheme, self.netloc)
-
-            # Global configuration file
-            logger.info("Reading config file: %s", self._store_global_config)
-            maincfg = config.GenericConfigParser(inifile=self._store_global_config)
-            conf['host'] = dict(maincfg.items(self.archive.actual_storage))
-            conf['locations'] = defaultdict(dict)
-
-            # Look for a local configuration file
-            localcfg = conf['host'].get('localconf', None)
-            if localcfg is not None:
-                logger.info("Reading config file: %s", localcfg)
-                localcfg = config.GenericConfigParser(inifile=localcfg)
-                conf['locations']['generic'] = localcfg.defaults()
-                for section in localcfg.sections():
-                    logger.debug("New location found: %s", section)
-                    conf['locations'][section] = dict(localcfg.items(section))
-
-            # Look for remote configurations
-            tg_inet = self.system.default_target.inetname
-            conf['remoteconfigs'] = defaultdict(_default_remoteconfig_dict)
-            for key in conf['host'].keys():
-                k_match = re.match(r'generic_(remoteconf\w*)_uri$', key)
-                if k_match:
-                    r_id = k_match.group(1)
-                    g_uri_key = key
-                    i_uri_key = '{:s}_{:s}_uri'.format(tg_inet, r_id)
-                    g_restrict_key = 'generic_{:s}_restrict'.format(r_id)
-                    i_restrict_key = '{:s}_{:s}_restrict'.format(tg_inet, r_id)
-                    if i_uri_key in conf['host'].keys():
-                        conf['remoteconfigs'][r_id]['uri'] = conf['host'][i_uri_key]
-                    else:
-                        conf['remoteconfigs'][r_id]['uri'] = conf['host'][g_uri_key]
-                    if i_restrict_key in conf['host'].keys():
-                        conf['remoteconfigs'][r_id]['restrict'] = conf['host'][i_restrict_key]
-                    elif g_restrict_key in conf['host'].keys():
-                        conf['remoteconfigs'][r_id]['restrict'] = conf['host'][g_restrict_key]
-                    # Trying to compile the regex !
-                    if conf['remoteconfigs'][r_id]['restrict'] is not None:
-                        try:
-                            conf['remoteconfigs'][r_id]['restrict'] = re.compile(conf['remoteconfigs'][r_id]['restrict'])
-                        except re.error as e:
-                            logger.error('The regex provided for %s does not compile !: "%s".',
-                                         r_id, str(e))
-                            logger.error('Please fix that quickly... Meanwhile, %s is ignored !', r_id)
-                            del conf['remoteconfigs'][r_id]
-
-            for r_confk, r_conf in conf['remoteconfigs'].items():
-                if r_conf['restrict'] is None:
-                    self._ingest_remote_config(r_confk, r_conf, conf)
-
-        for r_confk, r_conf in conf['remoteconfigs'].items():
-            if ((not r_conf['seen']) and r_conf['restrict'] is not None and
-                    r_conf['restrict'].search(tlocation)):
-                self._ingest_remote_config(r_confk, r_conf, conf)
-
-    def _actual_fromconf(self, uuid, item):
-        """For a given **uuid**, Find the corresponding value of the **item** key
-        in the configuration data.
-
-        Access the session's datastore to get the configuration data. If
-        necessary, configuration data are read in using the :meth:`_load_config`
-        method
-        """
-        ds = sessions.current().datastore
-        conf = ds.get(self._datastore_id, dict(storage=self.archive.actual_storage),
-                      default_payload=dict(), readonly=True)
-        mylocation = uuid.location
-        self._load_config(conf, mylocation)
-        st_root = None
-        if mylocation in conf['locations']:
-            st_root = conf['locations'][mylocation].get(item, None)
-        st_root = st_root or conf['locations']['generic'].get(item, None)
-        return st_root
-
-    def _actual_storeroot(self, uuid):
-        """For a given **uuid**, determine the proper storeroot."""
-        if self.storeroot is None:
-            # Read the sotreroot from the configuration data
-            st_root = self._actual_fromconf(uuid, 'storeroot')
-            if st_root is None:
-                raise IOError("No valid storeroot could be found.")
-            # The location may be an alias: find the real username
-            realname = self._actual_fromconf(uuid, 'realname')
-            if realname is None:
-                mylocation = uuid.location
-            else:
-                mylocation = realname
-            return st_root.format(location=mylocation)
-        else:
-            return self.storeroot
-
-
-=======
->>>>>>> 6f6ade72
 class VortexArchiveStore(ArchiveStore):
     """Some kind of archive for VORTEX experiments."""
 
