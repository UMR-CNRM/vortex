--- conflicted
+++ resolved
@@ -10,7 +10,6 @@
 """
 
 from __future__ import print_function, absolute_import, unicode_literals, division
-from six.moves.urllib import parse as urlparse
 
 from six.moves.urllib import parse as urlparse
 import os.path
@@ -369,7 +368,38 @@
         return self.namebuilder.pack_basename(resource.namebuilding_info())
 
     def urlquery(self, resource):
-<<<<<<< HEAD
+        """Construct the urlquery (taking into account stacked storage)."""
+        s_urlquery = super(Vortex, self).urlquery(resource)
+        if s_urlquery:
+            uqs = urlparse.parse_qs(super(Vortex, self).urlquery(resource))
+        else:
+            uqs = dict()
+        # Deal with stacked storage
+        stackres, keepmember = resource.stackedstorage_resource()
+        if stackres:
+            stackpathinfo = self._pathname_info(stackres)
+            stackpathinfo['block'] = 'stacks'
+            if not keepmember:
+                stackpathinfo['member'] = None
+            uqs['stackpath'] = [(self.namebuilder.pack_pathname(stackpathinfo) + '/' +
+                                 self.basename(stackres)), ]
+            uqs['stackfmt'] = [stackres.nativefmt, ]
+        # Deal with set_aside
+        if self._x_set_aside is None:
+            self._x_set_aside = StringDecoder()(self.set_aside)
+            if not isinstance(self._x_set_aside, dict):
+                logger.warning("setaside should decode as a dictionary (got '%s' that translate into '%s')",
+                               self.set_aside, self._x_set_aside)
+                self._x_set_aside = dict()
+        if self.experiment in self._x_set_aside:
+            provider_attrs = self.footprint_as_shallow_dict()
+            provider_attrs['experiment'] = self._x_set_aside[self.experiment]
+            provider_bis = fpx.provider(** provider_attrs)
+            uqs['setaside_n'] = provider_bis.netloc(resource)
+            uqs['setaside_p'] = provider_bis.pathname(resource) + '/' + provider_bis.basename(resource)
+        return urlparse.urlencode(sorted(uqs.items()), doseq=True)
+
+    def urlquery(self, resource):
         """Deal with the set_aside attribute."""
         base_query = super(Vortex, self).urlquery(resource)
         if self._x_set_aside is None:
@@ -389,24 +419,6 @@
                     ('&' + base_query if base_query else ''))
         else:
             return base_query
-=======
-        """Construct the urlquery (taking into account stacked storage)."""
-        s_urlquery = super(Vortex, self).urlquery(resource)
-        if s_urlquery:
-            uqs = urlparse.parse_qs(super(Vortex, self).urlquery(resource))
-        else:
-            uqs = dict()
-        stackres, keepmember = resource.stackedstorage_resource()
-        if stackres:
-            stackpathinfo = self._pathname_info(stackres)
-            stackpathinfo['block'] = 'stacks'
-            if not keepmember:
-                stackpathinfo['member'] = None
-            uqs['stackpath'] = [(self.namebuilder.pack_pathname(stackpathinfo) + '/' +
-                                 self.basename(stackres)), ]
-            uqs['stackfmt'] = [stackres.nativefmt, ]
-        return urlparse.urlencode(sorted(uqs.items()), doseq=True)
->>>>>>> 8f4c8c87
 
 
 class VortexStd(Vortex):
