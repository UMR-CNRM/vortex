#!/usr/bin/env python
# -*- coding:Utf-8 -*-

"""
This module contains the definition of all the Geometry objects widely in
Vortex's resources description. Geometry objects rely on the
:class:`footprints.util.GetByTag` class.

When this module is first imported, pre-defined geometries are automatically
created using:

    * The ``geometries.ini`` file from the Vortex's distribution ``conf`` directory
    * The ``geometries.ini`` file located in the user's configuration directory
      (usually ``$HOME/.vortexrc``). (This file may be missing)

Additional Geometry objects can be manually created by the user provided that
the ``new=True`` argument is given to the desired class constructor (otherwise
an exception will be raised).

To retrieve and browse an already defined geometry, please use the module's
interface methods, :func:`get`, :func:`keys`, :func:`values` and :func:`items`::

    >>> from vortex.data import geometries
    >>> print(geometries.get(tag="global798"))
    <vortex.data.geometries.GaussGeometry | tag='global798' id='ARPEGE T798 stretched-rotated geometry' t=798 c=2.4>

It is also possible to retrieve an existing geometry using the :class:`Geometry`
class constructor::

    >>> print(geometries.Geometry("global798"))
    <vortex.data.geometries.GaussGeometry | tag='global798' id='ARPEGE T798 stretched-rotated geometry' t=798 c=2.4>

To build a new geometry, you need to pick the concrete geometry class that fits
your needs. Currently available concrete geometries are:

    * :class:`GaussGeometry` (Global gaussian grid)
    * :class:`ProjectedGeometry` (Any grid defined by a geographical projection, e.g. lambert, ...)
    * :class:`LonlatGeometry` (That's pretty obvious)
    * :class:`CurvlinearGeometry` (Curvlinear grid)
    * :class:`MassifGeometry` (Partition of a mountain range in massifs)
    * :class:`PostGeometry` (Ponctual geometry for nivology applications)

For example, let's build a new gaussian grid::

    >>> geometries.GaussGeometry(tag='global2198',  # The geometry's nickname #doctest: +ELLIPSIS
    ...                          info='My own gaussian geometry',
    ...                          truncation=2198,  # The linear truncation
    ...                          stretching=2.1, area='France',  # 2.1 stretching over France
    ...                          new=True)  # Mandatory to create new geometries
    <vortex.data.geometries.GaussGeometry object at 0x...>
    >>> print(geometries.Geometry("global2198"))
    <vortex.data.geometries.GaussGeometry | tag='global2198' id='My own gaussian geometry' t=2198 c=2.1>

(From that moment on, the new geometry is available globally in Vortex)

Each geometry has its own attributes: please refers to each of the concrete
class documentation for more details.
"""

from __future__ import print_function, absolute_import, unicode_literals, division

import re
import six

import footprints

from vortex.syntax.stddeco import namebuilding_insert, generic_pathname_insert
from vortex.util.config import GenericConfigParser

#: No automatic export
__all__ = []

logger = footprints.loggers.getLogger(__name__)


# Module Interface

def get(**kw):
    """Return actual geometry object matching description.

    :param str tag: The name of the wanted geometry
    """
    return Geometry(**kw)


def keys():
    """Return the list of current names of geometries collected."""
    return Geometry.tag_keys()


def values():
    """Return the list of current values of geometries collected."""
    return Geometry.tag_values()


def items():
    """Return the items of the geometries table."""
    return Geometry.tag_items()


def grep(**kw):
    """Grep items that match the set of attributes given as named arguments."""
    okmatch = list()
    for item in Geometry.tag_values():
        ok = True
        for k, v in kw.items():
            if not hasattr(item, k) or getattr(item, k) != v:
                ok = False
                break
        if ok:
            okmatch.append(item)
    return okmatch


# Abstract geometry classes

class Geometry(footprints.util.GetByTag):
    """Abstract geometry."""

    _tag_implicit_new = False

    def __init__(self, **kw):
        """
        :param str tag: The geometry's name (if no **tag** attributes is provided,
            the first positional attribute is considered to be the tag name)
        :param str info: A free description of the geometry

        .. note:: This is an abstract class, do not instantiate.
        """
        self.info    = 'anonymous'
        self.inifile = None
        self.__dict__.update(kw)
        self.kind    = 'abstract'
        self._init_attributes = {k: v for k, v in kw.items() if v is not None}
        logger.debug('Abstract Geometry init kw=%s', str(kw))

    @classmethod
    def _tag_implicit_new_error(cls, tag):
        """Called whenever a tag does not exists and _tag_implicit_new = False."""
        raise RuntimeError('The "{:s}" {:s} object does not exist yet...'.
                           format(tag, cls.__name__))

    @classmethod
    def tag_clean(self, tag):
        """Geometries id tags are lower case."""
        return tag.lower()

    def export_dict(self):
        return self.tag

    def doc_export(self):
        """Relevant informations to print in the documentation."""
        return 'kind={:s}'.format(self.kind)

    def to_inifile(self):
        """Format geometry to put in the inifile."""
        self._init_attributes.update(kind=self.kind)
        s = '[{}]\n'.format(self.tag)
        for k in sorted(self._init_attributes.keys()):
            s += '{:10s} = {}\n'.format(k, self._init_attributes[k])
        return s


class VerticalGeometry(Geometry):
    """Handle vertical geometry description (not used at the present time)."""

    _tag_topcls = False

    def __init__(self, **kw):
        """
        :param str tag: The geometry's name (if no **tag** attributes is provided,
            the first positional attribute is considered to be the tag name)
        :param str info: A free description of the geometry

        .. note:: This is an abstract class, do not instantiate.
        """
        super(VerticalGeometry, self).__init__(**kw)
        self.kind = 'vertical'
        logger.debug('Abstract Vertical Geometry init %s %s', str(self), str(kw))


class HorizontalGeometry(Geometry):
    """Handle abstract horizontal geometry description."""

    _tag_topcls = False

    def __init__(self, **kw):
        """
        :param str tag: The geometry's name (if no **tag** attributes is provided,
            the first positional attribute is considered to be the tag name)
        :param str info: A free description of the geometry
        :param bool lam: Is it a limited area geometry (as opposed to global)

        .. note:: This is an abstract class, do not instantiate.
        """
        desc = dict(
            info = 'anonymous',
            area = None,
            nlon = None,
            nlat = None,
            ni = None,
            nj = None,
            resolution = 0.,
            runit = None,
            truncation = None,
            stretching = None,
            nmassif = None,
            nposts = None,
            lam = True,
            lonmin = None,
            latmin = None,
        )
        desc.update(kw)
        super(HorizontalGeometry, self).__init__(**desc)
        for k, v in self.__dict__.items():
            if isinstance(v, six.string_types) and re.match('none', v, re.IGNORECASE):
                self.__dict__[k] = None
            if isinstance(v, six.string_types) and re.match('true', v, re.IGNORECASE):
                self.__dict__[k] = True
            if isinstance(v, six.string_types) and re.match('false', v, re.IGNORECASE):
                self.__dict__[k] = False
        for item in ('nlon', 'nlat', 'ni', 'nj', 'nmassif', 'nposts', 'truncation'):
            cv = getattr(self, item)
            if cv is not None:
                setattr(self, item, int(cv))
        for item in ('stretching', 'resolution', 'lonmin', 'latmin'):
            cv = getattr(self, item)
            if cv is not None:
                setattr(self, item, float(cv))
        self._check_attributes()
        logger.debug('Abstract Horizontal Geometry init %s', str(self))

    def _check_attributes(self):
        if self.lam and (self.area is None):
            raise AttributeError("Some mandatory arguments are missing")

    @property
    def gam(self):
        """Is it a global geometry ?"""
        return not self.lam

    @property
    def rnice(self):
        """Returns a string with a nice representation of the resolution (if sensible)."""
        if self.runit is not None:
            if self.runit == 'km':
                res = '{0:05.2f}'.format(self.resolution)
            elif self.runit in ('s', 'min'):
                res = '{0:04.1f}'.format(self.resolution)
            else:
                res = '{0:06.3f}'.format(self.resolution)
            return re.sub(r'\.', self.runit, res, 1)
        else:
            return 'Unknown Resolution'

    @property
    def rnice_u(self):
        return self.rnice.upper()

    def anonymous_info(self, *args):  # @UnusedVariable
        """Try to build a meaningful information from an anonymous geometry."""
        return '{0!s}, {1:s}'.format(self.area, self.rnice)

    def __str__(self):
        """Very short presentation."""
        if self.info == 'anonymous':
            return '{0:s}({1:s})'.format(self.__class__.__name__, self.anonymous_info())
        else:
            return self.info

    def idcard(self, indent=2):
        """
        Returns a multilines documentation string with a summary
        of the valuable information contained by this geometry.
        """
        indent = ' ' * indent
        # Basics...
        card = "\n".join((
            '{0}Geometry {1!r}',
            '{0}{0}Info       : {2:s}',
            '{0}{0}LAM        : {3!s}',
        )).format(indent, self, self.info, self.lam)
        # Optional infos
        for attr in [k for k in ('area', 'resolution', 'truncation',
                                 'stretching', 'nlon', 'nlat', 'ni', 'nj',
                                 'nmassif', 'nposts')
                     if getattr(self, k, False)]:
            card += "\n{0}{0}{1:10s} : {2!s}".format(indent, attr.title(),
                                                     getattr(self, attr))
        return card

    def strheader(self):
        """Return the beginning of the formatted print representation."""
        header = '{0:s}.{1:s} | tag=\'{2}\' id=\'{3:s}\''.format(
            self.__module__,
            self.__class__.__name__,
            self.tag,
            self.info,
        )
        if self.lam:
            header += ' area=\'{0:s}\''.format(self.area)
        return header

    @property
    def coordinates(self):
        if any([getattr(self, x) is None for x in ('lonmin', 'latmin', 'nlat', 'nlon', 'resolution')]):
            return
        coordinates = dict(lonmin = self.lonmin, latmin = self.latmin)
        coordinates['latmax'] = self.latmin + self.resolution * (self.nlat - 1)
        coordinates['lonmax'] = self.lonmin + self.resolution * (self.nlon - 1)
        return coordinates


# Combined geometry (not used at the present time)

class CombinedGeometry(Geometry):
    """Combine horizontal and vertical geometry (not used at the present time)."""

    _tag_topcls = False

    def __init__(self, **kw):
        """
        :param str tag: The geometry's name (if no **tag** attributes is provided,
            the first positional attribute is considered to be the tag name)
        :param str info: A free description of the geometry
        :param HorizontalGeometry hgeo: An horizontal geometry
        :param VerticalGeometry vgeo: A vertical geometry
        """
        self.hgeo = None
        self.vgeo = None
        super(CombinedGeometry, self).__init__(**kw)
        self.kind = 'combined'
        logger.debug('Combined Geometry init %s %s', str(self), str(kw))


# Concrete geometry classes

class GaussGeometry(HorizontalGeometry):
    """Gaussian grid (stretched or not, rotated or not)."""

    _tag_topcls = False

    def __init__(self, **kw):
        """
        :param str tag: The geometry's name (if no **tag** attributes is provided,
            the first positional attribute is considered to be the tag name)
        :param str info: A free description of the geometry
        :param int truncation: The linear truncation
        :param float stretching: The stretching factor (1. for an unstretched grid)
        :param str area: The location of the pole of interest (when stretching > 1.)

        .. note:: Gaussian grids are always global grids.
        """
        super(GaussGeometry, self).__init__(**kw)
        self.kind = 'gauss'
        logger.debug('Gauss Geometry init %s', str(self))

    def _check_attributes(self):
        self.lam = False  # Always false for gaussian grid
        if self.truncation is None or self.stretching is None:
            raise AttributeError("Some mandatory arguments are missing")

    def __str__(self):
        """Standard formatted print representation."""
        return '<{0:s} t={1:d} c={2:g}>'.format(self.strheader(), self.truncation, self.stretching)

    def doc_export(self):
        """Relevant informations to print in the documentation."""
        if self.stretching > 1:
            fmts = 'kind={0:s}, t={1:d}, c={2:g} (pole of interest over {3!s})'
        else:
            fmts = 'kind={0:s}, t={1:d}, c={2:g}'
        return fmts.format(self.kind, self.truncation, self.stretching, self.area)


class ProjectedGeometry(HorizontalGeometry):
    """Geometry defined by a geographical projection on a plane."""

    _tag_topcls = False

    def __init__(self, **kw):
        """
        :param str tag: The geometry's name (if no **tag** attributes is provided,
            the first positional attribute is considered to be the tag name)
        :param str info: A free description of the geometry
        :param bool lam: Is it a limited area grid (*True* by default)
        :param int|float resolution: The grid's resolution
        :param str runit: The unit of the resolution (km, ...) (km by default)
        :param str area: The grid location (needed if **lam** is *True*)
        """
        kw.setdefault('runit', 'km')
        super(ProjectedGeometry, self).__init__(**kw)
        self.kind = 'projected'
        logger.debug('Projected Geometry init %s', str(self))

    def _check_attributes(self):
        super(ProjectedGeometry, self)._check_attributes()
        if self.resolution is None:
            raise AttributeError("Some mandatory arguments are missing")

    def __str__(self):
        """Standard formatted print representation."""
        return '<{0:s} r=\'{1:s}\'>'.format(self.strheader(), self.rnice)

    def doc_export(self):
        """Relevant informations to print in the documentation."""
        if self.lam:
            fmts = 'kind={0:s}, r={1:s}, limited-area={2:s}'
        else:
            fmts = 'kind={0:s}, r={1:s}, global'
        return fmts.format(self.kind, self.rnice, self.area)


class LonlatGeometry(HorizontalGeometry):
    """Geometry defined by a geographical projection on plane."""

    _tag_topcls = False

    def __init__(self, **kw):
        """
        :param str tag: The geometry's name (if no **tag** attributes is provided,
            the first positional attribute is considered to be the tag name)
        :param str info: A free description of the geometry
        :param bool lam: Is it a limited area grid (*True* by default)
        :param int|float resolution: The grid's resolution
        :param str runit: The unit of the resolution (deg, ...) (deg by default)
        :param int nlon: The number of longitude points in the grid
        :param int nlat: The number of latitude points in the grid
        :param str area: The grid location (needed if **lam** is *True*)
        """
        kw.setdefault('runit', 'dg')
        super(LonlatGeometry, self).__init__(**kw)
        self.kind = 'lonlat'
        # TODO: coherence entre les coordonnees et nlon/nlat/resolution
        logger.debug('Lon/Lat Geometry init %s', str(self))

    def __str__(self):
        """Standard formatted print representation."""
        return '<{0:s} r=\'{1:s}\'>'.format(self.strheader(), self.rnice)

    def doc_export(self):
        """Relevant informations to print in the documentation."""
        if self.lam:
            fmts = 'kind={0:s}, r={1:s}, limited-area={2:s}, nlon={3!s}, nlat={4!s}'
        else:
            fmts = 'kind={0:s}, r={1:s}, global, nlon={3!s}, nlat={4!s}'
        return fmts.format(self.kind, self.rnice, self.area, self.nlon, self.nlat)


class UnstructuredGeometry(HorizontalGeometry):
    """Unstructured grid (curvlinear, finite-elements, ...)."""

    _tag_topcls = False

    def __init__(self, *args, **kw):  # @UnusedVariable
        """
        :param str tag: The geometry's name (if no **tag** attributes is provided,
            the first positional attribute is considered to be the tag name)
        :param str info: A free description of the geometry
        :param bool lam: Is it a limited area geometry (as opposed to global)

        .. note:: This is an abstract class, do not instantiate.
        """
        super(UnstructuredGeometry, self).__init__(**kw)
        self.kind = 'unstructured'
        logger.debug('Unstructured Geometry init %s', str(self))

    def __str__(self):
        """Standard formatted print representation."""
        return '<{0:s}>'.format(self.strheader())


class CurvlinearGeometry(UnstructuredGeometry):
    """Curvlinear grid."""

    _tag_topcls = False

    def __init__(self, *args, **kw):  # @UnusedVariable
        """
        :param str tag: The geometry's name (if no **tag** attributes is provided,
            the first positional attribute is considered to be the tag name)
        :param str info: A free description of the geometry
        :param bool lam: Is it a limited area grid (*True* by default)
        :param int ni: The number of longitude points in the grid
        :param int nj: The number of latitude points in the grid
        :param str area: The grid location (needed if **lam** is *True*)
        """
        super(CurvlinearGeometry, self).__init__(**kw)
        self.kind = 'curvlinear'

    def _check_attributes(self):
        super(CurvlinearGeometry, self)._check_attributes()
        if self.ni is None or self.nj is None:
            raise AttributeError("Some mandatory arguments are missing")

    def doc_export(self):
        """Relevant informations to print in the documentation."""
        if self.lam:
            fmts = 'kind={0:s}, r={1:s}, limited-area={2:s}, ni={3!s}, nj={4!s}'
        else:
            fmts = 'kind={0:s}, r={1:s}, global, ni={3!s}, nj={4!s}'
        return fmts.format(self.kind, self.rnice, self.area, self.nlon, self.nlat)

<<<<<<< HEAD

class MassifGeometry(UnstructuredGeometry):
    """Grid describing the partition of a mountain range in massifs."""

    _tag_topcls = False

    def __init__(self, *args, **kw):  # @UnusedVariable
        """
        :param str tag: The geometry's name (if no **tag** attributes is provided,
            the first positional attribute is considered to be the tag name)
        :param str info: A free description of the geometry
        :param int nmassif: The number of massifs in this grid
        :param str area: The grid location
        """
        super(MassifGeometry, self).__init__(**kw)
        self.kind = 'massif'
        if self.area is None:
            self.area = self.tag

    def doc_export(self):
        """Relevant informations to print in the documentation."""
        fmts = 'kind={0:s}, area={1:s}, massif count={2!s}'
        return fmts.format(self.kind, self.area, self.nmassif)


class PostGeometry(UnstructuredGeometry):
    """Post geometry for Nivology applications"""

    _tag_topcls = False

    def __init__(self, *args, **kw):  # @UnusedVariable
        """
        :param str tag: The geometry's name (if no **tag** attributes is provided,
            the first positional attribute is considered to be the tag name)
        :param str info: A free description of the geometry
        :param int nposts: The number of posts in this geometry
        :param str area: The grid location
        """
        super(PostGeometry, self).__init__(**kw)
        self.kind = 'postes'
        if self.area is None:
            self.area = self.tag

    def doc_export(self):
        """Relevant informations to print in the documentation."""
        fmts = 'kind={0:s}, area={1:s}, posts count={2!s}'
        return fmts.format(self.kind, self.area, self.nposts)

=======
# Load default geometries when the module is first imported
>>>>>>> a8020ed9

# Pre-defined footprint attribute for any HorizontalGeometry

#: Usual definition of the ``geometry`` attribute.
a_hgeometry = dict(
    info = "The resource's horizontal geometry.",
    type = HorizontalGeometry,
)


def _add_geo2basename_info(cls):
    """Decorator that adds a _geo2basename_info to a class."""

    def _geo2basename_info(self, add_stretching=True):
        """Return an array describing the geometry for the Vortex's name builder."""
        if isinstance(self.geometry, GaussGeometry):
            lgeo = [{'truncation': self.geometry.truncation}, ]
            if add_stretching:
                lgeo.append({'stretching': self.geometry.stretching})
        elif isinstance(self.geometry, ProjectedGeometry):
            lgeo = [self.geometry.area, self.geometry.rnice]
        else:
            lgeo = self.geometry.area  # Default: always defined
        return lgeo

    if not hasattr(cls, '_geo2basename_info'):
        cls._geo2basename_info = _geo2basename_info
    return cls


#: Abstract footprint definition of the ``geometry`` attribute.
hgeometry = footprints.Footprint(info = 'Abstract Horizontal Geometry',
                                 attr = dict(geometry = a_hgeometry))

#: Abstract footprint definition of the ``geometry`` attribute with decorators
#: that alter the ``namebuilding_info`` method
hgeometry_deco = footprints.DecorativeFootprint(
    hgeometry,
    decorator = [_add_geo2basename_info,
                 namebuilding_insert('geo', lambda self: self._geo2basename_info()),
                 generic_pathname_insert('geometry', lambda self: self.geometry, setdefault=True)])


# Load default geometries when the module is first imported

def load(inifile='@geometries.ini', refresh=False, verbose=True):
    """Load a set of pre-defined geometries from a configuration file.

    The class that will be instantiated depends on the "kind" keyword..
    """
    iniconf = GenericConfigParser(inifile)
    for item in iniconf.sections():
        gdesc = dict(iniconf.items(item))
        gkind = gdesc.get('kind')
        try:
            thisclass = [x for x in Geometry.tag_classes()
                         if x.__name__.lower().startswith(gkind.lower())].pop()
        except IndexError:
            raise AttributeError('Kind={:s} is unknown (for geometry [{:s}])'.format(gkind, item))
        if verbose:
            print('+ Load', item.ljust(16), 'as', thisclass)
        if refresh:
            # Always recreate the Geometry...
            thisclass(tag=item, new=True, **gdesc)
        else:
            # Only create new geometries
            if item not in Geometry.tag_keys():
                thisclass(tag=item, new=True, **gdesc)


load(verbose=False)<|MERGE_RESOLUTION|>--- conflicted
+++ resolved
@@ -37,8 +37,6 @@
     * :class:`ProjectedGeometry` (Any grid defined by a geographical projection, e.g. lambert, ...)
     * :class:`LonlatGeometry` (That's pretty obvious)
     * :class:`CurvlinearGeometry` (Curvlinear grid)
-    * :class:`MassifGeometry` (Partition of a mountain range in massifs)
-    * :class:`PostGeometry` (Ponctual geometry for nivology applications)
 
 For example, let's build a new gaussian grid::
 
@@ -469,6 +467,14 @@
         """Standard formatted print representation."""
         return '<{0:s}>'.format(self.strheader())
 
+    def doc_export(self):
+        """Relevant informations to print in the documentation."""
+        if self.area:
+            fmts = 'kind={0:s}, area={1:s}'
+        else:
+            fmts = 'kind={0:s}'
+        return fmts.format(self.kind, self.area)
+
 
 class CurvlinearGeometry(UnstructuredGeometry):
     """Curvlinear grid."""
@@ -501,58 +507,6 @@
             fmts = 'kind={0:s}, r={1:s}, global, ni={3!s}, nj={4!s}'
         return fmts.format(self.kind, self.rnice, self.area, self.nlon, self.nlat)
 
-<<<<<<< HEAD
-
-class MassifGeometry(UnstructuredGeometry):
-    """Grid describing the partition of a mountain range in massifs."""
-
-    _tag_topcls = False
-
-    def __init__(self, *args, **kw):  # @UnusedVariable
-        """
-        :param str tag: The geometry's name (if no **tag** attributes is provided,
-            the first positional attribute is considered to be the tag name)
-        :param str info: A free description of the geometry
-        :param int nmassif: The number of massifs in this grid
-        :param str area: The grid location
-        """
-        super(MassifGeometry, self).__init__(**kw)
-        self.kind = 'massif'
-        if self.area is None:
-            self.area = self.tag
-
-    def doc_export(self):
-        """Relevant informations to print in the documentation."""
-        fmts = 'kind={0:s}, area={1:s}, massif count={2!s}'
-        return fmts.format(self.kind, self.area, self.nmassif)
-
-
-class PostGeometry(UnstructuredGeometry):
-    """Post geometry for Nivology applications"""
-
-    _tag_topcls = False
-
-    def __init__(self, *args, **kw):  # @UnusedVariable
-        """
-        :param str tag: The geometry's name (if no **tag** attributes is provided,
-            the first positional attribute is considered to be the tag name)
-        :param str info: A free description of the geometry
-        :param int nposts: The number of posts in this geometry
-        :param str area: The grid location
-        """
-        super(PostGeometry, self).__init__(**kw)
-        self.kind = 'postes'
-        if self.area is None:
-            self.area = self.tag
-
-    def doc_export(self):
-        """Relevant informations to print in the documentation."""
-        fmts = 'kind={0:s}, area={1:s}, posts count={2!s}'
-        return fmts.format(self.kind, self.area, self.nposts)
-
-=======
-# Load default geometries when the module is first imported
->>>>>>> a8020ed9
 
 # Pre-defined footprint attribute for any HorizontalGeometry
 
