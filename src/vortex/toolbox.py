--- conflicted
+++ resolved
@@ -315,7 +315,6 @@
 
         # If not insitu, not now, or if the quiet get failed
         if not (do_quick_insitu and all(quickget)):
-<<<<<<< HEAD
             if now:
                 with t.sh.ftppool():
                     # Create a section for each resource handler, and perform action on demand
@@ -326,8 +325,8 @@
                                                                                len(rl)))
                             rhandler.quickview(nb=ir + 1, indent=0)
                             t.sh.header('Action ' + doitmethod)
-                            logger.info('%s %s ...',
-                                        doitmethod.upper(), rhandler.location())
+                            logger.info('%s %s ...', doitmethod.upper(),
+                                        rhandler.location(fatal=False))
                         # If quick get was ok for this resource don't  call get again...
                         ok = do_quick_insitu and quickget[ir]
                         ok = ok or getattr(newsection, doitmethod)(**cmdopts)
@@ -341,7 +340,7 @@
                         if not ok:
                             if complete:
                                 logger.warning('Force complete for %s',
-                                               rhandler.location())
+                                               rhandler.location(fatal=False))
                                 raise VortexForceComplete('Force task complete on resource error')
                         else:
                             rlok.append(rhandler)
@@ -349,39 +348,6 @@
                             print
             else:
                 rlok.extend([newsection.rh for newsection in newsections])
-=======
-            # Create a section for each resource handler, and perform action on demand
-            for ir, newsection in enumerate(newsections):
-                rhandler = newsection.rh
-                ok = True
-                if now:
-                    if talkative:
-                        t.sh.subtitle('Resource no {0:02d}/{1:02d}'.format(ir + 1,
-                                                                           len(rl)))
-                        rhandler.quickview(nb=ir + 1, indent=0)
-                        t.sh.header('Action ' + doitmethod)
-                        logger.info('%s %s ...', doitmethod.upper(),
-                                        rhandler.location(fatal=False))
-                    # If quick get was ok for this resource don't  call get again...
-                    ok = do_quick_insitu and quickget[ir]
-                    ok = ok or getattr(newsection, doitmethod)(**cmdopts)
-                    if talkative:
-                        t.sh.header('Result from ' + doitmethod)
-                        logger.info('%s returns [%s]', doitmethod.upper(), ok)
-                    if talkative and not ok:
-                        logger.error('Could not %s resource %s',
-                                     doitmethod, rhandler.container.localpath())
-                        print t.line
-                    if not ok:
-                        if complete:
-                            logger.warning('Force complete for %s',
-                                           rhandler.location(fatal=False))
-                            raise VortexForceComplete('Force task complete on resource error')
-                    if t.sh.trace:
-                        print
-                if ok:
-                    rlok.append(rhandler)
->>>>>>> 3210aab6
 
     return rlok
 
