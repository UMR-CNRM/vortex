--- conflicted
+++ resolved
@@ -157,11 +157,7 @@
                     logger.critical('Fatal error with action get %s', self.rh.locate())
                 except StandardError:
                     logger.critical('Fatal error with action get on ???')
-<<<<<<< HEAD
-                raise SectionFatalError('Could not get resource [%s]' % str(rc))
-=======
                 raise SectionFatalError('Could not get resource {!s}'.format(rc))
->>>>>>> 87922088
         else:
             logger.error('Try to get from an output section')
         return rc
@@ -184,11 +180,7 @@
                     logger.critical('Fatal error with action put %s', self.rh.locate())
                 except StandardError:
                     logger.critical('Fatal error with action put ???')
-<<<<<<< HEAD
-                raise SectionFatalError('Could not put resource [%s]', str(rc))
-=======
                 raise SectionFatalError('Could not put resource {!s}'.format(rc))
->>>>>>> 87922088
         else:
             logger.error('Try to put from an input section.')
         return rc
