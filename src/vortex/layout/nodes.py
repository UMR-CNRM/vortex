--- conflicted
+++ resolved
@@ -464,11 +464,7 @@
 
         # Some attempt to find the current active steps
         if not self.steps:
-<<<<<<< HEAD
             if self.env.get(self._locprefix + 'REFILL'):
-=======
-            if self.env.OP_REFILL:
->>>>>>> a42e9423
                 self.steps = ('refill',)
             elif self.play:
                 self.steps = ('early-{:s}'.format(self.fetch), self.fetch,
