--- conflicted
+++ resolved
@@ -454,26 +454,13 @@
                 ('openmp' in self.conf and
                  not isinstance(self.conf.openmp, (list, tuple)))):
             env_update['OMP_NUM_THREADS'] = int(self.conf.get('openmp', 1))
-<<<<<<< HEAD
-        
+
         # If some mpiopts are in the config file, use them...
         mpiopts = kwargs.pop('mpiopts', dict())
-        print "DEBUG1"
-        print mpiopts        
-=======
-
-        # If some mpiopts are in the config file, use them...
-        mpiopts = kwargs.pop('mpiopts', dict())
->>>>>>> 87922088
         mpiopts_map = dict(nnodes='nn', ntasks='nnp', nprocs='np', proc='np')
         for stuff in [s for s in ('proc', 'nprocs', 'nnodes', 'ntasks', 'openmp',
                                   'prefixcommand') if s in mpiopts or s in self.conf]:
                 mpiopts[mpiopts_map.get(stuff, stuff)] = mpiopts.pop(stuff, self.conf[stuff])
-<<<<<<< HEAD
-        print "DEBUG2"
-        print mpiopts
-=======
->>>>>>> 87922088
 
         # if the prefix command is missing in the configuration file, look in the input sequence
         if 'prefixcommand' not in mpiopts:
