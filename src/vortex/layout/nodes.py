# -*- coding: utf-8 -*-

"""
This modules defines the base nodes of the logical layout
for any :mod:`vortex` experiment.

The documentation of this module is probably not enough to understand all the
features of :class:`Node` and :class:`Driver` objects. The examples provided
with the Vortex source code (see :ref:`examples_jobs`) may shed some light on
interesting features.
"""

from __future__ import print_function, absolute_import, unicode_literals, division
import six

import collections
import contextlib
import re
import sys
import traceback

from bronx.fancies import loggers
from bronx.patterns import getbytag, observer
from bronx.syntax.iterators import izip_pcn
from bronx.system.interrupt import SignalInterruptError
from footprints import proxy as fpx
from vortex import toolbox, VortexForceComplete
from vortex.layout.appconf import ConfigSet
from vortex.layout.subjobs import subjob_handling, SubJobLauncherError
from vortex.syntax.stdattrs import Namespace
from vortex.util.config import GenericConfigParser

logger = loggers.getLogger(__name__)

#: Export real nodes.
__all__ = ['Driver', 'Task', 'Family']

OBSERVER_TAG = 'Layout-Nodes'

#: Definition of a named tuple for Node Statuses
_NodeStatusTuple = collections.namedtuple('_NodeStatusTuple',
                                          ['CREATED', 'READY', 'RUNNING', 'DONE', 'FAILED'])

#: Predefined Node Status values
NODE_STATUS = _NodeStatusTuple(CREATED='created',
                               READY='ready to start',
                               RUNNING='running',
                               DONE='done',
                               FAILED='FAILED')

#: Definition of a named tuple for Node on_error behaviour
_NodeOnErrorTuple = collections.namedtuple('_NodeOnErrorTuple',
                                           ['FAIL', 'DELAYED_FAIL', 'CONTINUE'])

#: Predefined Node Status values
NODE_ON_ERROR = _NodeOnErrorTuple(FAIL='fail',
                                  DELAYED_FAIL='delayed_fail',
                                  CONTINUE='continue')


class PreviousFailureError(RuntimeError):
    """This exception is raised in multistep jobs (when a failure already occured)."""
    pass


class RequestedFailureError(RuntimeError):
    """
    This exception is raised, when a Node finishes, if the `fail_at_the_end`
    property is True.
    """
    pass


class NiceLayout(observer.Observer):
    """Some nice method to share between layout items."""

    @property
    def tag(self):
        """Abstract property: have to be defined later on"""
        raise NotImplementedError

    @property
    def ticket(self):
        """Abstract property: have to be defined later on"""
        raise NotImplementedError

    @property
    def sh(self):
        """Abstract property: have to be defined later on"""
        raise NotImplementedError

    @property
    def contents(self):
        """Abstract property: have to be defined later on"""
        raise NotImplementedError

    def highlight(self, *args, **kw):
        """Proxy to :meth:`~vortex.tools.systems.subtitle` method."""
        return self.sh.highlight(*args, bchar=' #', bline0=False, **kw)

    def subtitle(self, *args, **kw):
        """Proxy to :meth:`~vortex.tools.systems.subtitle` method."""
        return self.sh.subtitle(*args, **kw)

    def header(self, *args, **kw):
        """Proxy to :meth:`~vortex.tools.systems.header` method."""
        return self.sh.header(*args, **kw)

    def nicedump(self, msg, titlecallback=None, **kw):
        """Simple dump of the dict contents with ``msg`` as header."""
        titlecallback = titlecallback or self.header
        titlecallback(msg)
        if kw:
            maxlen = max([len(x) for x in kw.keys()])
            for k, v in sorted(six.iteritems(kw)):
                print(' +', k.ljust(maxlen), '=', six.text_type(v))
            print()
        else:
            print(" + ...\n")

    def _print_traceback(self):
        exc_type, exc_value, exc_traceback = sys.exc_info()
        print('Exception type: {!s}'.format(exc_type))
        print('Exception values: {!s}'.format(exc_value))
        self.header('Traceback Error / BEGIN')
        print("\n".join(traceback.format_tb(exc_traceback)))
        self.header('Traceback Error / END')

    @property
    def _ds_extra(self):
        return {'tag': self.tag, 'class': self.__class__.__name__}

    def _nicelayout_init(self, kw):
        """Initialise generic stuff."""
        self._on_error = kw.get('on_error', NODE_ON_ERROR.FAIL)
        if self._on_error not in NODE_ON_ERROR:
            raise ValueError('Erroneous value for on_error: {!s}'.format(self._on_error))
        self._obs_board = observer.get(tag=OBSERVER_TAG)
        self._obs_board.notify_new(self, dict(tag=self.tag, typename=type(self).__name__,
                                              status=self.status,
                                              on_error=self.on_error))
        self._obs_board.register(self)
        # Increment the mstep counter
        self.ticket.datastore.insert('layout_mstep_counter', self._ds_extra,
                                     self.mstep_counter + 1, readonly=False)

    def updobsitem(self, item, info):
        if info.get('observerboard', '') == OBSERVER_TAG:
            o_id = (info['tag'], info['typename'])
            if info.get('subjob_replay', False):
                # If the status/delayed_error_flag chatter is being replayed,
                # deal with it
                if o_id == (self.tag, type(self).__name__):
                    if 'new_status' in info:
                        self._store_status(info['new_status'])
                    if info.get('delayed_error_flag', False):
                        self._store_delayed_error_flag(True)
            else:
                if (self.status != NODE_STATUS.CREATED and
                        any([o_id == (k.tag, type(k).__name__) for k in self.contents])):
                    # We are only interested in child nodes
                    if info.get('new_status', None) == NODE_STATUS.FAILED:
                        # On kid failure, update my own status
                        if info['on_error'] == NODE_ON_ERROR.FAIL:
                            self.status = NODE_STATUS.FAILED
                    if 'delayed_error_flag' in info:
                        # Propagate the delayed error flag
                        self.delayed_error_flag = True

    @property
    def mstep_counter(self):
        """Count how many times this object was created."""
        return self.ticket.datastore.get('layout_mstep_counter', self._ds_extra,
                                         default_payload=0, readonly=False)

    @property
    def on_error(self):
        """How to react on error."""
        return self._on_error

    @property
    def delayed_error_flag(self):
        """Return the delayed error flag."""
        return self.ticket.datastore.get('layout_delayed_error_flag', self._ds_extra,
                                         default_payload=False, readonly=False)

    def _store_delayed_error_flag(self, value):
        self.ticket.datastore.insert('layout_delayed_error_flag', self._ds_extra,
                                     value, readonly=False)

    @delayed_error_flag.setter
    def delayed_error_flag(self, value):
        """Set the status of the current Node/Driver."""
        if not bool(value):
            raise ValueError('True is the only possible value for delayed_error_flag')
        if not self.delayed_error_flag:
            self._obs_board.notify_upd(self, dict(tag=self.tag, typename=type(self).__name__,
                                                  delayed_error_flag=True))
            self._store_delayed_error_flag(True)

    @property
    def status(self):
        """Return the status of the current Node/Driver."""
        return self.ticket.datastore.get('layout_status', self._ds_extra,
                                         default_payload=NODE_STATUS.CREATED, readonly=False)

    @property
    def status_mstep_counter(self):
        """Return the number of the multi-step that last updated the status."""
        return self.ticket.datastore.get('layout_status_mstep', self._ds_extra,
                                         default_payload=0, readonly=False)

    def _store_status(self, value):
        self.ticket.datastore.insert('layout_status', self._ds_extra,
                                     value, readonly=False)
        self._store_status_mstep_counter()

    def _store_status_mstep_counter(self):
        self.ticket.datastore.insert('layout_status_mstep', self._ds_extra,
                                     self.mstep_counter, readonly=False)

    @status.setter
    def status(self, value):
        """Set the status of the current Node/Driver."""
        if value not in NODE_STATUS:
            raise ValueError('Erroneous value for the node status: {!s}'.format(value))
        if value != self.status:
            self._obs_board.notify_upd(self, dict(tag=self.tag, typename=type(self).__name__,
                                                  previous_status=self.status,
                                                  new_status=value,
                                                  on_error=self.on_error))
            if value == NODE_STATUS.FAILED and self.on_error == NODE_ON_ERROR.DELAYED_FAIL:
                self.delayed_error_flag = True
            self._store_status(value)
        else:
            self._store_status_mstep_counter()

    @property
    def any_failure(self):
        """Return True if self or any of the subnodes failed."""
        failure = self.status == NODE_STATUS.FAILED
        return failure or any([k.any_failure for k in self.contents])

<<<<<<< HEAD
    def tree_str(self, statuses_filter=(), with_conf=False):
=======
    @property
    def any_currently_running(self):
        """Return True if self or any of the subnodes is running."""
        running = (self.status == NODE_STATUS.RUNNING and
                   self.status_mstep_counter == self.mstep_counter)
        return running or any([k.any_currently_running for k in self.contents])

    def __str__(self):
>>>>>>> 1250bac3
        """Print the node's tree."""
        # Kids contribution
        filtered_kids = [k for k in self.contents
                         if not statuses_filter or k.status in statuses_filter]
        kids_str = ['\n'.join('{:s}{:s} {:s}'.format('|' if i == 0 or ikid < len(filtered_kids) - 1 else ' ',
                                                     '--' if i == 0 else '  ',
                                                     line)
                              for i, line in enumerate(kid.tree_str(statuses_filter=statuses_filter,
                                                                    with_conf=with_conf).split('\n')))
                    for ikid, kid in enumerate(filtered_kids)]
        # Myself
        tree = []
        if not statuses_filter or self.status in statuses_filter:
            if len(statuses_filter) != 1:
                me_fmt = '{tag:s} ({what:s}) -> {status:s}'
            else:
                me_fmt = '{tag:s} ({what:s})'
            x_status = self.status
            if x_status == NODE_STATUS.RUNNING and self.status_mstep_counter < self.mstep_counter:
                x_status = "interrupted because of others errors"
            me = me_fmt.format(tag=self.tag, what=self.__class__.__name__, status=x_status)
            if self.status == NODE_STATUS.FAILED and self.on_error != NODE_ON_ERROR.FAIL:
                me += ' (but {:s})'.format(self.on_error)
            tree.append(me)
            if with_conf:
                cd = self.confdiff
                if cd:
                    tree.extend(['{:s}      {:s}={!s}'.format('|' if self.contents else ' ', k, v)
                                 for k, v in sorted(cd.items())])
        # Myself + kids
        tree.extend(kids_str)
        return '\n'.join(tree)

    def __str__(self):
        """Print the node's tree."""
        return self.tree_str()


class Node(getbytag.GetByTag, NiceLayout):
    """Base class type for any element in the logical layout.

    :param str tag: The node's tag (must be unique !)
    :param Ticket ticket: The session's ticket that will be used
    :param str config_tag: The configuration's file section name that will be used
                           to setup this node (default: ``self.tag``)
    :param active_callback: Some function or lambda that will be called with
                            ``self`` as first argument in order to determine if
                            the current not should be used (default: ``None``.
                            i.e. The node is active).
    :param str special_prefix: The prefix of any environment variable that should
                               be exported into ``self.conf``
    :param str register_cycle_prefix: The callback function used to initialise
                                      Genv's cycles
    :param JobAssistant jobassistant: the jobassistant object that might
                                      be used to find out the **special_prefix**
                                      and **register_cycle_prefix** callback.
    :param str on_error: How to react when a failure occurs (default is "fail",
                         alternatives are "delayed_fail" and "continue")
    :param dict kw: Any other attributes that will be added to ``self.options``
                    (that will eventually be added to ``self.conf``)
    """

    def __init__(self, kw):
        logger.debug('Node initialisation %s', repr(self))
        self.options = dict()
        self.play = kw.pop('play', False)
        self._ticket = kw.pop('ticket', None)
        if self._ticket is None:
            raise ValueError("The session's ticket must be provided (using a `ticket` argument)")
        self._configtag = kw.pop('config_tag', self.tag)
        self._active_cb = kw.pop('active_callback', None)
        if self._active_cb is not None and not callable(self._active_cb):
            raise ValueError("If provided, active_callback must be a callable")
        self._locprefix = kw.pop('special_prefix', 'OP_').upper()
        self._subjobok = kw.pop('subjob_allowed', True)
        self._subjobtag = kw.pop('subjob_tag', None)
        self._cycle_cb = kw.pop('register_cycle_prefix', None)
        j_assist = kw.pop('jobassistant', None)
        if j_assist is not None:
            self._locprefix = j_assist.special_prefix.upper()
            self._cycle_cb = j_assist.register_cycle
            self._subjobok = j_assist.subjob_allowed
            self._subjobtag = j_assist.subjob_tag
        self._mstep_job_last = kw.pop('mstep_job_last', True)
        self._dryrun = kw.pop('dryrun', False)
        self._conf = None
        self._parentconf = None
        self._activenode = None
        self._contents = list()
        self._nicelayout_init(kw)

    def _args_loopclone(self, tagsuffix, extras):  # @UnusedVariable
        """All the necessary arguments to build a copy of this object."""
        argsdict = dict(play=self.play,
                        ticket=self.ticket,
                        config_tag=self.config_tag,
                        active_callback=self._active_cb,
                        special_prefix=self._locprefix,
                        register_cycle_prefix=self._cycle_cb,
                        subjob_tag=self._subjobtag,
                        subjob_allowed=self._subjobok,
                        mstep_job_last=self._mstep_job_last,
                        dryrun=self._dryrun
                        )
        argsdict.update(self.options)
        return argsdict

    def loopclone(self, tagsuffix, extras):
        """Create a copy of the present object by adding a suffix to the tag.

        **extras** items can be added to the copy's options.
        """
        kwargs = self._args_loopclone(tagsuffix, extras)
        kwargs.update(**extras)
        return self.__class__(tag=self.tag + tagsuffix, **kwargs)

    @classmethod
    def tag_clean(cls, tag):
        """Lower case, space-free and underscore-free tag."""
        return tag.lower().replace(' ', '')

    @property
    def ticket(self):
        return self._ticket

    @property
    def config_tag(self):
        return self._configtag

    @property
    def conf(self):
        return self._conf

    @property
    def confdiff(self):
        cs = ConfigSet()
        cs.update({k: v for k, v in self._conf.items()
                  if k not in self._parentconf or self._parentconf[k] != v})
        return cs

    @property
    def activenode(self):
        if self._activenode is None:
            if self.conf is None:
                raise RuntimeError('Setup the configuration object before calling activenode !')
            self._activenode = self._active_cb is None or self._active_cb(self)
        return self._activenode

    @property
    def sh(self):
        return self.ticket.sh

    @property
    def env(self):
        return self.ticket.env

    @property
    def contents(self):
        return self._contents

    def clear(self):
        """Clear actual contents."""
        self._contents[:] = []

    def __iter__(self):
        for node in self.contents:
            yield node

    @property
    def fail_at_the_end(self):
        """Tells whether the Node should fail when it reaches the end of 'run'."""
        return self.ticket.datastore.get('layout_fail_at_the_end', self._ds_extra,
                                         default_payload=False, readonly=False)

    @fail_at_the_end.setter
    def fail_at_the_end(self, value):
        """Tells whether the Node should fail when it reaches the end of 'run'."""
        self.ticket.datastore.insert('layout_fail_at_the_end', self._ds_extra,
                                     bool(value), readonly=False)

    def build_context(self):
        """Build the context and subcontexts of the current node."""
        if self.activenode:
            oldctx = self.ticket.context
            ctx = self.ticket.context.newcontext(self.tag, focus=True)
            if not self._dryrun:
                ctx.cocoon()
            self._setup_context(ctx)
            oldctx.activate()
            if self.status == NODE_STATUS.CREATED:
                self.status = NODE_STATUS.READY

    def _setup_context(self, ctx):
        """Setup the newly created context."""
        pass

    @contextlib.contextmanager
    def isolate(self):
        """Deal with any events related to the actual run."""
        if self.activenode:
            with self._context_isolation():
                if self._subjobtag == self.tag:
                    with subjob_handling(self, OBSERVER_TAG):
                        with self._status_isolation(extra_verbose=True):
                            yield
                else:
                    with self._status_isolation():
                        yield
        else:
            yield

    @contextlib.contextmanager
    def _context_isolation(self):
        """Handle context switching properly."""
        self._oldctx = self.ticket.context
        ctx = self.ticket.context.switch(self.tag)
        ctx.cocoon()
        logger.debug('Node context directory <%s>', self.sh.getcwd())
        try:
            yield
        finally:
            ctx.free_resources()
            logger.debug('Exit context directory <%s>', self.sh.getcwd())
            self._oldctx.activate()
            self.ticket.context.cocoon()

    @contextlib.contextmanager
    def _status_isolation(self, extra_verbose=False):
        """Handle the Node's status updates."""
        if self.status in (NODE_STATUS.READY, NODE_STATUS.RUNNING):
            self.status = NODE_STATUS.RUNNING
        try:
            yield
        except Exception:
            self.status = NODE_STATUS.FAILED
            if extra_verbose or self.on_error != NODE_ON_ERROR.FAIL:
                # Mask the exception
                self.subtitle('An exception occured (on_error={:s})'.format(self.on_error))
                self._print_traceback()
            if self.on_error == NODE_ON_ERROR.FAIL:
                raise
        else:
            if self.status == NODE_STATUS.RUNNING and self._mstep_job_last:
                self.status = NODE_STATUS.DONE

    def setconf(self, conf_local, conf_global):
        """Build a new conf object for the actual node."""

        # The parent conf is the default configuration
        if isinstance(conf_local, ConfigSet):
            self._conf = conf_local.copy()
        else:
            self._conf = ConfigSet()
            self._conf.update(conf_local)
        self._parentconf = self._conf.copy()
        self._active = None

        # This configuration is updated with any section with the current tag name
        updconf = conf_global.get(self.config_tag, dict())
        if self.mstep_counter <= 1:
            self.nicedump(' '.join(('Configuration for', self.realkind, self.tag)), **updconf)
        self.conf.update(updconf)

        # Add exported local variables
        self.local2conf()

        # Add potential options
        if self.options:
            if self.mstep_counter <= 1:
                self.nicedump('Update conf with last minute arguments',
                              titlecallback=self.highlight, **self.options)
            self.conf.update(self.options)

        if self.activenode:
            # Then we broadcast the current configuration to the kids
            for node in self.contents:
                node.setconf(self.conf, conf_global)
        else:
            logger.info('Under present conditions/configuration, this node will not be activated.')

    def localenv(self):
        """Dump the actual env variables."""
        self.header('ENV catalog')
        self.env.mydump()

    def local2conf(self):
        """Set some parameters if defined in environment but not in actual conf."""
        autoconf = dict()
        localstrip = len(self._locprefix)
        for localvar in sorted([x for x in self.env.keys() if x.startswith(self._locprefix)]):
            if (localvar[localstrip:] not in self.conf or
                    (localvar[localstrip:] not in ('rundate', ) and
                     self.env[localvar] is not None and
                     self.env[localvar] != self.conf[localvar[localstrip:]])):
                autoconf[localvar[localstrip:].lower()] = self.env[localvar]
        if autoconf:
            if self.mstep_counter <= 1:
                self.nicedump('Populate conf with local variables',
                              titlecallback=self.highlight, **autoconf)
            self.conf.update(autoconf)

    def conf2io(self):
        """Abstract method."""
        pass

    def xp2conf(self):
        """Set the actual experiment value -- Could be the name of the op suite if any."""
        if 'xpid' not in self.conf:
            self.conf.xpid = self.conf.get('suite', self.env.VORTEX_XPID)
        if self.conf.xpid is None:
            raise ValueError('Could not set a proper experiment id.')

    def register_cycle(self, cyclename):
        """Adds a new cycle to genv if a proper callback is defined."""
        if self._cycle_cb is not None:
            self._cycle_cb(cyclename)
        else:
            raise NotImplementedError()

    def cycles(self):
        """Update and register some configuration cycles."""

        other_cycles = [x for x in self.conf.keys() if x.endswith('_cycle')]
        if 'cycle' in self.conf or other_cycles:
            self.header("Registering cycles")

        # At least, look for the main cycle
        if 'cycle' in self.conf:
            self.register_cycle(self.conf.cycle)

        # Have a look to other cycles
        for other in other_cycles:
            self.register_cycle(self.conf.get(other))

    def geometries(self):
        """Setup geometries according to actual tag."""
        thisgeo = self.tag + '_geometry'
        if thisgeo in self.conf:
            self.conf.geometry = self.conf.get(thisgeo)
        if 'geometry' not in self.conf:
            logger.error('No default geometry defined -- Probably a big mistake !')

    def defaults(self, extras):
        """Set toolbox defaults, extended with actual arguments ``extras``."""
        t = self.ticket
        toolbox.defaults(
            model=t.glove.vapp,
            namespace=self.conf.get('namespace', Namespace('vortex.cache.fr')),
            gnamespace=self.conf.get('gnamespace', Namespace('gco.multi.fr')),
        )

        if 'rundate' in self.conf:
            toolbox.defaults['date'] = self.conf.rundate

        for optk in ('cutoff', 'geometry', 'cycle', 'model',):
            if optk in self.conf:
                toolbox.defaults[optk] = self.conf.get(optk)

        toolbox.defaults(**extras)
        self.header('Toolbox defaults')
        toolbox.defaults.show()

    def setup(self, **kw):
        """A methodic way to build the conf of the node."""
        self.subtitle(self.realkind.upper() + ' setup')
        self.localenv()
        self.local2conf()
        self.conf2io()
        self.xp2conf()
        if kw:
            if self.mstep_counter <= 1:
                self.nicedump('Update conf with last minute arguments', **kw)
            self.conf.update(kw)
        self.cycles()
        self.geometries()
        self.defaults(kw.get('defaults', dict()))

    def summary(self):
        """Dump actual parameters of the configuration."""
        if self.mstep_counter <= 1:
            self.nicedump('Complete parameters', **self.conf)
        else:
            self.header('Complete parameters')
            print("Silent Node' setup: please refer to the first job step for more details")

    def complete(self):
        """Some cleaning and completion status."""
        pass

    def _actual_run(self, sjob_activated=True):
        """Abstract method: the actual job to do."""
        pass

    def run(self, sjob_activated=True):
        """Execution driver: setup, run, complete... (if needed)."""
        if self._dryrun:
            raise RuntimeError('This Node was initialised with "dryrun". ' +
                               'It is not allowed to call run().')
        if self.activenode:
            try:
                self._actual_run(sjob_activated)
            except Exception:
                self.fail_at_the_end = False
                raise
            else:
                if self.fail_at_the_end:
                    raise RequestedFailureError(
                        'An error occured in {:s}. '.format(self.tag) +
                        'Please dive into the present log to understand why.'
                    )

    def filter_execution_error(self, exc):  # @UnusedVariable
        """
        May be overwritten if exceptions generated by the AlgoComponent needs
        to be filtered.

        :param Exception exc: The exception that triggered the call

        :return: Two elements. The first item (boolean) tells whether or not
                 a delayed exception error is to be masked. The second item is a
                 (possibly empty) dictionary that gives some extra information
                 about the warning/error (such information could be used to
                 generate a meaningful alert email).

        :note: Do not re-raised the **exc** exception in this method.
        """
        return False, dict()

    def report_execution_warning(self, exc, **kw_infos):  # @UnusedVariable
        """
        May be overwritten if a report needs to be sent when a filtered
        execution error occurs.

        :param Exception exc: The exception that triggered the call
        :param dict kw_infos: Any kind of extra informations provided by the
            :meth:`filter_execution_error`.

        :note: Do not re-raised the **exc** exception in this method.
        """
        pass

    def report_execution_error(self, exc, **kw_infos):  # @UnusedVariable
        """
        May be overwritten if a report needs to be sent when an un-filtered
        execution error occurs.

        :param Exception exc: The exception that triggered the call
        :param dict kw_infos: Any kind of extra informations provided by the
            :meth:`filter_execution_error`.

        :note: Do not re-raised the **exc** exception in this method.
        """
        pass

    def delay_execution_error(self, exc, **kw_infos):  # @UnusedVariable
        """
        Tells whether the execution error needs to be ignored temporarily
        (an exception will still be raised when the Node exits).

        :param Exception exc: The exception that triggered the call
        :param dict kw_infos: Any kind of extra informations provided by the
            :meth:`filter_execution_error`.

        :note: Do not re-raised the **exc** exception in this method.
        """
        return self.conf.get('delay_component_errors', False)

    def component_runner(self, tbalgo, tbx=(None,), **kwargs):
        """Run the binaries listed in tbx using the tbalgo algo component.

        This is a helper method that maybe useful (its use is not mandatory).
        """
        # it may be necessary to setup a default value for OpenMP...
        env_update = dict()
        if 'openmp' not in self.conf or not isinstance(self.conf.openmp, (list, tuple)):
            env_update['OMP_NUM_THREADS'] = int(self.conf.get('openmp', 1))

        # If some mpiopts are in the config file, use them...
        mpiopts = kwargs.pop('mpiopts', dict())
        mpiopts_map = dict(nnodes='nn', ntasks='nnp', nprocs='np', proc='np')
        for stuff in [s
                      for s in ('proc', 'nprocs', 'nnodes', 'ntasks', 'openmp',
                                'prefixcommand', 'envelope')
                      if s in mpiopts or s in self.conf]:
            mpiopts[mpiopts_map.get(stuff, stuff)] = mpiopts.pop(stuff, self.conf[stuff])

        # if the prefix command is missing in the configuration file, look in the input sequence
        if 'prefixcommand' not in mpiopts:
            prefixes = self.ticket.context.sequence.effective_inputs(role=re.compile('Prefixcommand'))
            if len(prefixes) > 1:
                raise RuntimeError("Only one prefix command can be used...")
            for sec in prefixes:
                prefixpath = sec.rh.container.actualpath()
                logger.info('The following MPI prefix command will be used: %s', prefixpath)
                mpiopts['prefixcommand'] = prefixpath

        # Ensure that some of the mpiopts are integers
        for stuff in [s for s in ('nn', 'nnp', 'openmp', 'np') if s in mpiopts]:
            if isinstance(mpiopts[stuff], (list, tuple)):
                mpiopts[stuff] = [int(v) for v in mpiopts[stuff]]
            else:
                mpiopts[stuff] = int(mpiopts[stuff])

        # When multiple list of binaries are given (i.e several binaries are launched
        # by the same MPI command).
        if tbx and isinstance(tbx[0], (list, tuple)):
            tbx = zip(*tbx)
        with self.env.delta_context(**env_update):
            with self.sh.default_target.algo_run_context(self.ticket, self.conf):
                for binary in tbx:
                    try:
                        tbalgo.run(binary, mpiopts=mpiopts, **kwargs)
                    except (Exception, SignalInterruptError, KeyboardInterrupt) as e:
                        mask_delayed, f_infos = self.filter_execution_error(e)
                        if isinstance(e, Exception) and mask_delayed:
                            logger.warning("The delayed exception is masked:\n%s", str(f_infos))
                            self.report_execution_warning(e, **f_infos)
                        else:
                            logger.error("Un-filtered execution error:\n%s", str(f_infos))
                            self.report_execution_error(e, **f_infos)
                            if isinstance(e, Exception) and self.delay_execution_error(e, **f_infos):
                                self.subtitle('An exception occured but the crash is delayed until the end of the Node')
                                self._print_traceback()
                                # Actually delay the crash
                                self.fail_at_the_end = True
                                print()
                            else:
                                raise


class Family(Node):
    """Logical group of :class:`Family` or :class:`Task`.

    Compared to the usual :class:`Node` class, additional attributes are:

    :param nodes: The list of :class:`Family` or :class:`Task` objects that
                  are members of this family
    """

    def __init__(self, **kw):
        logger.debug('Family init %s', repr(self))
        super(Family, self).__init__(kw)
        nodes = kw.pop('nodes', list())
        self.options = kw.copy()

        # Build the nodes sequence
        fcount = 0
        for x in nodes:
            if isinstance(x, Node):
                self._contents.append(x)
            else:
                fcount += 1
                self._contents.append(
                    Family(
                        tag='{0:s}.f{1:02d}'.format(self.tag, fcount),
                        ticket=self.ticket,
                        nodes=x,
                        **kw
                    )
                )

    @property
    def realkind(self):
        return 'family'

    def _args_loopclone(self, tagsuffix, extras):  # @UnusedVariable
        baseargs = super(Family, self)._args_loopclone(tagsuffix, extras)
        baseargs['nodes'] = [node.loopclone(tagsuffix, extras) for node in self._contents]
        return baseargs

    def _setup_context(self, ctx):
        """Build the contexts of all the nodes contained by this family."""
        for node in self.contents:
            node.build_context()

    def localenv(self):
        """No env dump in families (it is enough to dump it in Tasks)."""
        pass

    def summary(self):
        """No parameters dump in families (it is enough to dump it in Tasks)."""
        pass

    @property
    def _parallel_launchtool(self):
        """Create a launchtool for parallel runs (if sensible only)."""
        if self._subjobok and self._subjobtag is None and 'paralleljobs_kind' in self.conf:
            # Subjob are allowed and I'am the main job (because self._subjobtag is None) :
            # => Run the family's content using subjobs

            # Create the subjob launcher
            launcher_opts = {k[len('paralleljobs_'):]: self.conf[k]
                             for k in self.conf if k.startswith('paralleljobs_')}
            launchtool = fpx.subjobslauncher(scriptpath=sys.argv[0],
                                             nodes_obsboard_tag=OBSERVER_TAG,
                                             ** launcher_opts)
            if launchtool is None:
                raise RuntimeError('No subjob launcher could be found: check "paralleljobs_kind".')
            launchtool.ticket = self.ticket
            return launchtool
        else:
            return None

    def _actual_run(self, sjob_activated=True):
        """Execution driver: setup, run kids, complete."""
        launchtool = self._parallel_launchtool
        if launchtool:
            self.ticket.sh.title(' '.join(('Build', self.realkind, self.tag, '(using subjobs)')))

            def node_recurse(some_node):
                """Recursively find tags."""
                o_set = set([some_node.tag, ])
                for snode in some_node.contents:
                    o_set = o_set | node_recurse(snode)
                return o_set

            # Launch each family's member
            for node in self.contents:
                launchtool(node.tag, node_recurse(node))
            # Wait for everybody to complete
            done, ko = launchtool.waitall()
            if ko:
                raise SubJobLauncherError("Execution failed for some subjobs: {:s}"
                                          .format(','.join(ko)))
        else:
            # No subjobs configured or allowed: run the usual way...
            sjob_activated = sjob_activated or self._subjobtag == self.tag
            try:
                self.ticket.sh.title(' '.join(('Build', self.realkind, self.tag)))
                self.setup()
                self.summary()
                for node in self.contents:
                    with node.isolate():
                        node.run(sjob_activated=sjob_activated)
            finally:
                self.complete()


class LoopFamily(Family):
    """
    Loop on the Family's content according to a variable taken from ``self.conf``.

    Compared to the usual :class:`Family` class, additional attributes are:

    :param str loopconf: The name of the ``self.conf`` entry to loop on
    :param str loopvariable: The name of the loop control variable (that is
                             automatically added to the child's self.conf).
                             By default, **loopconf** without trailing ``s`` is
                             used.
    :param str loopsuffix: The suffix that will be added to the child's tag.
                           By default '+loopvariable{!s}' (where {!s} will be
                           replaced by the loop control variable's value).
    :param bool loopneedprev: Ensure that the previous value is available
    :param bool loopneednext: Ensure that the next value is available
    """

    def __init__(self, **kw):
        logger.debug('LoopFamily init %s', repr(self))
        # On what should we iterate ?
        self._loopconf = kw.pop('loopconf', None)
        if not self._loopconf:
            raise ValueError('The "loopconf" named argument must be given')
        else:
            self._loopconf = self._loopconf.split(',')
        # Find the loop's variable names
        self._loopvariable = kw.pop('loopvariable', None)
        if self._loopvariable is None:
            self._loopvariable = [s.rstrip('s') for s in self._loopconf]
        else:
            self._loopvariable = self._loopvariable.split(',')
            if len(self._loopvariable) != len(self._loopconf):
                raise ValueError('Inconsistent size between loopconf and loopvariable')
        # Find the loop suffixes
        self._loopsuffix = kw.pop('loopsuffix', None)
        if self._loopsuffix is None:
            self._loopsuffix = '+' + self._loopvariable[0] + '{0!s}'
        # Prev/Next
        self._loopneedprev = kw.pop('loopneedprev', False)
        self._loopneednext = kw.pop('loopneednext', False)
        # Generic init...
        super(LoopFamily, self).__init__(**kw)
        # Initialisation stuff
        self._actual_content = None

    def _args_loopclone(self, tagsuffix, extras):  # @UnusedVariable
        baseargs = super(LoopFamily, self)._args_loopclone(tagsuffix, extras)
        baseargs['loopconf'] = ','.join(self._loopconf)
        baseargs['loopvariable'] = ','.join(self._loopvariable)
        baseargs['loopsuffix'] = self._loopsuffix
        baseargs['loopneedprev'] = self._loopneedprev
        baseargs['loopneednext'] = self._loopneednext
        return baseargs

    @property
    def contents(self):
        if self._actual_content is None:
            self._actual_content = list()
            for pvars, cvars, nvars in izip_pcn(*[self.conf.get(lc) for lc in self._loopconf]):
                if self._loopneedprev and all([v is None for v in pvars]):
                    continue
                if self._loopneednext and all([v is None for v in nvars]):
                    continue
                extras = {v: x for v, x in zip(self._loopvariable, cvars)}
                extras.update({v + '_prev': x for v, x in zip(self._loopvariable, pvars)})
                extras.update({v + '_next': x for v, x in zip(self._loopvariable, nvars)})
                suffix = self._loopsuffix.format(*cvars)
                for node in self._contents:
                    self._actual_content.append(node.loopclone(suffix, extras))
        return self._actual_content


class WorkshareFamily(Family):
    """
    Loop on the Family's content according to a list taken from ``self.conf``.

    The list taken from ``self.conf`` is sliced, and each iteration of the
    loop works on its slice of the list. That's why it's called a workshare...

    Compared to the usual :class:`Family` class, additional attributes are:

    :param str workshareconf: The name of the ``self.conf`` entry to slice
    :param str worksharename: The name of the slice control variable (that is
                              automatically added to the childs' ``self.conf``).
    :param int worksharesize: The minimum number of items in each workshare (default=1)
    :param worksharesize: The maximum number of workshares (it might
                          be an integer or a name referring to an entry
                          ``in self.conf`` (default: None. e.g. no limit)
    """

    def __init__(self, **kw):
        logger.debug('WorkshareFamily init %s', repr(self))
        # On what should we build the workshare ?
        self._workshareconf = kw.pop('workshareconf', None)
        if not self._workshareconf:
            raise ValueError('The "workshareconf" named argument must be given')
        else:
            self._workshareconf = self._workshareconf.split(',')
        # Find the loop's variable names
        self._worksharename = kw.pop('worksharename', None)
        if not self._worksharename:
            raise ValueError('The "worksharename" named argument must be given')
        else:
            self._worksharename = self._worksharename.split(',')
            if len(self._worksharename) != len(self._workshareconf):
                raise ValueError('Inconsistent size between workshareconf and worksharename')
        # Minimum size for a workshare
        self._worksharesize = int(kw.pop('worksharesize', 1))
        # Maximum number of workshares
        self._worksharelimit = kw.pop('worksharelimit', None)
        # Generic init
        super(WorkshareFamily, self).__init__(**kw)
        # Initialisation stuff
        self._actual_content = None

    def _args_loopclone(self, tagsuffix, extras):  # @UnusedVariable
        baseargs = super(WorkshareFamily, self)._args_loopclone(tagsuffix, extras)
        baseargs['workshareconf'] = ','.join(self._workshareconf)
        baseargs['worksharename'] = ','.join(self._worksharename)
        baseargs['worksharesize'] = self._worksharesize
        baseargs['worksharelimit'] = self._worksharelimit
        return baseargs

    @property
    def contents(self):
        if self._actual_content is None:
            # Find the population sizes and workshares size/number
            populations = [self.conf.get(lc) for lc in self._workshareconf]
            n_population = set([len(p) for p in populations])
            if not(len(n_population) == 1):
                raise RuntimeError('Inconsistent sizes in "workshareconf" lists')
            n_population = n_population.pop()
            # Number of workshares if worksharesize alone is considered
            sb_ws_number = n_population // self._worksharesize
            # Workshare limit
            if isinstance(self._worksharelimit, six.string_types):
                lb_ws_number = int(self.conf.get(self._worksharelimit))
            else:
                lb_ws_number = self._worksharelimit or sb_ws_number
            # Final result
            ws_number = max(min([sb_ws_number, lb_ws_number]), 1)
            # Find out the workshares sizes
            floorsize = n_population // ws_number
            ws_sizes = [floorsize, ] * ws_number
            for i in range(n_population - ws_number * floorsize):
                ws_sizes[i % ws_number] += 1
            # Build de family's content
            self._actual_content = list()
            ws_start = 0
            for i, ws_size in enumerate(ws_sizes):
                ws_slice = slice(ws_start, ws_start + ws_size)
                extras = {v: x[ws_slice] for v, x in zip(self._worksharename, populations)}
                ws_start += ws_size
                ws_suffix = '_ws{:03d}'.format(i + 1)
                for node in self._contents:
                    self._actual_content.append(node.loopclone(ws_suffix, extras))
        return self._actual_content


class Task(Node):
    """Terminal node including a :class:`Sequence`."""

    def __init__(self, **kw):
        logger.debug('Task init %s', repr(self))
        super(Task, self).__init__(kw)
        self.steps = kw.pop('steps', tuple())
        self.fetch = kw.pop('fetch', 'fetch')
        self.compute = kw.pop('compute', 'compute')
        self.backup = kw.pop('backup', 'backup')
        self.options = kw.copy()
        if isinstance(self.steps, six.string_types):
            self.steps = tuple(self.steps.replace(' ', '').split(','))

    @property
    def realkind(self):
        return 'task'

    def _args_loopclone(self, tagsuffix, extras):  # @UnusedVariable
        baseargs = super(Task, self)._args_loopclone(tagsuffix, extras)
        baseargs['steps'] = self.steps
        baseargs['fetch'] = self.fetch
        baseargs['compute'] = self.compute
        baseargs['backup'] = self.backup
        return baseargs

    @property
    def ctx(self):
        return self.ticket.context

    def build(self):
        """Switch to rundir and check the active steps."""

        t = self.ticket
        t.sh.title(' '.join(('Build', self.realkind, self.tag)))

        # Change actual rundir if specified
        rundir = self.options.get('rundir', None)
        if rundir:
            t.env.RUNDIR = rundir
            t.sh.cd(rundir, create=True)
            t.rundir = t.sh.getcwd()
        print('The current directory is: {}'.format(t.sh.getcwd()))

        # Some attempt to find the current active steps
        if not self.steps:
            new_steps = []
            if (self.env.get(self._locprefix + 'WARMSTART')
                    or self.conf.get('warmstart', False)):
                new_steps.append('warmstart')
            if (self.env.get(self._locprefix + 'REFILL')
                    or self.conf.get('refill', False)):
                new_steps.append('refill')
            if new_steps:
                self.steps = tuple(new_steps)
            else:
                if self.play:
                    self.steps = ('early-{:s}'.format(self.fetch), self.fetch,
                                  self.compute,
                                  self.backup, 'late-{:s}'.format(self.backup))
                else:
                    self.steps = ('early-{:s}'.format(self.fetch), self.fetch)
        self.header('Active steps: ' + ' '.join(self.steps))

    def conf2io(self):
        """Broadcast IO SERVER configuration values to environment."""
        t = self.ticket
        triggered = any([i in self.conf
                         for i in ('io_nodes', 'io_companions', 'io_incore_tasks',
                                   'io_openmp')])
        if 'io_nodes' in self.conf:
            t.env.default(VORTEX_IOSERVER_NODES=self.conf.io_nodes)
            if 'io_tasks' in self.conf:
                t.env.default(VORTEX_IOSERVER_TASKS=self.conf.io_tasks)
        elif 'io_companions' in self.conf:
            t.env.default(VORTEX_IOSERVER_COMPANION_TASKS=self.conf.io_companions)
        elif 'io_incore_tasks' in self.conf:
            t.env.default(VORTEX_IOSERVER_INCORE_TASKS=self.conf.io_incore_tasks)
            if 'io_incore_fixer' in self.conf:
                t.env.default(VORTEX_IOSERVER_INCORE_FIXER=self.conf.io_incore_fixer)
            if 'io_incore_dist' in self.conf:
                t.env.default(VORTEX_IOSERVER_INCORE_DIST=self.conf.io_incore_dist)
        if 'io_openmp' in self.conf:
            t.env.default(VORTEX_IOSERVER_OPENMP=self.conf.io_openmp)
        if triggered and self.mstep_counter <= 1:
            self.nicedump('IOSERVER Environment', **{k: v for k, v in t.env.items()
                                                     if k.startswith('VORTEX_IOSERVER_')})

    def io_poll(self, prefix=None):
        """Complete the polling of data produced by the execution step."""
        sh = self.sh
        if prefix and sh.path.exists('io_poll.todo'):
            for iopr in prefix:
                sh.header('IO poll <' + iopr + '>')
                rc = sh.io_poll(iopr)
                print(rc)
                print(rc.result)
            sh.header('Post-IO Poll directory listing')
            sh.ll(output=False, fatal=False)

    def warmstart(self, **kw):
        """Populates the vortex cache with expected input flow data.

        This is usefull when someone wants to restat an experiment from
        another one.

        The warmstart method is systematically called when a task is run. However,
        the warmstart is not always desirable hence the if statement that checks the
        self.steps attribute's content.
        """
        # This method acts as an example: if a refill is actually needed,
        # it should be overwritten.
        if 'warmstart' in self.steps:
            pass

    def refill(self, **kw):
        """Populates the vortex cache with external input data.

        The refill method is systematically called when a task is run. However,
        the refill is not always desirable hence the if statement that checks the
        self.steps attribute's content.
        """
        # This method acts as an example: if a refill is actually needed,
        # it should be overwritten.
        if 'refill' in self.steps:
            pass

    def process(self):
        """Abstract method: perform the task to do."""
        # This method acts as an example: it should be overwritten.

        if 'early-fetch' in self.steps or 'fetch' in self.steps:
            # In a multi step job (MTOOL, ...), this step will be run on a
            # transfer node. Consequently, data that may be missing from the
            # local cache must be fetched here. (e.g. GCO's genv, data from the
            # mass archive system, ...). Note: most of the data should be
            # retrieved here since the use of transfer node is costless.
            pass

        if 'fetch' in self.steps:
            # In a multi step job (MTOOL, ...), this step will be run, on a
            # compute node, just before the beginning of computations. It is the
            # appropriate place to fetch data produced by a previous task (the
            # so-called previous task will have to use the 'backup' step
            # (see the later explanations) in order to make such data available
            # in the local cache).
            pass

        if 'compute' in self.steps:
            # The actual computations... (usually a call to the run method of an
            # AlgoComponent)
            pass

        if 'backup' in self.steps or 'late-backup' in self.steps:
            # In a multi step job (MTOOL, ...), this step will be run, on a
            # compute node, just after the computations. It is the appropriate
            # place to put data in the local cache in order to make it available
            # to a subsequent step.
            pass

        if 'late-backup' in self.steps:
            # In a multi step job (MTOOL, ...), this step will be run on a
            # transfer node. Consequently, most of the data should be archived
            # here.
            pass

    def _actual_run(self, sjob_activated=True):
        """Execution driver: build, setup, refill, process, complete."""
        sjob_activated = sjob_activated or self._subjobtag == self.tag
        if sjob_activated:
            if (self.status == NODE_STATUS.RUNNING or
                    (self.status == NODE_STATUS.FAILED and self.fail_at_the_end)):
                try:
                    self.build()
                    self.setup()
                    self.summary()
                    self.warmstart()
                    self.refill()
                    self.process()
                except VortexForceComplete:
                    self.sh.title('Force complete')
                finally:
                    self.complete()
            else:
                self.build()
                self.subtitle('This task will not run since it failed in a previous step.')
                raise PreviousFailureError(
                    'Previous error re-raised from tag={:s}'.format(self.tag)
                )


class Driver(getbytag.GetByTag, NiceLayout):
    """Iterable object for a simple scheduling of :class:`Application` objects."""

    _tag_default = 'pilot'

    def __init__(self, ticket, nodes=(), rundate=None, iniconf=None,
                 jobname=None, options=None, iniencoding=None):
        """Setup default args value and read config file job."""
        self._ticket = t = ticket
        self._conf = None

        # Set default parameters for the actual job
        self._options = dict() if options is None else options
        self._special_prefix = self._options.get('special_prefix', 'OP_').upper()
        self._subjob_tag = self._options.get('subjob_tag', None)
        j_assist = self._options.get('jobassistant', None)
        if j_assist is not None:
            self._special_prefix = j_assist.special_prefix.upper()
            self._subjob_tag = j_assist.subjob_tag
        self._mstep_job_last = self._options.get('mstep_job_last', True)
        self._dryrun = self._options.get('dryrun', False)
        self._iniconf = iniconf or t.env.get('{:s}INICONF'.format(self._special_prefix))
        self._iniencoding = iniencoding or t.env.get('{:s}INIENCODING'.format(self._special_prefix), None)
        self._jobname = jobname or t.env.get('{:s}JOBNAME'.format(self._special_prefix)) or 'void'
        self._rundate = rundate or t.env.get('{:s}RUNDATE'.format(self._special_prefix))
        self._nicelayout_init(dict())

        # Build the tree to schedule
        self._contents = list()
        fcount = 0
        for x in nodes:
            if isinstance(x, Node):
                self._contents.append(x)
            else:
                fcount += 1
                self._contents.append(
                    Family(
                        tag='{0:s}.f{1:02d}'.format(self.tag, fcount),
                        ticket=self.ticket,
                        nodes=x,
                        ** dict(self._options)
                    )
                )

    @property
    def ticket(self):
        return self._ticket

    @property
    def conf(self):
        return self._conf

    @property
    def confdiff(self):
        return self.conf

    @property
    def sh(self):
        return self.ticket.sh

    @property
    def env(self):
        return self.ticket.env

    @property
    def iniconf(self):
        return self._iniconf

    @property
    def iniencoding(self):
        return self._iniencoding

    @property
    def jobconf(self):
        return self._jobconf

    @property
    def contents(self):
        return self._contents

    @property
    def jobname(self):
        return self._jobname

    @property
    def rundate(self):
        return self._rundate

    def read_config(self, inifile=None, iniencoding=None):
        """Read specified ``inifile`` initialisation file."""
        if inifile is None:
            inifile = self.iniconf
        if iniencoding is None:
            iniencoding = self.iniencoding
        try:
            iniparser = GenericConfigParser(inifile, encoding=iniencoding)
            thisconf = iniparser.as_dict(merged=False)
        except Exception:
            logger.critical('Could not read config %s', inifile)
            raise
        return thisconf

    def setup(self, name=None, date=None, verbose=True):
        """Top setup of the current configuration, including at least one name."""

        jobname = name or self.jobname

        rundate = date or self.rundate
        if rundate is None:
            logger.info('No date provided for this run.')

        if verbose:
            if rundate is None:
                self.sh.title(['Starting job', '', jobname, ])
            else:
                self.sh.title(['Starting job', '', jobname, '', 'date ' + rundate.isoformat()])

        # Read once for all the job configuration file
        if self.iniconf is None:
            logger.warning('This driver does not have any configuration file')
            self._jobconf = dict()
        else:
            self._jobconf = self.read_config(self.iniconf, self.iniencoding)

        self._conf = ConfigSet()
        updconf = self.jobconf.get('defaults', dict())
        updconf.update(self.jobconf.get(self.jobname, dict()))
        if self.mstep_counter <= 1:
            self.nicedump('Configuration for job ' + self.jobname, **updconf)
        else:
            print("Silent Driver' setup: please refer to the first job step for more details")
        self.conf.update(updconf)

        # Recursively set the configuration tree and contexts
        if rundate is not None:
            self.conf.rundate = rundate
        for node in self.contents:
            node.setconf(self.conf, self.jobconf)
            node.build_context()

        if self.mstep_counter <= 1:
            self.status = NODE_STATUS.READY
            if not self._dryrun:
                self.header('The various nodes were configured. Here is a Tree-View of the Driver:')
                print(self)

    def run(self):
        """Assume recursion of nodes `run` methods."""
        if self._dryrun:
            raise RuntimeError('This Driver was initialised with "dryrun". ' +
                               'It is not allowed to call run().')
        self.status = NODE_STATUS.RUNNING
        try:
            for node in self.contents:
                with node.isolate():
                    node.run(sjob_activated=self._subjob_tag is None)
            if self._mstep_job_last:
                self.status = NODE_STATUS.DONE
        except Exception:
            if not self._mstep_job_last and self.any_currently_running:
                self.sh.title("Handling of the job failure in a multi-job context.")
                self._print_traceback()
                print()
                print("Since it is not the last step of this multi-step job, " +
                      "the job failure is ignored... for now.")
            else:
                raise
        else:
            if self.delayed_error_flag and self._subjob_tag is None and self._mstep_job_last:
                # Test on _subjob_tag because we do not want to crash in subjobs
                raise RuntimeError("One or several error occured during the Driver execution. " +
                                   "The exceptions were delayed but now that the Driver ended let's crash !")
        finally:
            if self.any_failure:
                self.sh.title('An error occured during job...')
                print('Here is the tree-view of the present Driver:')
                print(self)<|MERGE_RESOLUTION|>--- conflicted
+++ resolved
@@ -241,9 +241,6 @@
         failure = self.status == NODE_STATUS.FAILED
         return failure or any([k.any_failure for k in self.contents])
 
-<<<<<<< HEAD
-    def tree_str(self, statuses_filter=(), with_conf=False):
-=======
     @property
     def any_currently_running(self):
         """Return True if self or any of the subnodes is running."""
@@ -251,8 +248,7 @@
                    self.status_mstep_counter == self.mstep_counter)
         return running or any([k.any_currently_running for k in self.contents])
 
-    def __str__(self):
->>>>>>> 1250bac3
+    def tree_str(self, statuses_filter=(), with_conf=False):
         """Print the node's tree."""
         # Kids contribution
         filtered_kids = [k for k in self.contents
