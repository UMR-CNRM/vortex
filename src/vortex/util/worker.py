--- conflicted
+++ resolved
@@ -7,16 +7,10 @@
 
 from __future__ import absolute_import, division, print_function, unicode_literals
 
-<<<<<<< HEAD
-import six
-import logging
-
-=======
 import logging
 
 import six
 
->>>>>>> 227ae045
 from bronx.fancies import loggers
 
 logger = loggers.getLogger(__name__)
