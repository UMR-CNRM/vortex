#!/usr/bin/env python
# -*- coding:Utf-8 -*-

#: No automatic export
__all__ = []

from tempfile import mkdtemp

import footprints
logger = footprints.loggers.getLogger(__name__)

import vortex.tools.actions
import iga.tools.services
from vortex.tools.actions import actiond as ad

from iga.util import swissknife


def setup(**kw):
    """
    Open a new vortex session with an op profile,
    set behavior defaults and return the current ticket.
    """

    opd = kw.get('actual', dict())

    import vortex
    footprints.proxy.targets.discard_onflag('is_anonymous', verbose=False)

    t = vortex.sessions.get()
    t.sh.subtitle('OP setup')

    #Symlink to job's last execution log in op's resul directory
    if "SLURM_JOB_NAME" in t.env():
        if t.sh.path.islink('/home/ch/mxpt001/resul/' + t.env["SLURM_JOB_NAME"] + '.dayf'):
            t.sh.unlink('/home/ch/mxpt001/resul/' + t.env["SLURM_JOB_NAME"] + '.dayf')
        if "__log_sbatch" in t.env():
            t.sh.softlink(t.env["__log_sbatch"], '/home/ch/mxpt001/resul/' + t.env["SLURM_JOB_NAME"] + '.dayf')

    t.sh.prompt = t.prompt
    t.info()

    #--------------------------------------------------------------------------------------------------
    t.sh.header('Set a new glove')

    gl = vortex.sessions.getglove(
        tag     = 'opid',
        profile = opd.get('op_suite', 'oper')
    )

    print gl.idcard()

    #--------------------------------------------------------------------------------------------------
    t.sh.header('Activate a new session with previous glove')

    t  = vortex.sessions.get(
        tag     = 'opview',
        active  = True,
        glove   = gl,
        topenv  = vortex.rootenv,
        prompt  = vortex.__prompt__
    )

    print t.idcard()

    t.sh.prompt = t.prompt

    gl.vapp  = kw.get('vapp',  opd.get('op_vapp',  None))
    gl.vconf = kw.get('vconf', opd.get('op_vconf', None))

    #--------------------------------------------------------------------------------------------------
    t.sh.header('Toolbox description')

    print '+ Root directory =', t.glove.siteroot
    print '+ Path directory =', t.glove.sitesrc
    print '+ Conf directory =', t.glove.siteconf

    #--------------------------------------------------------------------------------------------------
    t.sh.header('Op session')

    print '+ Session Ticket =', t
    print '+ Session Glove  =', t.glove
    print '+ Session System =', t.sh
    print '+ Session Env    =', t.env

    #--------------------------------------------------------------------------------------------------
    t.sh.header('This target')

    tg = vortex.proxy.target(hostname = t.sh.hostname)
    print '+ Target name    =', tg.hostname
    print '+ Target system  =', tg.sysname
    print '+ Target inifile =', tg.inifile

    #--------------------------------------------------------------------------------------------------
    t.sh.header('Verbosity settings')

    t.sh.trace = True
    t.env.verbose(True, t.sh)

    #--------------------------------------------------------------------------------------------------
    t.sh.header('Stack settings')

    t.sh.setulimit('stack')

    #--------------------------------------------------------------------------------------------------
    t.sh.header('Add-ons to the shell')

    import vortex.tools.lfi

    shlfi = footprints.proxy.addon(kind='lfi', shell=t.sh)
    print '+ Add-on LFI', shlfi

    shio = footprints.proxy.addon(kind='iopoll', shell=t.sh)
    print '+ Add-on IO POLL', shio

    import vortex.tools.odb

    shodb = footprints.proxy.addon(kind='odb', shell=t.sh)
    print '+ Add-on ODB', shodb

    #--------------------------------------------------------------------------------------------------
    t.sh.header('Actual running directory')

    t.env.RUNDIR = kw.get('rundir', mkdtemp(prefix=t.glove.tag + '-'))
    t.sh.cd(t.env.RUNDIR, create=True)
    t.sh.chmod(t.env.RUNDIR, 0755)
    t.rundir = t.sh.getcwd()
    logger.info('Current rundir <%s>', t.rundir)

    #--------------------------------------------------------------------------------------------------
    t.sh.header('Toolbox module settings')

    vortex.toolbox.active_verbose = True
    vortex.toolbox.active_now     = True
    vortex.toolbox.active_clear   = True

    for activeattr in [ x for x in dir(vortex.toolbox) if x.startswith('active_') ]:
        print '+', activeattr.ljust(16), '=', getattr(vortex.toolbox, activeattr)

    #--------------------------------------------------------------------------------------------------
    t.sh.header('External imports')

    import common
    import olive.data.providers
    from iga.data import containers, providers, stores

    print '+ common               =', common.__file__
    print '+ olive.data.providers =', olive.data.providers.__file__
    print '+ iga.data.containers  =', containers.__file__
    print '+ iga.data.providers   =', providers.__file__
    print '+ iga.data.stores      =', stores.__file__

    #--------------------------------------------------------------------------------------------------
    t.sh.header('Op Actions')
    ad = vortex.tools.actions.actiond
    ad.add(vortex.tools.actions.SmsGateway())

    print '+ SMS candidates =', ad.candidates('sms')

    vortex.toolbox.defaults(
        jname = opd.get('op_jeeves', None)
    )

    print '+ JEEVES candidates =', ad.candidates('jeeves')
    print '+ JEEVES default =', vortex.toolbox.defaults.get('jname')

    #--------------------------------------------------------------------------------------------------
    t.sh.header('START message to op MESSDAYF reporting file')
    ad.report(kind='dayfile', mode='DEBUT')

    #--------------------------------------------------------------------------------------------------

    t.sh.header('SMS Settings')
    ad.sms_info()

    if t.env.SMSPASS is None:
        ad.sms_off()

    ad.sms_init(t.env.SLURM_JOBID)
    t.sh.signal_intercept_on()

    return t


def setenv(t, **kw):
    """Set up common environment for all oper execs"""

    t.sh.subtitle('OP setenv')

    import vortex
    t.env.OP_VORTEX = vortex.__version__

    #--------------------------------------------------------------------------------------------------
    t.sh.header('SLURM Environment')

    nb_slurm = 0
    for envslurm in sorted([ x for x in t.env.keys() if x.startswith('SLURM') ]):
        print '{0:s}="{1:s}"'.format(envslurm, t.env[envslurm])
        nb_slurm += 1

    logger.info('Batch variables found: %d', nb_slurm)

    #--------------------------------------------------------------------------------------------------
    t.sh.header('OP Environment')
    opd = kw.get('actual', dict())
    nb_op = 0
    for opvar in sorted([ x for x in opd.keys() if x.startswith('op_') ]):
        t.env.setvar(opvar, opd[opvar])
        nb_op += 1
    tg = vortex.sh().target()

    # Set some more environment variables from the 'target*.ini' file 
    if "LUSTRE_OPER" in t.env:
        lustre_oper = "/" + t.env["LUSTRE_OPER"]
        t.env.setvar("MTOOLDIR", lustre_oper + tg.get('op:MTOOLDIR'))
        t.env.setvar("DATADIR", lustre_oper + tg.get('op:datadir'))
        if t.env.OP_GCOCACHE is None:
            t.env.setvar("OP_GCOCACHE", lustre_oper + tg.get('gco:gcocache'))
    else:
        logger.warning('No "LUSTRE_OPER" variable in the environment, unable to export MTOOLDIR and datadir')

<<<<<<< HEAD
=======
    if "__log_sbatch" in t.env():
        t.env.setvar("LOG", t.env["OP_ROOTAPP"] + '/logs/' + t.env["__log_sbatch"])
    elif nb_slurm > 0: 
        t.env.setvar("LOG", t.env["SLURM_SUBMIT_DIR"] + '/slurm-' + t.env["SLURM_JOB_ID"] + '.out') 
    else:
        t.env.setvar("LOG", None) 

>>>>>>> 1a7c7875
    logger.info('Global op variables found: %d', nb_op)

    #--------------------------------------------------------------------------------------------------
    t.sh.header('MPI Environment')

    mpi, rkw = swissknife.slurm_parameters(t, **kw)
    t.env.OP_MPIOPTS = mpi

    #--------------------------------------------------------------------------------------------------
    t.sh.header('Setting rundate')

    if t.env.OP_RUNDATE:
        if not isinstance(t.env.OP_RUNDATE, vortex.tools.date.Date):
            t.env.OP_RUNDATE = vortex.tools.date.Date(t.env.OP_RUNDATE)
    else:
        anydate = kw.get('rundate', t.env.get('DMT_DATE_PIVOT', None))
        if anydate is None:
            anytime = kw.get('runtime', t.env.get('OP_RUNTIME', None))
            anystep = kw.get('runstep', t.env.get('OP_RUNSTEP', 6))
            rundate = vortex.tools.date.synop(delta=kw.get('delta', '-PT2H'), time=anytime, step=anystep)
        else:
            rundate = vortex.tools.date.Date(anydate)
        t.env.OP_RUNDATE = rundate

    t.env.OP_RUNTIME = t.env.OP_RUNDATE.time()
    logger.info('Effective rundate = %s', t.env.OP_RUNDATE.ymdhm)
    logger.info('Effective time    = %s', t.env.OP_RUNTIME)

    return t.env.clone()


def report(t, try_ok=True, **kw):
    """Report status of the OP session (input review, mail diffusion...)."""

    reseau  = t.env.getvar('OP_RUNDATE').hh
    task    = kw.get('task', 'unknown_task')
    report  = t.context.sequence.inputs_report()
    logpath = t.env.getvar('LOG')
    rundir  = t.env.getvar('RUNDIR') + '/opview/' + task
    model   = t.env.getvar('OP_VAPP').upper()
    conf    = t.env.getvar('OP_VCONF').upper()
    if try_ok:
        t.sh.header('Input review')
        report.print_report(detailed=True)
        if any(report.active_alternates()):
            t.sh.header('Input informations: active alternates were found')
            ad.opmail(reseau=reseau, task=task, id='mode_secours', report=report.synthetic_report(), log=logpath, rundir=rundir, model=model, conf=conf)
        else:
            t.sh.header('Input informations: everything is ok')
    else:
        t.sh.header('Input informations: input fail')
        report.print_report(detailed=True)
        ad.opmail(reseau=reseau, task=task, id='input_fail', report=report.synthetic_report(), log=logpath, rundir=rundir, model=model, conf=conf)


class InputReportContext(object):
    """Context manager that print a report on inputs."""

    def __init__(self, task, ticket):
        self._task = task
        self._ticket = ticket

    def __enter__(self):
        pass

    def __exit__(self, exc_type, exc_value, traceback):
        if isinstance(exc_value, StandardError):
            fulltraceback(dict(t=self._ticket))
        report(self._ticket, exc_type is None, task=self._task.tag)


def complete(t, **kw):
    """Exit from OP session."""
    ad = vortex.tools.actions.actiond
    ad.report(kind='dayfile', mode='FIN')
    ad.sms_complete()
    t.sh.signal_intercept_off()
    t.close()


def register(t, cycle, dump=True):
    """Load and register a GCO cycle contents."""
    from gco.tools import genv
    if cycle in genv.cycles():
        logger.warning('Cycle %s already registred', cycle)
    else:
        if t.env.OP_GCOCACHE:
            genvdef = t.sh.path.join(t.env.OP_GCOCACHE, 'genv', cycle + '.genv')
        else:
            logger.warning('OP context without OP_GCOCACHE variable')
            genv.autofill(cycle)
        if t.sh.path.exists(genvdef):
            logger.info('Fill GCO cycle with file <%s>', genvdef)
            genv.autofill(cycle, t.sh.cat(genvdef, output=True))
        else:
            logger.error('No contents defined for cycle %s or bad opcycle path %s', cycle, genvdef)
            raise ValueError('Bad cycle value')
        if dump:
            print genv.as_rawstr(cycle=cycle)


def rescue(**kw):
    """Something goes wrong... so, do your best to save current state."""
    ad = vortex.tools.actions.actiond
    ad.report(kind='dayfile', mode='ERREUR')
    ad.sms_abort()
    print 'Bad luck...'


def fulltraceback(localsd=None):
    """Produce some nice traceback at the point of failure."""

    if not localsd:
        localsd = dict()

    if 't' in localsd:
        sh = localsd['t'].sh
    else:
        sh = None

    if sh:
        sh.title('Handling exception')
    else:
        print '-' * 100

    import sys, traceback
    (exc_type, exc_value, exc_traceback) = sys.exc_info()

    print 'Exception type: ' + str(exc_type)
    print 'Exception info: ' + str(localsd.get('trouble', None))
    if sh:
        sh.header('Traceback Error / BEGIN')
    else:
        print '-' * 100
    print "\n".join(traceback.format_tb(exc_traceback))
    if sh:
        sh.header('Traceback Error / END')
    else:
        print '-' * 100


def oproute_hook_factory(kind, productid, sshhost, areafilter=None):
    """Hook functions factory to route files while the execution is running"""

    def hook_route(t, rh):
        if (areafilter is None) or (rh.resource.geometry.area in areafilter):
            ad.route(kind=kind, productid=productid, sshhost=sshhost, domain=rh.resource.geometry.area, term=rh.resource.term, filename=rh.container.basename) 
            print t.prompt, 'routing file = ', rh

    return hook_route
<|MERGE_RESOLUTION|>--- conflicted
+++ resolved
@@ -219,8 +219,6 @@
     else:
         logger.warning('No "LUSTRE_OPER" variable in the environment, unable to export MTOOLDIR and datadir')
 
-<<<<<<< HEAD
-=======
     if "__log_sbatch" in t.env():
         t.env.setvar("LOG", t.env["OP_ROOTAPP"] + '/logs/' + t.env["__log_sbatch"])
     elif nb_slurm > 0: 
@@ -228,7 +226,6 @@
     else:
         t.env.setvar("LOG", None) 
 
->>>>>>> 1a7c7875
     logger.info('Global op variables found: %d', nb_op)
 
     #--------------------------------------------------------------------------------------------------
@@ -270,9 +267,9 @@
     rundir  = t.env.getvar('RUNDIR') + '/opview/' + task
     model   = t.env.getvar('OP_VAPP').upper()
     conf    = t.env.getvar('OP_VCONF').upper()
+    report.print_report(detailed=True)
     if try_ok:
         t.sh.header('Input review')
-        report.print_report(detailed=True)
         if any(report.active_alternates()):
             t.sh.header('Input informations: active alternates were found')
             ad.opmail(reseau=reseau, task=task, id='mode_secours', report=report.synthetic_report(), log=logpath, rundir=rundir, model=model, conf=conf)
@@ -280,7 +277,6 @@
             t.sh.header('Input informations: everything is ok')
     else:
         t.sh.header('Input informations: input fail')
-        report.print_report(detailed=True)
         ad.opmail(reseau=reseau, task=task, id='input_fail', report=report.synthetic_report(), log=logpath, rundir=rundir, model=model, conf=conf)
 
 
