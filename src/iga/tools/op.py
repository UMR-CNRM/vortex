--- conflicted
+++ resolved
@@ -163,11 +163,6 @@
         opd = kw.get('actual', dict())
         vortex.toolbox.defaults(
             jname=opd.get('op_jeeves', None),
-<<<<<<< HEAD
-#            smtpserver='smtp.meteo.fr',
-            smtpserver='mail.srv.belenoshpc.meteo.fr',
-=======
->>>>>>> f0288e1e
             sender='admin_prod_sc@meteo.fr',
         )
 
