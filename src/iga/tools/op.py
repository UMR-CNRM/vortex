--- conflicted
+++ resolved
@@ -149,8 +149,8 @@
         logger.info('Effective member  = %s', t.env.OP_MEMBER)
 
         t.sh.highlight("Setting up the s2m path")
-        #t.env.setvar("SNOWTOOLS_CEN", '/home/ch/mxpt001/vortex/snowtools')
-        t.env.setvar("SNOWTOOLS_CEN",  t.env.get('OP_ROOTAPP','/home/ch/mxpt001/vortex') + '/snowtools')
+        # t.env.setvar("SNOWTOOLS_CEN", '/home/ch/mxpt001/vortex/snowtools')
+        t.env.setvar("SNOWTOOLS_CEN", t.env.get('OP_ROOTAPP','/home/ch/mxpt001/vortex') + '/snowtools')
 
     def _extra_session_setup(self, t, **kw):
         super(OpJobAssistantTest, self)._extra_session_setup(t, **kw)
@@ -351,7 +351,6 @@
 def get_resource_value(rsrc, key):
     """This function returns the resource value."""
     try:
-<<<<<<< HEAD
         kw = dict(
             area=lambda r: r.resource.geometry.area,
             term=lambda r: r.resource.term,
@@ -359,13 +358,6 @@
             experiment=lambda r: r.provider.experiment,
         )
         return kw[key](rsrc)
-=======
-        kw = dict(area=lambda r: r.resource.geometry.area,
-                  term=lambda r: r.resource.term,
-                  fields=lambda r: r.resource.fields,
-                  experiment=lambda r: r.provider.experiment)
-        return kw[key](r)
->>>>>>> 4faa0b90
     except AttributeError as e:
         logger.error(e)
     return None
@@ -384,15 +376,10 @@
 
 
 def oproute_hook_factory(kind, productid, sshhost=None, optfilter=None, soprano_target=None,
-<<<<<<< HEAD
                          routingkey=None, selkeyproductid=None,
                          targetname=None, transmet=None, header_infile=True,
                          filtername=None, selkeyfiltername=None,
                          deferred=True, **kw):
-=======
-                         routingkey=None, selkeyproductid=None, targetname=None, transmet=None,
-                         header_infile=True, deferred=True, filtername=None, selkeyfiltername=None, **kw):
->>>>>>> 4faa0b90
     """Hook functions factory to route files while the execution is running.
     :param str kind: the kind of route to use ('bdap', 'bdpe'...)
     :param str or dict productid: (use selkeyproductid to define the dictionary key)
@@ -445,7 +432,6 @@
             if kwargs['transmet']:
                 kwargs['transmet']['ECHEANCE'] = rh.resource.term.fmth
 
-<<<<<<< HEAD
         kwargs['rhandler_uri'] = rh.location()
 
         if real_filtername is not None:
@@ -458,27 +444,6 @@
             ]
             if len(filters) == 1:
                 kwargs['filterdefinition'] = filters[0]
-=======
-        if filteractive(rh, optfilter):
-            if deferred:
-                logger.info('asking jeeves to route handler ' + str(rh))
-                if selkeyfiltername:
-                    if isinstance(filtername, dict):
-                        jeeves_opts = dict(
-                            filtername=filtername[get_resource_value(rh, selkeyfiltername)],
-                        )
-                        logger.info('filtername key : %s ', get_resource_value(rh, selkeyfiltername))
-                    else:
-                        jeeves_opts = dict(
-                            filtername=filtername,
-                        )
-                        logger.warning('filtername is not a dict : %s', filtername)
-                else:
-                    jeeves_opts = dict(
-                        filtername=filtername,
-                    )
-                defer_route(t, rh, jeeves_opts, kwargs)
->>>>>>> 4faa0b90
             else:
                 raise ValueError('filtername not found in the effective_inputs: {!s}'
                                  .format(real_filtername))
