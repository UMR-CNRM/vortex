--- conflicted
+++ resolved
@@ -605,7 +605,6 @@
             transmet = dict(
                 optional = True,
                 type     = dict,
-
             )
 
         )
@@ -989,18 +988,10 @@
 
     def trailer(self):
         """String appended to the message body."""
-<<<<<<< HEAD
-        return '\n--\nEnvoi automatique par Vortex {} ' \
-               'pour <{}@{}>\n'.format(vortex.__version__,
-                                       self.env.user,
-                                       self.sh.default_target.inetname
-                                       )
-=======
         return ('\n--\nEnvoi automatique par Vortex {} ' +
                 'pour <{}@{}>\n').format(vortex.__version__,
                                          self.env.user,
-                                         self.sh.target().inetname)
->>>>>>> 1621b770
+                                         self.sh.default_target.inetname)
 
     def __call__(self, *args):
         """Main action as inherited, and prompts.
