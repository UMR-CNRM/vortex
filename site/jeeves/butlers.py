# -*- coding: utf-8 -*-

"""
Daemon related classes:

- Generic base class for a daemon with pid file handling and a shareable logger
- HouseKeeping (internal configuration handling)

Jeeves inherits both of them and handles the asynchronous multiprocessing.
"""

from __future__ import absolute_import, division, print_function, unicode_literals

import fcntl
import io
import json
import multiprocessing
import os
import platform
import re
import resource
import signal
import subprocess
import sys
import time
from ast import literal_eval
from datetime import datetime
from random import randint
from signal import SIGTERM

import six
from six.moves.configparser import SafeConfigParser

from bronx.syntax import dictmerge, mktuple
<<<<<<< HEAD
from . import pools
from . import talking
=======
from . import pools, talking
>>>>>>> 227ae045

#: No automatic export
__all__ = []

LOG_ARCHIVE_PATH = 'archive/log'


def _jeeves_import_module(modname, logger):
    """Import the module named ``modname`` with :mod:`importlib` package.

    :param modname: The module name
    :param logger: A logger object that will be used to comunicate
    :return: The module object or ``None`` if something goes wrong
    """
    if modname not in sys.modules:
        try:
            import importlib
        except ImportError as trouble:
            logger.critical('Importlib failed to load', exc_info=trouble)
            raise
        except Exception as trouble:
            logger.critical('Unexpected failure with importlib', exc_info=trouble)
            raise
        else:
            try:
                importlib.import_module(modname)
            except ImportError as trouble:
                logger.error('Could not import', module=modname, exc_info=trouble)
                return None
    return sys.modules.get(modname)


def _jeeves_callback_finder(thismod, thisname, logger):
    """Find and return the ``thisname`` callback in module ``thismode``.

    :param thismod: The module name
    :param thisname: The callback name (it must be a callable)
    :param logger: A logger object that will be used to comunicate
    :return: The object reprenting the callback or ``None`` if something goes wrong
    """
    thismobj = _jeeves_import_module(thismod, logger)
    if thismobj:
        thisfunc = getattr(thismobj, thisname, None)
        if thisfunc is None and not callable(thisfunc):
            logger.error('The callback is not a callable', funcname=thisname)
            thisfunc = None
    else:
        logger.error('Import failed', module=thismod)
        thisfunc = None
    if thisfunc is None:
        logger.error('The callback function was not found', funcname=thisname)
    return thisfunc


<<<<<<< HEAD
def _dispatch_func_wrapper(logger_cb, logger_setid_manager, modname, funcname, pnum, ask, config, **kw):
=======
def _dispatch_func_wrapper(logger_cb, logger_setid_manager, loglevel,
                           modname, funcname, pnum, ask, config,
                           **kw):
>>>>>>> 227ae045
    """
    Wrapper exexuted by the pool's worker in order to launch the callback
    ``funcname`` from module ``modname``.

    :param logger_cb: A callback that can be used to create logger objects
    :param logger_setid_manager: A context manager class that can be used
                                 to customise the logging system (in order
                                 to add the request ID (**pnum**)
<<<<<<< HEAD
=======
    :param loglevel: The desired loglevel
>>>>>>> 227ae045
    :param modname: The module name
    :param funcname: The callback name (it must be a callable)
    :param pnum: The request ID
    :param ask: The request itself
    :param config: The configuration section corresponding to this particular action
    :param kw: Any other parameter that will be passed to the callback
    :return: A three-element tuple (request ID, rc, extra_dictionary)
    """
    # Setup the logging system in order to display the request ID
<<<<<<< HEAD
    with logger_setid_manager(pnum):
        my_logger = logger_cb(__name__)
        # Add extra layer of security (just in case an exception occurs
=======
    with logger_setid_manager(pnum, loglevel):
        my_logger = logger_cb(__name__)
        # Add extra layer of security (just in case an exception occurs)
>>>>>>> 227ae045
        try:
            # Look for the desired callback
            func = _jeeves_callback_finder(modname, funcname, my_logger)
            if func is None:
                rc = (pnum, False, dict(rpool="error"))
            else:
                # Let's go !
                rc = func(pnum, ask, config, logger_cb(func.__module__), **kw)
        except Exception as trouble:
            my_logger.error("Un-handled exception in callback %s.", repr(func), exc_info=trouble)
            rc = (pnum, False, dict(rpool="error"))
        return rc


class ExitHandler(object):
    """Context manager for SIGTERM and Co. signals."""

    def __init__(self, daemon, on_exit=None, on_stack=False):
        self._on_stack = on_stack
        self._daemon = daemon
        try:
            on_exit[0]
        except TypeError:
            on_exit = (on_exit,)
        self._on_exit = tuple(on_exit)

    @property
    def on_stack(self):
        return self._on_stack

    @property
    def on_exit(self):
        return self._on_exit

    @property
    def daemon(self):
        return self._daemon

    @staticmethod
    def sigterm_handler(signum, frame):
        """Proper system exit."""
        sys.exit(0)

    def __enter__(self):
        moreinfo = str(multiprocessing.current_process()) + ' ' + str(os.getpid())
        self.daemon.logger.info('Context enter for %s %s', repr(self.daemon), moreinfo)
        old_handler = signal.signal(signal.SIGTERM, self.sigterm_handler)
        if old_handler not in (signal.SIG_DFL, self.sigterm_handler):
            if not self.on_stack:
                raise RuntimeError('Handler already registered for SIGTERM: [%r]' % old_handler)

            def handler(signum, frame):
                try:
                    self.sigterm_handler(signum, frame)
                finally:
                    old_handler(signum, frame)

            signal.signal(signal.SIGTERM, handler)
        return self

    def __exit__(self, exc_type, exc_value, exc_traceback):
        """Be sure to call all registered callbacks at exit time."""
        moreinfo = str(multiprocessing.current_process()) + ' ' + str(os.getpid())
        self.daemon.logger.info('Context exit for %s %s', repr(self.daemon), moreinfo)
        if exc_type is not None:
            if exc_type is SystemExit and exc_value.code == 0:
                self.daemon.logger.info('Context exit triggered by a clean sys.exit')
            else:
                self.daemon.logger.info('Context exit triggered by an exception.',
                                        exc_info=exc_value)
        for i, callback in enumerate([x for x in self.on_exit if x is not None]):
            self.daemon.logger.info('Context exit callback %d: %s', i, repr(callback))
            callback()
        return True


class PidFile(object):
    """
    Class in charge of pid handling in a simple file.
    """

    def __init__(self, tag='default', filename=None, procname='python'):
        if filename is None:
            node = re.sub(r'\..*', '', platform.node())
            filename = os.path.join(os.getcwd(), tag + '-' + node)
        if not filename.endswith('.pid'):
            filename += '.pid'
        self._filename = os.path.realpath(filename)
        self._procname = procname
        self.reset()

    def reset(self):
        """Create the pid file (would erase an older one) and lock it."""
        try:
            self._fd = os.open(self._filename, os.O_CREAT | os.O_RDWR, 0o644)
        except IOError as iotrouble:
            sys.exit('Failed to open pidfile: %s' % str(iotrouble))
        assert not fcntl.flock(self._fd, fcntl.LOCK_EX)

    @property
    def fd(self):
        return self._fd

    @property
    def filename(self):
        return self._filename

    @property
    def procname(self):
        return self._procname

    def unlock(self):
        """Unlock the pid file."""
        assert not fcntl.flock(self.fd, fcntl.LOCK_UN)

    def write(self, pid=None):
        """Write the pid in the (already open) file."""
        if pid is None:
            pid = os.getpid()
        os.ftruncate(self.fd, 0)
        os.write(self.fd, b"%d\n" % int(pid))
        os.fsync(self.fd)

    def delfile(self):
        """Remove actual pid filename."""
        if os.path.exists(self.filename):
            os.remove(self.filename)

    def kill(self, retry=10):
        """Kill the process of which we handle the pid."""
        pid = int(os.read(self.fd, 4096))
        os.lseek(self.fd, 0, os.SEEK_SET)

        try:
            while retry > 0:
                os.kill(pid, SIGTERM)
                print('Sending SIGTERM to', pid, '...')
                time.sleep(0.2)
                retry -= 1
        except OSError as err:
            err = str(err)
            if err.find('No such process') > 0:
                self.delfile()
                return None
            else:
                return str(err)

        if self.is_running():
            return 'Failed to kill %d' % pid

    def is_running(self):
        """Is there a running process having the pid we handle."""
        contents = os.read(self.fd, 4096)
        os.lseek(self.fd, 0, os.SEEK_SET)

        if not contents:
            return False

        p = subprocess.Popen(
            ['ps', '-o', 'command', '-p', str(int(contents))],
            stdout=subprocess.PIPE, stderr=subprocess.PIPE
        )
        stdout, u_stderr = [six.ensure_text(stream) for stream in p.communicate()]
        if stdout == 'COMMAND\n':
            return False

        command = stdout[stdout.find("\n") + 1:]
        return self.procname in command and 'python' in command.lower()


class BaseDaemon(object):
    """
    A generic daemon class.
    Thanks to Sander Marechal : https://www.jejik.com/articles/2007/02/a_simple_unix_linux_daemon_in_python/
    With some modifications and PidFile creation.

    Usage: subclass the BaseDaemon class and override the run() method
    """

<<<<<<< HEAD
    def __init__(self, tag='test', pidfile=None, procname='python', loglevel='INFO', inifile=None, redirect=None):
=======
    def __init__(self, tag='test', pidfile=None, procname='python',
                 loglevel='INFO', inifile=None, redirect=None):
>>>>>>> 227ae045
        self._tag = tag
        self._pidfile = PidFile(tag=tag, filename=pidfile, procname=procname)
        self._tmpdir = os.path.join(os.environ['HOME'], 'tmp')
        self._rundir = os.getcwd()
        self._logger = None
        self._logfacility = None
<<<<<<< HEAD
        self._loglevel = loglevel
=======
        self._loglevel = loglevel.upper()
>>>>>>> 227ae045
        self._stdin = os.devnull
        node = re.sub(r'\..*', '', platform.node())
        self._redirect = os.path.realpath(redirect or tag + '-' + node + '.log')
        self._daemonized = False
        self._inifile = self._tag if inifile is None else inifile
        if not self._inifile.endswith('.ini'):
            self._inifile += '.ini'

    @property
    def tag(self):
        return self._tag

    @property
    def daemonized(self):
        return self._daemonized

    @property
    def stdin(self):
        return self._stdin

    @property
    def stdout(self):
        return self._redirect

    @property
    def stderr(self):
        return self._redirect

    @property
    def pidfile(self):
        return self._pidfile

    @property
    def tmpdir(self):
        return self._tmpdir

    @property
    def rundir(self):
        return self._rundir

    @property
    def loglevel(self):
        """The root loger loglevel."""
        return self._loglevel

    @loglevel.setter
    def loglevel(self, value):
        oldvalue = self._loglevel
<<<<<<< HEAD
        self._loglevel = value
        self._logger = None
        self.logger.warning('Jeeves loglevel changed from %s to %s.' +
                            'This will only take effect when pool-workers restart.',
                            oldvalue, value)
=======
        self._loglevel = value.upper()
        self._logger = None
        self.logger.warning('Jeeves loglevel changed from %s to %s. ' +
                            'This will only take effect when pool-workers restart.',
                            oldvalue, value.upper())
>>>>>>> 227ae045

    @property
    def logfacility(self):
        """A LogFacility instance that provide the necessary features to deal with logging."""
        if self._logfacility is None:
            if six.PY2:
                self._logfacility = talking.LegacyLogfacility()
            else:
                self._logfacility = talking.LoggingBasedLogFacility()
        return self._logfacility

    @property
    def logger(self):
        """A logger instance for the daemon class."""
        if self._logger is None:
            self.logfacility.worker_log_setup(self.loglevel)
            self._logger = self.logfacility.worker_get_logger(__name__)
        return self._logger

    @property
    def inifile(self):
        return self._inifile

    def daemonize(self):
        """
        Do the UNIX double-fork magic, see Stevens' "Advanced
        Programming in the UNIX Environment" for details (ISBN 0201563177)
        https://www.oreilly.com/library/view/python-cookbook/0596001673/ch06s08.html
        https://gist.github.com/Ma233/dd1f2f93db5378a29a3d1848288f520e
        """
        try:
            pid = os.fork()
            if pid > 0:
                # exit first parent
                sys.exit(0)
        except OSError as e:
            sys.stderr.write("fork #1 failed: %d (%s)\n" % (e.errno, e.strerror))
            sys.exit(1)

        # decouple from parent environment
        os.chdir('/')
        os.setsid()
        os.umask(0)

        # do second fork
        try:
            pid = os.fork()
            if pid > 0:
                # exit from second parent
                sys.exit(0)
        except OSError as e:
            sys.stderr.write("fork #2 failed: %d (%s)\n" % (e.errno, e.strerror))
            sys.exit(1)

        self._daemonized = True

    def ioremap(self):
        """Remap standard io file descriptors."""

        # close all the possible file descriptors opened
        if self.daemonized:
            maxfd = resource.getrlimit(resource.RLIMIT_NOFILE)[1]
            if maxfd == resource.RLIM_INFINITY:
                maxfd = 1024
            for fd in range(3, maxfd):
                try:
                    os.close(fd)
                except OSError:  # ERROR, fd wasn't open to begin with (ignored)
                    pass

        # remap std 0, 1 and 2
        if self.daemonized:
            sys.stdin.close()
            sys.stdin = open(self.stdin, 'r')
        if self.stdout is not None:
            sys.stdout.flush()
            sys.stderr.flush()
            os.umask(0o0022)
            if self.stdout and os.path.exists(self.stdout):
                oldpath, oldname = os.path.split(self.stdout)
                newpath = os.path.join(oldpath, LOG_ARCHIVE_PATH)
                pools.parent_mkdir(newpath, mode=0o755)
                os.rename(self.stdout, os.path.join(
                    newpath, oldname + '.' + pools.timestamp()
                ))
            stdnew = open(self.stdout, 'a+', 1)
            os.dup2(stdnew.fileno(), sys.stdout.fileno())
            os.dup2(stdnew.fileno(), sys.stderr.fileno())

    def header(self):
        """Introduction to logging file..."""
        os.chdir(self.rundir)
        self.logger.info('Daemon', started=datetime.now())
        self.logger.info('Daemon', tag=self.tag)
        self.logger.info('Daemon', kind=self.__class__.__name__)
        self.logger.info('Daemon', module=self.__module__)
        self.logger.info('Process', pid=os.getpid())
        self.logger.info('Process', pidfile=self.pidfile.filename)
        self.logger.info('Process', rundir=self.rundir)
        self.logger.info('Process', tmpdir=self.tmpdir)
        self.logger.info('Process', python=sys.version.replace('\n', ' '))

    def bye(self):
        """Nice exit."""
        self.pidfile.delfile()
        self.logger.info('Bye folks...')

    def exit_callbacks(self):
        """Return a list of callbacks to be launched before the daemon exits."""
        return self.bye,

    def start(self, mkdaemon=True):
        """Start the daemon."""

        # check for a pidfile to see if the daemon already runs
        if self.pidfile.is_running():
            self.pidfile.unlock()
            sys.exit('Daemon already running.')

        # start the daemon
        print('Starting daemon...')
        if mkdaemon:
            self.daemonize()

        # write pidfile
        self.pidfile.write()
        self.pidfile.unlock()

        # gather std descriptors
        self.ioremap()

        # initialise the logging system
        with self.logfacility.log_infrastructure():

            # let's be a bit talkative
            self.header()
            if sys.path[0] == '':
                sys.path.pop(0)
            sys.path.insert(0, self.rundir)

            # at least, do something...
            with ExitHandler(self, on_exit=self.exit_callbacks()):
                self.setup()
                self.run()

    def stop(self):
        """Stop the daemon."""

        # check if a daemon is actually running
        if not self.pidfile.is_running():
            self.pidfile.unlock()
            print('Daemon not running.')
            return

        # try to nicely kill the daemon process
        error = self.pidfile.kill()
        if error:
            self.pidfile.unlock()
            sys.exit(error)

    def restart(self):
        """Restart the daemon."""
        self.stop()
        self.pidfile.reset()
        self.start()

    def setup(self):
        """
        You should override this method when you subclass Daemon.
        It will be called after the process has been daemonized by start() or restart() and before run().
        """
        raise NotImplementedError

    def run(self):
        """
        You should override this method when you subclass Daemon.
        It will be called after the process has been daemonized by start() or restart() after setup().
        """
        raise NotImplementedError


class HouseKeeping(object):
    """A wrapper for all internal config callbacks."""

    def internal_reload(self, ask):
        """Proxy to a setup rerun."""
        if ask.data is None:
            self.logger.error('Reload undefined')
            return False
        else:
            self.multi_stop()
            if 'config' in ask.data:
                self.logger.warning('Rerun setup config')
                self.config = self.read_config(self.inifile)
            if 'mkpools' in ask.data:
                self.logger.warning('Rerun setup mkpools')
                self.mkpools(clear=True)
            self.multi_start()
            return True

    def internal_level(self, ask):
        """Set a specific log level."""
        self.loglevel = ask.data
        self.logger.warning('Reloading the process pool...')
        self.multi_stop(timeout=5)
        self.multi_start()
        return True

    def internal_sleep(self, ask):
        """Make a nap."""
        self.logger.warning('Sleep', duration=ask.data)
        time.sleep(ask.data)
        return True

    def internal_show(self, ask=None, actualcfg=None, scope='global'):
        """Display on stdout the current configuration."""
        if actualcfg is None:
            actualcfg = self.config
        conf_stack = list()
        conf_stack.append('-' * 80)
        conf_stack.append(scope.upper() + ' CONFIGURATION DISPLAY')
        conf_stack.append('-' * 80)
        for section, infos in sorted(actualcfg.items()):
            conf_stack.append('')
            conf_stack.append(' * ' + section)
            for k, v in sorted(infos.items()):
                conf_stack.append('   + {:<16s} = {!s}'.format(k, v))
        conf_stack.append('-' * 80)
        conf_stack.append('')
        self.logger.warning('Internal show result:\n%s', '\n'.join(conf_stack))
        return True

    def internal_update(self, ask):
        """Update the current configuration and display it."""
        if ask.data is not None and isinstance(ask.data, dict):
            self.internal_show(actualcfg=ask.data, scope='update')
            dictmerge(self.config, ask.data)
            return True
        else:
            self.logger.error('Not a valid update', data=type(ask.data))
            return False

    def internal_switch_pool(self, ask, status=False):
        """Update active parameters for pools."""
        for pool in [x.lower() for x in mktuple(ask.data)]:
            poolcfg = 'pool_' + pool
            if poolcfg in self.config:
                self.logger.warning('Switch pool', pool=pool, active=status)
                self.config[poolcfg]['active'] = status
                thispool = pools.get(tag=pool)
                thispool.active = status
        return True

    def internal_active(self, ask):
        """Proxy to pool switch on."""
        return self.internal_switch_pool(ask, status=True)

    def internal_mute(self, ask):
        """Proxy to pool switch off."""
        return self.internal_switch_pool(ask, status=False)

    def internal_switch_action(self, ask, status=False):
        """Update active parameters for an action."""
        for action in [x.lower() for x in mktuple(ask.data)]:
            actioncfg = 'action_' + action
            if actioncfg not in self.config:
                self.config[actioncfg] = dict()
            self.logger.warning('Switch action', action=action, active=status)
            self.config[actioncfg]['active'] = status
        return True

    def internal_seton(self, ask):
        """Proxy to action switch on."""
        return self.internal_switch_action(ask, status=True)

    def internal_setoff(self, ask):
        """Proxy to action switch off."""
        return self.internal_switch_action(ask, status=False)


class Jeeves(BaseDaemon, HouseKeeping):
    """Multiprocessed and modular daemon."""

    def read_config(self, filename):
        """Parse a configuration file and try to evaluate values as best as we can."""
        config = dict(driver=dict(pools=[]))
        if os.path.exists(filename):
            absfile = os.path.abspath(filename)
            self.logger.info('Configuration', path=absfile)
            cfg = SafeConfigParser()
            cfg.read(absfile)

            self.logger.info('Configuration', sections=','.join(cfg.sections()))
            for section in cfg.sections():
                if section not in config:
                    config[section] = dict()
                for k, v in cfg.items(section):
                    try:
                        v = literal_eval(v)
                    except (SyntaxError, ValueError):
                        if k.startswith('options') or ',' in v:
                            v = v.replace('\n', '').replace(' ', '').split(',')
                    config[section][k.lower()] = v
        else:
            self.logger.error('No configuration', path=filename)
<<<<<<< HEAD
=======
            sys.exit('No configuration (path={!s})'.format(filename))
>>>>>>> 227ae045
        return config

    def mkpools(self, clear=False):
        """Create directories according to config file or default names."""
        if clear:
            pools.clear_all()
        for pool in self.config['driver'].get('pools', tuple()):
            poolcfg = 'pool_' + pool
            if poolcfg not in self.config:
                self.logger.warning('No dedicated conf', pool=pool)
                self.config[poolcfg] = dict()
<<<<<<< HEAD
            thispool = pools.get(tag=pool,
                                 logger=self.logfacility.worker_get_logger(pools.__name__),
                                 **self.config[poolcfg])
=======
            pools.get(tag=pool,
                      logger=self.logfacility.worker_get_logger(pools.__name__),
                      **self.config[poolcfg])

    def _get_pool(self, tag):
        if pools.check(tag):
            return pools.get(tag=tag)
        else:
            return pools.get(tag=tag,
                             logger=self.logfacility.worker_get_logger(pools.__name__))
>>>>>>> 227ae045

    def setup(self):
        """
        Read any configuration file provided as tag.ini
        and create appropriate directories.
        """

        # read ini configuration file if any
        self.config = self.read_config(self.inifile)

        # check or create pool directories
        self.mkpools()

        # clean old log files
        keeplog = self.config['driver'].get('keeplog', '10d')
        pools.clean_older_files(self.logger, LOG_ARCHIVE_PATH, keeplog, '*.log.*')

    def _worker_init(self, logfacility):
        """Called each time a pool's worker is created/restarted"""
        logfacility.worker_log_setup(self.loglevel)
        me = multiprocessing.current_process()
        wlogger = logfacility.worker_get_logger(__name__)
        wlogger.info('PoolWorker initialising or restarting', pid=me.pid, realname=me.name)

    def multi_start(self):
        """Start a pool of co-workers processes."""
        self.ptask = 0
        self.asynchronous = dict()
        self.procs = self.config['driver'].get('maxprocs', 4)
        maxtasks = self.config['driver'].get('maxtasks', 64)
        self.ppool = multiprocessing.Pool(self.procs,
                                          self._worker_init,
<<<<<<< HEAD
                                          (self.logfacility, ),
=======
                                          (self.logfacility,),
>>>>>>> 227ae045
                                          maxtasks)
        self.logger.info('Multiprocessing pool started', procs=self.procs)
        for child in sorted(multiprocessing.active_children(), key=lambda x: x.pid):
            self.logger.info('Coprocess', pid=child.pid, alive=child.is_alive(), name=child.name)
        return True

    def multi_stop(self, timeout=1):
        """Join all active coprocesses."""
        if hasattr(self, 'procs') and self.procs:
            # at least, some multiproccessing setup had occured
            self.logger.info('Terminate', procs=self.procs, remaining=len(self.asynchronous))

            # look at the remaining tasks
            for (pnum, syncinfo) in self.asynchronous.copy().items():
                self.logger.warning('Task not complete', pnum=pnum)
                try:
                    jpool, jfile, asyncr = syncinfo
                    pnum, prc, pvalue = asyncr.get(timeout=timeout)
                except multiprocessing.TimeoutError:
                    self.logger.error('Timeout for task', pnum=pnum)
                except Exception as trouble:
                    self.logger.critical('Trouble in pool', pnum=pnum, exc_info=trouble)
                else:
                    self.logger.info('Return', pnum=pnum, rc=prc, result=pvalue)
<<<<<<< HEAD
                    self.migrate(pools.get(tag=jpool), jfile)
=======
                    self.migrate(self._get_pool(jpool), jfile)
>>>>>>> 227ae045
                finally:
                    del self.asynchronous[pnum]

            # try to clean the current active pool of processes
            try:
                self.ppool.close()
                self.ppool.terminate()
                self.ppool.join()
            except Exception as trouble:
                self.logger.critical('Multiprocessing stop failure.', exc_info=trouble)
        else:
            self.logger.warning('Multi stop without start ?')

        return True

    def migrate(self, pool, item, target=None):
        """Proxy to pool migration service."""
        rc = None
        try:
            target = pool.migrate(item, target=target)
            rc = self._get_pool(target)
        except OSError as trouble:
            self.logger.error('Could not migrate', item=item, exc_info=trouble)
        else:
            self.logger.info('Migrate', item=item, target=rc.path)
        return rc

    def json_load(self, pool, item):
        """Load a json request file."""
        obj = None
        jsonfile = os.path.join(pool.path, item)
        try:
            with io.open(jsonfile, 'rb') as fd:
                obj = json.load(fd)
            obj = pools.Request(**obj)
        except (ValueError, AttributeError, OSError):
            self.logger.error('Could not load', path=jsonfile, retry=self.redo.pop(item, 0))
            self.migrate(pool, item, target='error')
        return obj

    def async_callback(self, result):
        """Get result from async pool processing.

        Async callbacks should return a tuple (pnum, prc, pvalue):

        - pnum   = The unique id they received as first argument
        - prc    = True for success, False (or None) for failure
        - pvalue = a dict, may contain anything, but the key 'rpool' is used to indicate
          which pool the json request must be moved to.

           - If the operation was successfull, the default target pool is taken from the
             configuration, e.g. pool_process ('run') -> pool_out ('done')
           - In case of failure, the default target is 'retry'. To send a request to the
             'error' pool, use pvalue = dict(rpool='error')
        """

        if not result:
            self.logger.error('Undefined result from asynchronous processing')
            return

        pnum = prc = pvalue = None
        try:
            pnum, prc, pvalue = result
            if prc:
                self.logger.info('Return', pnum=pnum, rc=prc, result=pvalue)
            else:
                self.logger.error('Return', pnum=pnum, rc=prc, result=pvalue)
        except Exception as trouble:
            self.logger.critical('Callback failed to process result', result=result, exc_info=trouble)
        finally:
            if pnum is not None and pnum in self.asynchronous:
                jpool, jfile, u_asyncr = self.asynchronous[pnum]
                poolbase = self._get_pool(jpool)
                pooltarget = None
                try:
                    pooltarget = pvalue.get('rpool', None)
                except AttributeError:
                    pass
                if not prc and pooltarget is None:
                    pooltarget = 'retry'
                self.migrate(poolbase, jfile, target=pooltarget)
                del self.asynchronous[pnum]
            else:
                self.logger.error('Unknown asynchronous process', pnum=pnum)

    def dispatch(self, modname, funcname, ask, acfg, jpool, jfile):
        """Multiprocessing dispatching."""
        rc = False
        self.ptask += 1
        pnum = '{0:06d}'.format(self.ptask)
        # complete the json opts with the configuration defaults
        opts = ask.opts.copy()
        for extra in [x for x in acfg.get('options', tuple()) if x not in opts]:
            opts[extra] = acfg.get(extra, None)
        try:
            self.asynchronous[pnum] = (
                jpool,
                jfile,
                self.ppool.apply_async(
                    func=_dispatch_func_wrapper,
                    args=(self.logfacility.worker_logger_cb,
                          self.logfacility.worker_logger_setid_manager,
<<<<<<< HEAD
=======
                          acfg.get('loglevel', self.loglevel).upper(),
>>>>>>> 227ae045
                          modname,
                          funcname,
                          pnum,
                          ask,
                          self.config.copy()),
                    kwds=opts,
                    callback=self.async_callback
                )
            )
        except Exception as trouble:
            self.logger.critical('Dispatch error', action=ask.todo, exc_info=trouble)
        else:
            rc = True
            self.logger.info('Dispatch', pnum=pnum, action=ask.todo)
        return rc

    def process_request(self, pool, jfile):
        """Process a standard request."""

        ask = self.json_load(pool, jfile)
        if ask is None:
            return False

        # tp = tag of the pool the jfile was migrated to
        tp = self.migrate(pool, jfile)
        if tp is None:
            return False

        if ask.todo not in self.config['driver'].get('actions', tuple()):
            self.logger.error('Unregistered', action=ask.todo)
            self.migrate(tp, jfile, target='ignore')
            return False

        rc = True
        dispatched = False
        rctarget = 'error'

        action = 'action_' + ask.todo
        if action in self.config:
            acfg = self.config[action]
        else:
            self.logger.debug('Undefined', action=ask.todo)
            acfg = dict(
                dispatch=False,
                module='internal',
                entry=ask.todo,
            )

        if acfg.get('active', True):
            thismod = acfg.get('module', 'internal')
            thisname = acfg.get('entry', ask.todo)
            self.logger.info(
                'Processing',
                action=ask.todo,
                function=thisname,
                module=thismod,
            )
            if thismod == 'internal' or not acfg.get('dispatch', False):
                # The internal or callback will be executed "in place"
                if thismod == 'internal':
                    thisfunc = getattr(self, 'internal_' + thisname, None)
                else:
                    thisfunc = _jeeves_callback_finder(thismod, thisname, self.logger)
                if thisfunc is None or not callable(thisfunc):
                    self.logger.error('The callback function was not found', funcname=thisname)
                    rc = False
                else:
                    try:
                        if thismod == 'internal':
                            rc = thisfunc(ask, **ask.opts)
                        else:
                            rc = thisfunc('000000',
                                          ask,
                                          self.config.copy(),
                                          self.logfacility.worker_get_logger(thisfunc.__module__))
                    except Exception as trouble:
                        self.logger.error('Trouble', action=ask.todo, exc_info=trouble)
                        rc = False
            else:
                # Delegate the execution to the process pool
                rc = self.dispatch(thismod, thisname, ask, acfg, tp.tag, jfile)
                dispatched = True

        else:
            self.logger.warning('Inactive', action=ask.todo)
            rctarget = 'ignore'

        if rc:
            if not dispatched:
                self.migrate(tp, jfile)
        else:
            self.migrate(tp, jfile, target=rctarget)

        return rc

    def exit_callbacks(self):
        """Return a list of callbacks to be launched before daemon exit."""
        return self.multi_stop, self.bye

    def run(self):
        """Infinite work loop."""

        self.logger.info('Just ask Jeeves...')
        self.multi_start()

        # migrate existing requests forgotten in processing directory
        thispool = self._get_pool('process')
        todorun = thispool.contents
        if todorun:
            self.logger.warning('Remaining requests', num=len(todorun))
            for bad in todorun:
                self.migrate(thispool, bad, target='retry')

        # setup default autoexit mode, once for all
        autoexit = self.config['driver'].get('autoexit', 0)
        self.logger.info('Automatic', autoexit=autoexit)

        # setup silent mode parameters
        maxsleep = self.config['driver'].get('maxsleep', 10)
        silent_delay = self.config['driver'].get('silent', 10)

        # initiate retry tracking
        self.redo = dict()
        rtinit = self.config['driver'].get('rtinit', 60)
        rtslow = self.config['driver'].get('rtslow', 2)
        rtceil = self.config['driver'].get('rtceil', 24 * 3600)
        rtstop = self.config['driver'].get('rtstop', 24 * 3600 * 5)

        tprev = datetime.now()
        tbusy = False
        nbsleep = 0
        silent = False
        working = True

        while working:

            tnext = datetime.now()
            ttime = (tnext - tprev).total_seconds()
            if not silent:
                self.logger.debug('Loop', previous=ttime, busy=tbusy, nbsleep=nbsleep)
            tprev = tnext
            tbusy = False

            # do some cleaning to clear the place before real work
            for pool in pools.values():
                pool.clean()

            # process the input pool first
            thispool = self._get_pool('in')
            if thispool.active:
                self.logger.debug('Processing', pool=thispool.tag, path=thispool.path)

                todo = thispool.contents
                while todo:
                    tbusy = True
                    # ignore some files with an explicit name
                    for bad in [x for x in todo if 'ignore' in x]:
                        tp = self.migrate(thispool, bad, target='ignore')
                        if tp is not None:
                            todo.remove(bad)
                    # look for config requests
                    for cfg in [x for x in todo if x.endswith('.config.json')]:
                        self.process_request(thispool, cfg)
                        todo.remove(cfg)
                    # look for other input requests
                    for req in todo:
                        self.process_request(thispool, req)
                    todo = thispool.contents
            else:
                self.logger.warning('Inactive', pool=thispool.tag, path=thispool.path)

            # then process the retry pool
            thispool = self._get_pool('retry')
            if thispool.active:
                self.logger.debug('Processing', pool=thispool.tag, path=thispool.path)
                # look for previous retry requests
                todo = thispool.contents
                stamp = datetime.now()
                for req in todo:
                    rt = self.redo.setdefault(req, dict(first=stamp, last=stamp, delay=rtinit, nbt=0))
                    rttotal = (stamp - rt['first']).total_seconds()
                    rtlast = (stamp - rt['last']).total_seconds()
                    if rttotal > rtstop:
                        tbusy = True
                        self.logger.warning('Abandonning retry', json=req, nbt=rt['nbt'], totaltime=rttotal)
                        self.migrate(thispool, req, target='error')
                        del self.redo[req]
                    elif rtlast > rt['delay']:
                        tbusy = True
                        rt['nbt'] += 1
                        rt['last'] = stamp
<<<<<<< HEAD
                        rt['delay'] = min(rtceil, max(1, int(rt['delay'] * rtslow)))
=======
                        rt['delay'] = min(rtceil, max(1, int(rt['delay'] * rtslow) + randint(-5, 5)))
>>>>>>> 227ae045
                        self.logger.warning('Retry', json=req, nbt=rt['nbt'], nextdelay=rt['delay'])
                        self.migrate(thispool, req)
            else:
                self.logger.warning('Inactive', pool=thispool.tag, path=thispool.path)

            if not tbusy:
                # nothing done... so handle sleeping mechanism.
                nbsleep += 1

                # check if we must exit from current session
                if autoexit and nbsleep > autoexit:
                    working = False
                    self.logger.warning('Stop', idle=autoexit)
                    continue

                # do not sleep more than the maxsleep config parameter (in seconds).
                time.sleep(min(nbsleep, maxsleep))
                if not silent and nbsleep > maxsleep:
                    if nbsleep - maxsleep >= silent_delay:
                        # we have been sleeping chunks of maxsleep seconds more that silent_delay times.
                        self.logger.warning('Enter silent mode', after=silent_delay)
                        silent = True
            else:
                # something has been done in this loop so... reset all sleeping mechanisms.
                nbsleep = 0
                silent = False<|MERGE_RESOLUTION|>--- conflicted
+++ resolved
@@ -32,12 +32,7 @@
 from six.moves.configparser import SafeConfigParser
 
 from bronx.syntax import dictmerge, mktuple
-<<<<<<< HEAD
-from . import pools
-from . import talking
-=======
 from . import pools, talking
->>>>>>> 227ae045
 
 #: No automatic export
 __all__ = []
@@ -92,13 +87,9 @@
     return thisfunc
 
 
-<<<<<<< HEAD
-def _dispatch_func_wrapper(logger_cb, logger_setid_manager, modname, funcname, pnum, ask, config, **kw):
-=======
 def _dispatch_func_wrapper(logger_cb, logger_setid_manager, loglevel,
                            modname, funcname, pnum, ask, config,
                            **kw):
->>>>>>> 227ae045
     """
     Wrapper exexuted by the pool's worker in order to launch the callback
     ``funcname`` from module ``modname``.
@@ -107,10 +98,7 @@
     :param logger_setid_manager: A context manager class that can be used
                                  to customise the logging system (in order
                                  to add the request ID (**pnum**)
-<<<<<<< HEAD
-=======
     :param loglevel: The desired loglevel
->>>>>>> 227ae045
     :param modname: The module name
     :param funcname: The callback name (it must be a callable)
     :param pnum: The request ID
@@ -120,15 +108,9 @@
     :return: A three-element tuple (request ID, rc, extra_dictionary)
     """
     # Setup the logging system in order to display the request ID
-<<<<<<< HEAD
-    with logger_setid_manager(pnum):
-        my_logger = logger_cb(__name__)
-        # Add extra layer of security (just in case an exception occurs
-=======
     with logger_setid_manager(pnum, loglevel):
         my_logger = logger_cb(__name__)
         # Add extra layer of security (just in case an exception occurs)
->>>>>>> 227ae045
         try:
             # Look for the desired callback
             func = _jeeves_callback_finder(modname, funcname, my_logger)
@@ -308,23 +290,15 @@
     Usage: subclass the BaseDaemon class and override the run() method
     """
 
-<<<<<<< HEAD
-    def __init__(self, tag='test', pidfile=None, procname='python', loglevel='INFO', inifile=None, redirect=None):
-=======
     def __init__(self, tag='test', pidfile=None, procname='python',
                  loglevel='INFO', inifile=None, redirect=None):
->>>>>>> 227ae045
         self._tag = tag
         self._pidfile = PidFile(tag=tag, filename=pidfile, procname=procname)
         self._tmpdir = os.path.join(os.environ['HOME'], 'tmp')
         self._rundir = os.getcwd()
         self._logger = None
         self._logfacility = None
-<<<<<<< HEAD
-        self._loglevel = loglevel
-=======
         self._loglevel = loglevel.upper()
->>>>>>> 227ae045
         self._stdin = os.devnull
         node = re.sub(r'\..*', '', platform.node())
         self._redirect = os.path.realpath(redirect or tag + '-' + node + '.log')
@@ -373,19 +347,11 @@
     @loglevel.setter
     def loglevel(self, value):
         oldvalue = self._loglevel
-<<<<<<< HEAD
-        self._loglevel = value
-        self._logger = None
-        self.logger.warning('Jeeves loglevel changed from %s to %s.' +
-                            'This will only take effect when pool-workers restart.',
-                            oldvalue, value)
-=======
         self._loglevel = value.upper()
         self._logger = None
         self.logger.warning('Jeeves loglevel changed from %s to %s. ' +
                             'This will only take effect when pool-workers restart.',
                             oldvalue, value.upper())
->>>>>>> 227ae045
 
     @property
     def logfacility(self):
@@ -495,7 +461,7 @@
 
     def exit_callbacks(self):
         """Return a list of callbacks to be launched before the daemon exits."""
-        return self.bye,
+        return (self.bye,)
 
     def start(self, mkdaemon=True):
         """Start the daemon."""
@@ -691,10 +657,7 @@
                     config[section][k.lower()] = v
         else:
             self.logger.error('No configuration', path=filename)
-<<<<<<< HEAD
-=======
             sys.exit('No configuration (path={!s})'.format(filename))
->>>>>>> 227ae045
         return config
 
     def mkpools(self, clear=False):
@@ -706,11 +669,6 @@
             if poolcfg not in self.config:
                 self.logger.warning('No dedicated conf', pool=pool)
                 self.config[poolcfg] = dict()
-<<<<<<< HEAD
-            thispool = pools.get(tag=pool,
-                                 logger=self.logfacility.worker_get_logger(pools.__name__),
-                                 **self.config[poolcfg])
-=======
             pools.get(tag=pool,
                       logger=self.logfacility.worker_get_logger(pools.__name__),
                       **self.config[poolcfg])
@@ -721,7 +679,6 @@
         else:
             return pools.get(tag=tag,
                              logger=self.logfacility.worker_get_logger(pools.__name__))
->>>>>>> 227ae045
 
     def setup(self):
         """
@@ -754,11 +711,7 @@
         maxtasks = self.config['driver'].get('maxtasks', 64)
         self.ppool = multiprocessing.Pool(self.procs,
                                           self._worker_init,
-<<<<<<< HEAD
-                                          (self.logfacility, ),
-=======
                                           (self.logfacility,),
->>>>>>> 227ae045
                                           maxtasks)
         self.logger.info('Multiprocessing pool started', procs=self.procs)
         for child in sorted(multiprocessing.active_children(), key=lambda x: x.pid):
@@ -783,11 +736,7 @@
                     self.logger.critical('Trouble in pool', pnum=pnum, exc_info=trouble)
                 else:
                     self.logger.info('Return', pnum=pnum, rc=prc, result=pvalue)
-<<<<<<< HEAD
-                    self.migrate(pools.get(tag=jpool), jfile)
-=======
                     self.migrate(self._get_pool(jpool), jfile)
->>>>>>> 227ae045
                 finally:
                     del self.asynchronous[pnum]
 
@@ -890,10 +839,7 @@
                     func=_dispatch_func_wrapper,
                     args=(self.logfacility.worker_logger_cb,
                           self.logfacility.worker_logger_setid_manager,
-<<<<<<< HEAD
-=======
                           acfg.get('loglevel', self.loglevel).upper(),
->>>>>>> 227ae045
                           modname,
                           funcname,
                           pnum,
@@ -1085,11 +1031,7 @@
                         tbusy = True
                         rt['nbt'] += 1
                         rt['last'] = stamp
-<<<<<<< HEAD
-                        rt['delay'] = min(rtceil, max(1, int(rt['delay'] * rtslow)))
-=======
                         rt['delay'] = min(rtceil, max(1, int(rt['delay'] * rtslow) + randint(-5, 5)))
->>>>>>> 227ae045
                         self.logger.warning('Retry', json=req, nbt=rt['nbt'], nextdelay=rt['delay'])
                         self.migrate(thispool, req)
             else:
