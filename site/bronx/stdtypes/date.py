#!/usr/bin/env python
# -*- coding:Utf-8 -*-

"""
Classes and functions form this module are dedicated to the manipulation of
date and time quantities.

Obviously the main classes of this module are :class:`Date`, :class:`Period`,
:class:`Time` and :class:`Month`.

Some helper functions are also provided (to get the current date, ...).

Formats hypothesis:

1. Ideally dates and times should be represented as a valid ISO 8601 strings.
   Here are a few exemples:

       * 2016-01-01 or 20160101 (for a date)
       * 12:00, 1200, 12:00:00 or 120000 (for a time)
       * A combination of both: 2016-01-01T12:00
       * Optionally the time zone indicator: 2016-01-01T12:00Z

2. For a date, the following will also be accepted yyyymmdd[hh[mn[ss]]] with
   yyyy as the year in 4 numbers, mm as the month in 2 numbers, dd as the
   day in 2 numbers, hh as the hours (0-24), mn as the minutes and ss as the seconds.

3. For time periods, the following convention applies:

      * P starts an ISO 8601 Period definition
      * nY, the number of years (n positive integer),
      * nM, the number of months (n positive integer),
      * nD, the number of days (n positive integer),
      * T as a time separator,
      * nH, the number of hours (n positive integer),
      * nM, the number of minutes (n positive integer),
      * nS, the number of seconds (n positive integer)

   Examples:

      * P1Y <=> is a 1 year period
      * P20D <=> is a 20 days period
      * PT15H10M55S <=> is a 15 hours, 10 minutes and 55 seconds period
"""

# TODO: Activate unicode_literals but check that it still works with Olive
# experiments and when sending emails.
from __future__ import print_function, absolute_import, division  # , unicode_literals

import calendar
import datetime
import functools
import inspect
import operator
import re
import six

#: No automatic export
__all__ = []


def today():
    """Return the date of the day, at 0 hour, 0 minute."""
    td = datetime.datetime.today()
    return Date(td.year, td.month, td.day, 0, 0)


def yesterday(base=None):
    """Return the date of yesterday (relative to today or specified ``base`` date)."""
    if not base:
        base = today()
    return base - Period(days=1)


def tomorrow(base=None):
    """Return the date of tomorrow (relative to today or specified ``base`` date)."""
    if not base:
        base = today()
    return base + Period(days=1)


def now():
    """Return the date just now, with hours, minutes, seconds and microseconds."""
    td = datetime.datetime.now()
    return Date(td.year, td.month, td.day, td.hour, td.minute, td.second, td.microsecond)


def utcnow():
    """Return the date and UTC time just now, with hours, minutes, seconds and microseconds."""
    td = datetime.datetime.utcnow()
    return Date(td.year, td.month, td.day, td.hour, td.minute, td.second, td.microsecond)


def at_second():
    """Return the date just now, with only hours, minutes and seconds."""
    td = datetime.datetime.now()
    return Date(td.year, td.month, td.day, td.hour, td.minute, td.second, 0)


def at_minute():
    """Return the date just now, with only hours and minutes."""
    td = datetime.datetime.now()
    return Date(td.year, td.month, td.day, td.hour, td.minute, 0, 0)


def at_hour():
    """Return the date just now, with only hours."""
    td = datetime.datetime.now()
    return Date(td.year, td.month, td.day, td.hour, 0, 0, 0)


def lastround(rh=1, delta=0, base=None):
    """Return the date just before ``base`` with a plain hour multiple of ``rh``."""
    if not base:
        base = now()
    if delta:
        base += Period(delta)
    return Date(base.year, base.month, base.day, base.hour - base.hour % rh, 0)


def synop(delta=0, base=None, time=None, step=6):
    """Return the date associated to the last synoptic hour."""
    synopdate = lastround(step, delta, base)
    if time is not None:
        time = Time(time)
        if time in [Time(x) for x in range(0, 24, step)]:
            dt = Period('PT' + str(step) + 'H')
            while synopdate.time() != time:
                synopdate = synopdate - dt
        else:
            raise ValueError('Not a synoptic hour: ' + str(time))
    return synopdate


def stamp():
    """Return a date up to microseconds as a tuple."""
    td = datetime.datetime.now()
    return (td.year, td.month, td.day, td.hour, td.minute, td.second, td.microsecond)


def easter(year=None):
    """Return the date for easter of the given year

    >>> dates = [2013, 2014, 2015, 2016, 2017, 2018]
    >>> [easter(d).ymd for d in dates]
    ['20130331', '20140420', '20150405', '20160327', '20170416', '20180401']
    """
    if not year:
        year = today().year
    g = year % 19
    c = year // 100
    h = (c - c // 4 - (8 * c + 13) // 25 + 19 * g + 15) % 30
    i = h - (h // 28) * (1 - (29 // (h + 1)) * ((21 - g) // 11))
    j = (year + year // 4 + i + 2 - c + c // 4) % 7
    l = i - j
    month = 3 + (l + 40) // 44
    day = l + 28 - 31 * (month // 4)
    return Date(year, month, day)


#: The list of helper date functions
local_date_functions = dict([
    (x.__name__, x)
    for x in locals().values()
    if inspect.isfunction(x) and x.__doc__.startswith('Return the date')
])

if six.PY2:
    # noinspection PyUnboundLocalVariable
    del x


def mkisodate(datestr):
    """A crude attempt to reshape the iso8601 format."""
    l = list(re.sub(' ?(UTC|GMT)$', '', datestr.strip()))
    if len(l) > 4 and l[4] != '-':
        l[4:4] = ['-', ]
    if len(l) > 7 and l[7] != '-':
        l[7:7] = ['-', ]
    if len(l) > 10 and l[10] != 'T':
        if l[10] in (' ', '-', 'H'):
            l[10] = 'T'
        else:
            l[10:10] = ['T', ]
    if 10 < len(l) <= 13:
        l.extend(['0', '0'])
    if len(l) > 13 and l[13] != ':':
        l[13:13] = [':', ]
    if len(l) > 16 and l[16] != ':':
        l[16:16] = [':', ]
    if len(l) > 13 and l[-1] != 'Z':
        l.append('Z')
    return ''.join(l)


def stardates():
    """Nice dump of predefined dates functions."""
    for k, v in sorted(local_date_functions.items()):
        print(k.ljust(12), v())


def guess(*args):
    """Do our best to find a :class:`Date` or :class:`Period` object compatible with ``args``."""
    for isoclass in (Date, Period):
        try:
            return isoclass(*args)
        except (ValueError, TypeError):
            continue
    raise ValueError("Cannot guess what Period or Date could be %s" % str(args))


def daterange(start, end=None, step='P1D'):
    """Date generator.

    :param start: A :class:`Date` object or something that can be converted to one.
    :param end: A :class:`Date` object or something that can be converted to one.
    :param step: A :class:`Period` object or something that can be converted to one.

    :func:`daterange` always returns a generator object::

        >>> daterange('2017010100', '2017013100', 'P14D')  # doctest: +ELLIPSIS
        <generator object daterange at 0x...>
        >>> list(daterange('2017010100', '2017013100', 'P14D'))
        [Date(2017, 1, 1, 0, 0), Date(2017, 1, 15, 0, 0), Date(2017, 1, 29, 0, 0)]

    The *start* and *end* attributes are always sorted::

        >>> list(daterange('2017013100', '2017010100', 'P14D'))
        [Date(2017, 1, 1, 0, 0), Date(2017, 1, 15, 0, 0), Date(2017, 1, 29, 0, 0)]

    When *end* is not provided, it is assumed to be 10 days after *start*::

        >>> list(daterange('2017010100'))  # doctest: +NORMALIZE_WHITESPACE
        [Date(2017, 1, 1, 0, 0), Date(2017, 1, 2, 0, 0), Date(2017, 1, 3, 0, 0),
         Date(2017, 1, 4, 0, 0), Date(2017, 1, 5, 0, 0), Date(2017, 1, 6, 0, 0),
         Date(2017, 1, 7, 0, 0), Date(2017, 1, 8, 0, 0), Date(2017, 1, 9, 0, 0),
         Date(2017, 1, 10, 0, 0), Date(2017, 1, 11, 0, 0)]

    """

    if not isinstance(start, Date):
        start = Date(start)

    if end is None:
        end = start + Period('P10D')
    else:
        if not isinstance(end, Date):
            end = Date(end)

    start, end = sorted((start, end))

    if not isinstance(step, Period):
        step = Period(step)

    if step.total_seconds() < 0:
        step = Period(step.length)

    rollingdate = start
    while rollingdate <= end:
        yield rollingdate
        rollingdate += step


def daterangex(start, end=None, step=None, shift=None, fmt=None, prefix=None):
    """Extended date range expansion.

<<<<<<< HEAD
    :func:`daterange` accepts many arguments combinations::

        >>> daterangex('2017010100', '2017013100', 'P14D')
        [Date(2017, 1, 1, 0, 0), Date(2017, 1, 15, 0, 0), Date(2017, 1, 29, 0, 0)]
        >>> daterangex('2017010100-2017013100-P14D')
        [Date(2017, 1, 1, 0, 0), Date(2017, 1, 15, 0, 0), Date(2017, 1, 29, 0, 0)]
        >>> daterangex('2017010100/2017013100/P14D')
        [Date(2017, 1, 1, 0, 0), Date(2017, 1, 15, 0, 0), Date(2017, 1, 29, 0, 0)]

    *lists*, *tuples* or comma-separated string can be provided::

        >>> daterangex(['2017010100-2017013100-P14D', '2017060100-2017063000-P14D', '2017122500'])  # doctest: +NORMALIZE_WHITESPACE
        [Date(2017, 1, 1, 0, 0), Date(2017, 1, 15, 0, 0), Date(2017, 1, 29, 0, 0),
         Date(2017, 6, 1, 0, 0), Date(2017, 6, 15, 0, 0), Date(2017, 6, 29, 0, 0),
         Date(2017, 12, 25, 0, 0)]
        >>> daterangex('2017010100-2017013100-P14D,2017060100-2017063000-P14D,2017122500')  # doctest: +NORMALIZE_WHITESPACE
        [Date(2017, 1, 1, 0, 0), Date(2017, 1, 15, 0, 0), Date(2017, 1, 29, 0, 0),
         Date(2017, 6, 1, 0, 0), Date(2017, 6, 15, 0, 0), Date(2017, 6, 29, 0, 0),
         Date(2017, 12, 25, 0, 0)]

    Extra features are provided such as ; applying a global *shift*::

        >>> daterangex('2017010100-2017013100-P14D,2017060100-2017063000-P14D,2017122500',
        ...            shift='P1D')  # doctest: +NORMALIZE_WHITESPACE
        [Date(2017, 1, 2, 0, 0), Date(2017, 1, 16, 0, 0), Date(2017, 1, 30, 0, 0),
         Date(2017, 6, 2, 0, 0), Date(2017, 6, 16, 0, 0), Date(2017, 6, 30, 0, 0),
         Date(2017, 12, 26, 0, 0)]

    Formatting the date as a string depending on the *fmt* function name::

        >>> daterangex('2017010100-2017013100-P14D,2017060100-2017063000-P14D,2017122500',
        ...            fmt='ymdh')  # doctest: +NORMALIZE_WHITESPACE
        ['2017010100', '2017011500', '2017012900',
        '2017060100', '2017061500', '2017062900', '2017122500']

    Adding a *prefix* before the date string::

        >>> daterangex('2017010100-2017013100-P14D,2017060100-2017063000-P14D,2017122500',
        ...            fmt='ymdh', prefix='loop')  # doctest: +NORMALIZE_WHITESPACE
        ['loop2017010100', 'loop2017011500', 'loop2017012900',
         'loop2017060100', 'loop2017061500', 'loop2017062900', 'loop2017122500']

=======
    TODO: example.
>>>>>>> df616502
    """

    rangevalues = list()

    pstarts = ([str(s) for s in start]
               if isinstance(start, (list, tuple)) else str(start).split(','))

    for pstart in pstarts:
        actualrange = re.split('[-/]', pstart)
        realstart = Date(actualrange.pop(0))

        if actualrange:
            realend = Date(actualrange.pop(0))
        elif end is None:
            realend = realstart
        else:
            realend = Date(end)

        if actualrange:
            realstep = Period(actualrange.pop())
        elif step is None:
            realstep = Period('PT1H')
        else:
            realstep = Period(step)

        if shift is not None:
            realshift = Period(shift)
            realstart += realshift
            realend   += realshift

        pvalues = daterange(realstart, realend, realstep)

        if pvalues:
            if fmt is not None:
                pvalues = [getattr(x, fmt) for x in pvalues]
                if callable(pvalues[0]):
                    pvalues = [x() for x in pvalues]
            if prefix is not None:
                    pvalues = [ prefix + str(x) for x in pvalues ]

        rangevalues.extend(pvalues)

    return sorted(set(rangevalues))


class Period(datetime.timedelta):
    """
    Standard period objects, extending :class:`datetime.timedelta` features
    with iso8601 capabilities.
    """

    _my_re  = re.compile(
        r'(?P<X>[+-]?P)(?P<Y>[0-9]+([,.][0-9]+)?Y)?'
        r'(?P<M>[0-9]+([,.][0-9]+)?M)?'
        r'(?P<W>[0-9]+([,.][0-9]+)?W)?'
        r'(?P<D>[0-9]+([,.][0-9]+)?D)?'
        r'((?P<T>T)(?P<h>[0-9]+([,.][0-9]+)?H)?'
        r'(?P<m>[0-9]+([,.][0-9]+)?M)?'
        r'(?P<s>[0-9]+([,.][0-9]+)?S)?)?$'
    )

    @staticmethod
    def _period_regex(s):
        return Period._my_re.match(s)

    _const_times = [
        # in a [0], there are [1] [2]
        ('m', 60, 's'),
        ('h', 60, 'm'),
        ('D', 24, 'h'),
        ('W', 7, 'D'),
        ('M', 31, 'D'),
        ('Y', 365, 'D'),
    ]

    @staticmethod
    def _adder(key, value):
        if key == 's':
            return value
        else:
            for key1, factor, key2 in Period._const_times:
                if key == key1:
                    return Period._adder(key2, factor * value)
            raise KeyError("Unknown key in Period string: %s" % key)

    @staticmethod
    def _parse(string):
        """Find out time duration that could be extracted from string argument."""
        if not isinstance(string, six.string_types):
            raise TypeError("Expected string input")
        if len(string) < 2:
            raise ValueError("Badly formed short string %s" % string)

        match = Period._period_regex(string)
        if not match:
            raise ValueError("Badly formed string %s" % string)

        values = match.groupdict()
        values.pop('T')
        sign = values.pop('X')
        if sign.startswith('-'):
            sign = -1
        else:
            sign = 1

        for k, v in values.items():
            if not v:
                values[k] = 0
            else:
                values[k] = int(v[:-1])

        secs = 0
        for k, v in values.items():
            secs += Period._adder(k, v)

        return sign * secs

    def __new__(cls, *args, **kw):
        """
        The object can be constructed from:
            * a standard :class:`datetime.timedelta` object;
            * named attributes compatible with the :class:`datetime.timedelta` class;
            * a Vortex's :class:`Time` or :class:`Period` object;
            * a string that could be reshaped as an ISO 8601 date string
              (see the description of the ISO 8601 convention at the top of
              this page);
            * one integer or float (number of seconds)
            * two integers (number of days, number of seconds)

        These four objects are identical::

            >>> Period(days=2, hours=1, seconds=30)
            Period(2, 3630)
            >>> Period('P2DT1H30S')
            Period(2, 3630)
            >>> Period(176430)
            Period(2, 3630)
            >>> Period(2, 3630)
            Period(2, 3630)

        Addition and subtraction are implemented (if the other operand is not a
        :class:`Period` object, a conversion is attempted)::

            >>> Period('PT6H') + Period('PT6H')
            Period(0, 43200)
            >>> Period('PT6H') + 'PT6H'
            Period(0, 43200)
            >>> Period('PT6H') + 43200
            Period(0, 64800)

        Multiplication (by an integer) is implemented::

            >>> Period('PT6H') * 2
            Period(0, 43200)

        Comparison operators are all available.
        """
        if kw:
            args = (datetime.timedelta(**kw),)
        if not args:
            raise ValueError("No initial value provided for Period")
        top = args[0]
        ld = list()
        if isinstance(top, datetime.timedelta):
            ld = [top.days, top.seconds, top.microseconds]
        elif isinstance(top, Time):
            ld = [0, top.hour * 3600 + top.minute * 60]
        elif len(args) < 2 and (isinstance(top, int) or isinstance(top, float)):
            ld = [0, top]
        elif isinstance(top, int) and len(args) > 1:
            ld = list(args)
        elif isinstance(top, six.string_types):
            ld = [0, Period._parse(top)]
        if not ld:
            raise ValueError("Initial Period value unknown")
        return datetime.timedelta.__new__(cls, *ld)

    def __reduce__(self):
        """Return a compatible args sequence for the Period constructor (used by :mod:`pickle`)."""
        return (self.__class__, (self.isoformat(),))

    def __deepcopy__(self, memo):
        newinstance = type(self)(self)
        memo[id(self)] = newinstance
        return newinstance

    def __len__(self):
        return self.days * 86400 + self.seconds

    def __add__(self, delta):
        """
        Add to a Period object the specified ``delta`` which could be either
        a string or a :class:`datetime.timedelta` or an ISO 6801 Period.
        """
        if not isinstance(delta, datetime.timedelta):
            delta = Period(delta)
        return Period(super(Period, self).__add__(datetime.timedelta(delta.days, delta.seconds)))

    def __sub__(self, delta):
        """
        Substract to a Period object the specified ``delta`` which could be either
        a string or a :class:`datetime.timedelta` or an ISO 6801 Period.
        """
        if not isinstance(delta, datetime.timedelta):
            delta = Period(delta)
        return Period(super(Period, self).__sub__(datetime.timedelta(delta.days, delta.seconds)))

    def __mul__(self, factor):
        """
        Add to a Period object the specified ``delta`` which could be either
        a string or a :class:`datetime.timedelta` or an ISO 6801 Period.
        """
        if not isinstance(factor, int):
            factor = int(factor)
        return Period(super(Period, self).__mul__(factor))

    def iso8601(self):
        """Plain ISO 8601 representation."""
        iso = 'P'
        sign, days, seconds = '', self.days, self.seconds
        if days < 0:
            sign = '-'
            days += 1
            seconds = 86400 - seconds
        if days:
            iso += str(abs(days)) + 'D'
        return sign + iso + 'T' + str(seconds) + 'S'

    def isoformat(self):
        """Return default ISO representation."""
        return self.iso8601()

    def export_dict(self):
        """Return the month and year as a tuple."""
        return (self.days, self.seconds)

    @property
    def length(self):
        """Absolute length in seconds."""
        return abs(int(self.total_seconds()))

    def time(self):
        """Return a :class:`Time` object."""
        return Time(0, int(self.total_seconds()) // 60)

    @property
    def hms(self):
        """Nicely formatted HH:MM:SS string."""
        hours, mins = divmod(self.length, 3600)
        mins, seconds = divmod(mins, 60)
        return '{0:02d}:{1:02d}:{2:02d}'.format(hours, mins, seconds)

    @property
    def hmscompact(self):
        """Compact HHMMSS string."""
        return self.hms.replace(':', '')

    def __str__(self):
        return self.isoformat()


class _GetattrCalculatorMixin(object):
    """This Mixin class adds the capability to do computations using fake methods.

    This can be useful during the footprint's replacement process.
    """

    _getattr_re = re.compile(r'^(?P<basics>(?:(?:add|sub)[^_]+_?)+)(?:_(?P<fmt>[^_]+))?(?<!_)$')
    _getattr_basic_re = re.compile(r'^(?P<op>add|sub)(?P<operand>[^_]+)')
    _getattr_proxyclass = None

    def _basic_calculator_proxy(self, name):
        """Return something that may (or not) create a _getattr_proxyclass object.

        The sign of the _getattr_proxyclass object depends on the chosen operation.
        If _getattr_proxyclass is None, the current object's class is used.
        """
        # The match should always succeed because _getattr_re was called before
        dmatch = self._getattr_basic_re.match(name).groupdict()
        factor = dict(add=1, sub=-1)[dmatch['op']]
        if self._getattr_proxyclass is None:
            proxyclass = self.__class__
        else:
            proxyclass = self._getattr_proxyclass
        # Determine if the operand is a valid period (like PT6H)
        try:
            p = proxyclass(dmatch['operand'])
        except ValueError:
            p = None
        # The easy case: just return the appropriate object
        if p is not None:
            return factor * p
        # Returns a function that looks up into guess and extras (given by footprints)
        else:
            def _calculator_op_proxy(guess, extra):
                t = guess.get(dmatch['operand'], extra.get(dmatch['operand'], None))
                if t is None:
                    raise KeyError("'{}' was not found in guess nor in extra.".
                                   format(dmatch['operand']))
                return factor * proxyclass(t)
            return _calculator_op_proxy

    def __getattr__(self, name):
        """Proxy to additions and subtractions (used in footprint's replacement).

        :example:
            * self.addPT6H is equivalent to (self + 'PT6H')
            * self.addPT6H_ymdh is equivalent to (self + 'PT6H').ymdh
            * self.addterm_ymdh is equivalent to (self + [term]).ymdh
            * It is possible to combine several add and sub, like in:
              self.addterm_subPT3H_ymdh
        """
        match = self._getattr_re.match(name)
        if match is not None:
            dmatch = match.groupdict()
            basics = dmatch['basics'].rstrip('_').split('_')
            fmt = dmatch['fmt']
            proxies = [self._basic_calculator_proxy(basic) for basic in basics]
            fancy = any([callable(proxy) for proxy in proxies])
            if fancy:
                def _combi_proxy(guess, extra):
                    newobj = self
                    for proxy in proxies:
                        newobj += proxy(guess, extra) if callable(proxy) else proxy
                    return newobj if fmt is None else getattr(newobj, fmt)
                return _combi_proxy
            else:
                newobj = self + functools.reduce(operator.add, proxies)
                return newobj if fmt is None else getattr(newobj, fmt)
        else:
            raise AttributeError("'{}' object has no attribute '{}'".format(self.__class__.__name__,
                                                                            name))


class Date(datetime.datetime, _GetattrCalculatorMixin):
    """
    Standard date objects, extending :class:`datetime.datetime` features with
    iso8601 capabilities.
    """

    _origin = datetime.datetime(1970, 1, 1, 0, 0, 0)
    _getattr_proxyclass = Period

    def __new__(cls, *args, **kw):
        if kw and not args:
            args = (datetime.datetime(**kw),)
        if not args:
            raise ValueError("No initial value provided for Date")
        top = args[0]
        deltas = []
        ld = list()
        if isinstance(top, six.string_types) and top in local_date_functions:
            try:
                top = local_date_functions[top](**kw)
                kw = dict()
            except (ValueError, TypeError):
                pass
        if isinstance(top, datetime.datetime):
            ld = [top.year, top.month, top.day, top.hour, top.minute, top.second]
        elif isinstance(top, tuple) or isinstance(top, list):
            ld = list(top)
        elif isinstance(top, float):
            top = Date._origin + datetime.timedelta(0, top)
            ld = [top.year, top.month, top.day, top.hour, top.minute, top.second]
        elif isinstance(top, six.string_types):
            s_top = top.split('/')
            top = s_top[0]
            top = re.sub('^YYYY', str(max(0, int(kw.pop('year', today().year)))), top.upper())
            deltas = s_top[1:]
            ld = [int(x) for x in re.split('[-:HTZ]+', mkisodate(top)) if re.match(r'\d+$', x)]
        else:
            ld = [int(x) for x in args
                  if isinstance(x, (int, float)) or (isinstance(x, six.string_types) and re.match(r'\d+$', x))]
        if not ld:
            raise ValueError("Initial Date value unknown")
        newdate = datetime.datetime.__new__(cls, *ld)
        if deltas:
            newdate += sum([Period(d) for d in deltas], Period(0))
        return newdate

    def __init__(self, *args, **kw):  # @UnusedVariable
        """
        The object can be constructed from:
            * a standard :class:`datetime.datetime` object;
            * named attributes compatible with the :class:`datetime.datetime` class;
            * a Vortex's :class:`Date` object;
            * a tuple containing at least (year, month, day) values (optionally hours);
            * a string that could be reshaped as an ISO 8601 date string.
            * a string with one or more time deltas (e.g. 201509010600/-PT1H/-PT2H)
            * the name of one of the helper date functions (see below)
            * a float representing a number of seconds since the epoch time

        Here are a few equivalent examples::

            Date(2017, 1, 1, 12, 0)
            >>> Date(2017, 1, 1, 12)
            Date(2017, 1, 1, 12, 0)
            >>> Date([2017, 1, 1, 12])
            Date(2017, 1, 1, 12, 0)
            >>> Date('2017-01-01T12:00')
            Date(2017, 1, 1, 12, 0)
            >>> Date('2017010112')
            Date(2017, 1, 1, 12, 0)

        Helper functions can be used::

            >>> Date('now') # doctest: +SKIP
            Date(2017, 8, 21, 19, 33, 46)
            >>> Date('easter') # doctest: +SKIP
            Date(2017, 4, 16, 0, 0)

        Let's do some calculations on the fly::

            >>> Date('20170101/PT12H')
            Date(2017, 1, 1, 12, 0)
            >>> Date('2017010212/-P1D')
            Date(2017, 1, 1, 12, 0)
            >>> Date('2017010200/-P1D/PT12H')
            Date(2017, 1, 1, 12, 0)

        The addition is defined (if the operand is not a :class:`Period` object,
        a conversion is attempted)::

            >>> Date('2017010100') + Period('PT12H')
            Date(2017, 1, 1, 12, 0)
            >>> Date('2017010100') + Time(12, 00)
            Date(2017, 1, 1, 12, 0)
            >>> Date('2017010100') + 'PT12H'
            Date(2017, 1, 1, 12, 0)
            >>> Date('2017010100') + 43200
            Date(2017, 1, 1, 12, 0)

        The subtraction is also defined (the operand can be either a :class:`Period`
        object or a :class:`Date` object)::

            >>> Date('2017010100') - Period('PT12H')
            Date(2016, 12, 31, 12, 0)
            >>> Date('2017010100') - 'PT12H'
            Date(2016, 12, 31, 12, 0)
            >>> Date('2017010100') - Date('2017010212')
            Period(-2, 43200)
            >>> Date('2017010100') - '2017010212'
            Period(-2, 43200)

        Comparison operators are all available.

        The :class:`Date` also have the ability to generate dynamic properties
        on the fly (because it inherits the :class:`_GetattrCalculatorMixin`
        mix in). Such dynamic properties can be very useful when used with
        :mod:`footprints` package substitution mechanism. It allows to do
        calculations on the fly::

            >>> date = Date('20170416')
            >>> date
            Date(2017, 4, 16, 0, 0)
            >>> date.addPT6H
            Date(2017, 4, 16, 6, 0)
            >>> date.subP1D
            Date(2017, 4, 15, 0, 0)
            >>> date.subP1D_addPT6H
            Date(2017, 4, 15, 6, 0)
            >>> date.subP1D_ymdh
            '2017041500'

        The following will also work::

            >>> date.addterm_ymdh(dict(term=Time(6, 0)), dict())
            '2017041606'

        In such a documentation, this looks horrible. However, in the context of
        :mod:`footprints` substitutions, it works like a charm (to compute the
        validity date of a a resource that defines a *term*).
        """
        super(Date, self).__init__()
        delta_o = self - Date._origin
        self._epoch = delta_o.days * 86400 + delta_o.seconds

    def __reduce__(self):
        """Return a compatible args sequence for the Date constructor (used by :mod:`pickle`)."""
        return (self.__class__, (self.iso8601(),))

    def __deepcopy__(self, memo):
        newinstance = type(self)(self)
        memo[id(self)] = newinstance
        return newinstance

    def __hash__(self):
        """Force the object to be hashable (needed with Python3)."""
        return datetime.datetime.__hash__(self)

    @property
    def origin(self):
        """Origin date... far far ago at the very beginning of the 70's."""
        return Date(Date._origin)

    @property
    def epoch(self):
        """Seconds since the beginning of epoch... the first of january, 1970."""
        return self._epoch

    def iso8601(self):
        """Plain ISO 8601 representation."""
        return self.isoformat() + 'Z'

    def as_datetime(self):
        """Silly enough, but could be usefull to retrieve a raw ``datetime.datetime`` object."""
        return datetime.datetime(self.year, self.month, self.day, self.hour, self.minute, self.second, self.microsecond)

    def __str__(self):
        """Default string representation is iso8601."""
        return self.iso8601()

    def is_synoptic(self):
        """True if the current hour is a synoptic one."""
        return self.hour in (0, 6, 12, 18)

    @property
    def julian(self):
        """Returns Julian day."""
        return self.strftime('%j')

    @property
    def ymd(self):
        """YYYYMMDD formated string."""
        return self.strftime('%Y%m%d')

    @property
    def yymd(self):
        """YYMMDD formated string."""
        return self.strftime('%y%m%d')

    @property
    def ymdh(self):
        """YYYYMMDDHH formated string."""
        return self.strftime('%Y%m%d%H')

    @property
    def yymdh(self):
        """YYMMDDHH formated string."""
        return self.strftime('%y%m%d%H')

    @property
    def ymd6h(self):
        """YYMMDDHH formated string with HH=6:00."""
        return self.replace(hour=6).strftime('%Y%m%d%H')

    @property
    def ymdhm(self):
        """YYYYMMDDHHMM formated string."""
        return self.strftime('%Y%m%d%H%M')

    @property
    def ymdhms(self):
        """YYYYMMDDHHMMSS formated string."""
        return self.strftime('%Y%m%d%H%M%S')

    def stamp(self):
        """Compact concatenation up to microseconds."""
        return self.ymdhms + '{0:06d}'.format(self.microsecond)

    @property
    def hm(self):
        """HHMM formated string."""
        return self.strftime('%H%M')

    @property
    def hh(self):
        """HH formated string."""
        return self.strftime('%H')

    def compact(self):
        """Compact concatenation of date values, up to the second (YYYYMMDDHHSS)."""
        return self.ymdhms

    def vortex(self, cutoff='P'):
        """Semi-compact representation for vortex paths."""
        return self.strftime('%Y%m%dT%H%M') + str(cutoff)[0].upper()

    def reallynice(self):
        """Nice and verbose string representation."""
        return self.strftime("%A %d. %B %Y, at %H:%M:%S")

    def export_dict(self):
        """String representation for dict or shell variable."""
        return self.ymdhm

    def __add__(self, delta):
        """
        Add to a Date object the specified ``delta`` which could be either
        a string or a :class:`datetime.timedelta` or an ISO 6801 Period.
        """
        if not isinstance(delta, datetime.timedelta):
            delta = Period(delta)
        return Date(super(Date, self).__add__(datetime.timedelta(delta.days, delta.seconds)))

    def __radd__(self, delta):
        """Reversed add."""
        return self.__add__(delta)

    def __sub__(self, delta):
        """
        Subtract to a Date object the specified ``delta`` which could be either
        a string or a :class:`datetime.timedelta` or an ISO 6801 Period.
        """
        if not isinstance(delta, datetime.datetime) and not isinstance(delta, datetime.timedelta):
            delta = guess(delta)
        substract = super(Date, self).__sub__(delta)
        if isinstance(delta, datetime.datetime):
            return Period(substract)
        else:
            return Date(substract)

    def __eq__(self, other):
        """Compare two Date values or a Date and a datetime or string value."""
        try:
            other = self.__class__(other).compact()
        except (ValueError, TypeError):
            pass
        finally:
            return self.compact() == '{0:<08s}'.format(str(other))

    def __ne__(self, other):
        return not self.__eq__(other)

    def __lt__(self, other):
        """Compare two Date values or a Date and a datetime or string value."""
        try:
            other = self.__class__(other).compact()
        except (ValueError, TypeError):
            pass
        finally:
            return self.compact() < '{0:<08s}'.format(str(other))

    def __le__(self, other):
        return self == other or self < other

    def __gt__(self, other):
        """Compare two Date values or a Date and a datetime or string value."""
        try:
            other = self.__class__(other).compact()
        except (ValueError, TypeError):
            pass
        finally:
            return self.compact() > '{0:<08s}'.format(str(other))

    def __ge__(self, other):
        return self == other or self > other

    def replace(self, **kw):
        """Possible arguments: year, month, day, hour, minute."""
        for datekey in ('year', 'month', 'day', 'hour', 'minute'):
            kw.setdefault(datekey, getattr(self, datekey))
        return Date(datetime.datetime(**kw))

    @property
    def cnes_origin(self):
        return datetime.datetime(1950, 1, 1).toordinal()

    def to_cnesjulian(self, date=None):
        """
        Convert current Date() object, or arbitrary date, to CNES julian calendar

        >>> d = Date('20111026')
        >>> d.to_cnesjulian()
        22578
        >>> d.to_cnesjulian(date=[2011, 10, 27])
        22579
        """
        if not date:
            date = datetime.datetime(self.year, self.month, self.day)
        if isinstance(date, list):
            date = datetime.datetime(*date)
        return date.toordinal() - self.cnes_origin

    def from_cnesjulian(self, jdays=None):
        """

        >>> d = Date('20111025')
        >>> d.from_cnesjulian()
        Date(2011, 10, 25, 0, 0)
        >>> d.from_cnesjulian(22578)
        Date(2011, 10, 26, 0, 0)
        """
        if jdays is None:
            jdays = self.toordinal() - self.cnes_origin
        return Date(self.fromordinal(jdays + self.cnes_origin))

    def isleap(self, year=None):
        """Return whether the current of specified year is a leap year."""
        if year is None:
            year = self.year
        return calendar.isleap(year)

    def monthrange(self, year=None, month=None):
        """Return the number of days in the current of specified year-month couple."""
        if year is None:
            year = self.year
        if month is None:
            month = self.month
        return calendar.monthrange(year, month)[1]

    def time(self):
        """Return a :class:`Time` object built from the present object hours and minutes."""
        return Time(self.hour, self.minute)

    def bounds(self):
        """Return first and last day of the current month."""
        return (
            self.replace(day=1, hour=0, minute=0),
            self.replace(day=self.monthrange(), hour=23, minute=59)
        )

    @property
    def outbound(self):
        """Return the closest day out of this month."""
        a, b = self.bounds()
        if self - a > b - self:
            out = b + 'P1D'
        else:
            out = a - 'P1D'
        return out.ymd

    @property
    def midcross(self):
        """Return the closest day out of this month."""
        a, b = self.bounds()
        if self.day > 15:
            out = b + 'P1D'
        else:
            out = a - 'P1D'
        return out.ymd


class Time(_GetattrCalculatorMixin):
    """Basic object to handle hh:mm information.

    Extended arithmetic is supported.
    """

    def __init__(self, *args, **kw):
        """
        The object can be constructed from:
            * a standard :class:`datetime.time` object;
            * a :class:`Time` object
            * a :class:`Period` object
            * named attributes compatible with the :class:`datetime.time` class;
            * a string that could be reshaped as a :class:`Period` object.
            * a string that could be reshaped as an ISO 8601 time string.
            * two integers (hours, minutes)
            * a tuple containing (hour, minute) values;

         Here are a few equivalent examples::

            >>> Time('18:05')
            Time(18, 5)
            >>> Time('18h05')
            Time(18, 5)
            >>> Time('18-05')
            Time(18, 5)
            >>> Time('T18:05Z')
            Time(18, 5)
            >>> Time(18, 5)
            Time(18, 5)
            >>> Time((18, 5))
            Time(18, 5)
            >>> Time('PT18H05M')
            Time(18, 5)
            >>> Time(hour=18, minute=5)
            Time(18, 5)

        When constructed from strings, the :class:`Time` object can handle
        negative values::

            >>> Time('-18:05')
            Time(-18, -5)
            >>> Time('-PT18H05M')
            Time(-18, -5)

        The addition and subtraction is defined (if the operand is not a
        :class:`Time` object, a conversion is attempted)::

            >>> Time('12:00') + Time('06:30')
            Time(18, 30)
            >>> Time('12:00') + '06:30'
            Time(18, 30)
            >>> Time('12:00') + 'PT06H30M'
            Time(18, 30)
            >>> Time('12:00') - 'PT06H30M'
            Time(5, 30)

        Comparison operators are all available.

        The :class:`Time` also have the ability to generate dynamic properties
        on the fly (because it inherits the :class:`_GetattrCalculatorMixin`
        mix in). Such dynamic properties can be very useful when used with
        :mod:`footprints` package substitution mechanism.

        It allows to do calculations on the fly::

            >>> atime = Time('12:00')
            >>> atime.add06h30
            Time(18, 30)
            >>> atime.addPT6H30M
            Time(18, 30)
            >>> atime.addPT6H30M_fmthm
            '0018:30'
            >>> atime.subPT18H30M_fmthm
            '-0006:30'

        """
        if kw:
            kw.setdefault('hour', 0)
            kw.setdefault('minute', 0)
            args = (datetime.time(**kw),)
        if not args:
            raise ValueError("No initial value provided for Time")
        top = args[0]
        ld = list()
        self._hour, self._minute = None, None
        if isinstance(top, tuple) or isinstance(top, list):
            zz = Time(*top)
            self._hour, self._minute = zz.hour, zz.minute
        elif isinstance(top, datetime.time) or isinstance(top, Time):
            self._hour, self._minute = top.hour, top.minute
        elif isinstance(top, Period):
            newtime = top.time()
            self._hour, self._minute = newtime.hour, newtime.minute
        elif isinstance(top, float):
            self._hour, self._minute = int(top), int((top - int(top)) * 60)
        elif isinstance(top, six.string_types):
            if re.match(r'^[+-]?P', top):  # This looks like a Period string...
                newtime = Period(top).time()
                self._hour, self._minute = newtime.hour, newtime.minute
            else:
                thesign = -2 * int(bool(re.match(r'^-', top))) + 1
                ld = [thesign * int(x) for x in re.split('[-:hHTZ]+', top) if re.match(r'\d+$', x)]
        else:
            ld = [int(x) for x in args
                  if (type(x) in (int, float) or
                      (isinstance(x, six.string_types) and re.match(r'\d+$', x)))]
        if ld:
            if len(ld) < 2:
                ld.append(0)
            self._hour, self._minute = ld[0], ld[1]
        if self._hour is None or self._minute is None:
            raise ValueError("No way to build a Time value")
        # If minute > 60 do something...
        if abs(self._minute) >= 60:
            thesign = int(self._minute > 0) * 2 - 1
            while abs(self._minute) >= 60:
                self._hour += thesign
                self._minute -= thesign * 60

    @property
    def hour(self):
        """The number of hours"""
        return self._hour

    @property
    def minute(self):
        """The number of minutes"""
        return self._minute

    def __deepcopy__(self, memo):  # @UnusedVariable
        """Clone of the current :class:`Time` object."""
        return Time(self.hour, self.minute)

    def __repr__(self):
        """Standard hour-minute representation."""
        return 'Time({0:d}, {1:d})'.format(self.hour, self.minute)

    def export_dict(self):
        """String representation for dict or shell variable."""
        return self.__str__()

    def _formatted_str(self, fmt):
        thesign = '-' if int(self) < 0 else ''
        return fmt.format(thesign, abs(self.hour), abs(self.minute))

    def __str__(self):
        """Standard hour-minute string (like HH:MM)."""
        return self._formatted_str('{0:s}{1:02d}:{2:02d}')

    def __int__(self):
        """Convert to `int`, ie: returns hours * 60 + minutes."""
        return self._hour * 60 + self._minute

    def __hash__(self):
        """Return a hashkey."""
        return self.__int__()

    def __comparison_prepare(self, other):
        try:
            other = self.__class__(other)
        except (ValueError, TypeError):
            pass
        return other

    def __eq__(self, other):
        other = self.__comparison_prepare(other)
        try:
            return int(self) == int(other)
        except (ValueError, TypeError):
            return False

    def __ne__(self, other):
        other = self.__comparison_prepare(other)
        try:
            return int(self) != int(other)
        except (ValueError, TypeError):
            return True

    def __gt__(self, other):
        other = self.__comparison_prepare(other)
        return int(self) > int(other)

    def __ge__(self, other):
        other = self.__comparison_prepare(other)
        return int(self) >= int(other)

    def __lt__(self, other):
        other = self.__comparison_prepare(other)
        return int(self) < int(other)

    def __le__(self, other):
        other = self.__comparison_prepare(other)
        return int(self) <= int(other)

    def __add__(self, delta):
        """
        Add to a Time object the specified ``delta`` which could be either
        a string or a :class:`Period` object or an ISO 6801 Period.
        """
        delta = self.__class__(delta)
        me = int(self) + int(delta)
        return self.__class__(0, me)

    def __radd__(self, delta):
        """Reversed add."""
        return self.__add__(delta)

    def __sub__(self, delta):
        """
        Subtract to a Time object the specified ``delta`` which could be either
        a string or a :class:`Period` object or an ISO 6801 Period.
        """
        delta = self.__class__(delta)
        me = int(self) - int(delta)
        return self.__class__(0, me)

    def __rsub__(self, delta):
        """Reversed subtract."""
        delta = self.__class__(delta)
        me = int(delta) - int(self)
        return self.__class__(0, me)

    def __mul__(self, other):
        # The result might be truncated since second/microseconds are not suported
        other = self.__class__(other)
        me = (int(self) * int(other)) // 60
        return self.__class__(0, me)

    def __rmul__(self, other):
        return self.__mul__(other)

    @property
    def fmth(self):
        """HHHH formated string."""
        return self._formatted_str('{0:s}{1:04d}')

    @property
    def fmthour(self):
        """HHHH formated string."""
        return self.fmth

    @property
    def fmthm(self):
        """HHHH:MM formated string."""
        return self._formatted_str('{0:s}{1:04d}:{2:02d}')

    @property
    def fmthhmm(self):
        """HH:MM formated string."""
        return self._formatted_str('{0:s}{1:02d}{2:02d}')

    @property
    def fmtraw(self):
        """HHHH:MM formated string."""
        return self._formatted_str('{0:s}{1:04d}{2:02d}')

    def isoformat(self):
        """Almost ISO representation (HH:MM)."""
        return str(self)

    def iso8601(self):
        """Plain ISO 8601 representation."""
        return 'T' + self.isoformat() + 'Z'

    def nice(self, t):
        """Kept for backward compatibility. Plesae do not use."""
        return '{0:04d}'.format(t)


@functools.total_ordering
class Month(object):
    """
    Basic class for handling a month number, according to an explicit or
    implicit year.
    """

    def __init__(self, *args, **kw):
        """
        The object can be constructed from:
            * a standard :class:`datetime.datetime` object or a :class:`Date` object;
            * a :class:`Month` object;
            * named attributes compatible with the :class:`datetime.datetime` class;
            * a unique integer representing the Month number (in such a case,
              the year is assumed to be the current year);
            * a tuple containing two integer representing (month, year) values;
            * any string supported by the :class:`Date` object;

        Here are a few equivalent examples::

            >>> Month(year=2016, month=1, day=1)
            Month(01, year=2016)
            >>> Month('2016010100')
            Month(01, year=2016)
            >>> Month(1, 2016)
            Month(01, year=2016)

        The *year* may not be specified (in such a case the current year is used)::

            >>> Month(1) # doctest: +SKIP
            Month(01, year=2017)

        When initialising the object with a string, some nice helpers are provided::

            >>> Month('2016010100:prev')
            Month(12, year=2015)
            >>> Month('2016010100:next')
            Month(02, year=2016)
            >>> Month('2016011500:closest')
            Month(12, year=2015)
            >>> Month('2016011600:closest')
            Month(02, year=2016)

        Concerted to an integer, this object returns the month number::

            >>> int(Month('2016010100'))
            1

        The addition and subtraction is defined (the operand can be an integer,
        a :class:`Period` object, or a string that can be converted to a
        :class:`Period` object)::

            >>> Month('2016010100') + 1
            Month(02, year=2016)
            >>> Month('2016010100') + Period('P2M')
            Month(03, year=2016)
            >>> Month('2016010100') + 'P2M'
            Month(03, year=2016)
            >>> Month('2016010100') - 'P2M'
            Month(10, year=2015)

        Some kind of comparisons are possible::

            >>> Month('2016010100') == 1
            True
            >>> Month('2016010100') < 2
            True
            >>> Month('2016010100') > 1
            False
            >>> Month('2016010100') > Month('2015100100')
            True

        """
        delta = kw.pop('delta', 0)
        try:
            args = (datetime.datetime(**kw),)
        except (ValueError, TypeError):
            pass
        if not args:
            raise ValueError("No initial value provided for Month")
        args = list(args)
        top = args[0]
        self._month = None
        self._year = max(0, int(kw.pop('year', today().year)))
        if isinstance(top, datetime.datetime) or isinstance(top, Month):
            self._month, self._year = top.month, top.year
        elif isinstance(top, int) and 0 < top < 13:
            self._month = top
            if len(args) == 2:
                self._year = int(args[1])
        else:
            # Try to generate a Date object
            mmod = None
            if isinstance(top, six.string_types):
                mmod = re.search(':(next|prev|closest)$', top)
                if mmod:
                    args[0] = re.sub(':(?:next|prev|closest)$', '', top)
            try:
                tmpdate = Date(*args)
            except (ValueError, TypeError):
                try:
                    self._month = int(args[0])
                    if not (1 <= self._month <= 12):
                        raise ValueError('Not a valid month: {}'.format(self._month))
                    tmpday = 1
                except (ValueError, TypeError):
                    raise ValueError('Could not create a Month from values provided %s', str(args))
            else:
                self._month, self._year, tmpday = tmpdate.month, tmpdate.year, tmpdate.day
            # Process the modifiers
            if mmod:
                if mmod.group(1) == 'next':
                    delta = 1
                elif mmod.group(1) == 'prev':
                    delta = -1
                elif mmod.group(1) == 'closest':
                    if tmpday > 15:
                        delta = 1
                    else:
                        delta = -1
            # If present, the second argument is the delta (it overrides the modifiers)
            if len(args) == 2:
                delta = args.pop()

        if delta:
            mtmp = self + delta
            self._month, self._year = mtmp.month, mtmp.year

    @property
    def year(self):
        """The year number."""
        return self._year

    @property
    def month(self):
        """The month number."""
        return self._month

    @property
    def fmtym(self):
        """YYYY-MM formated string."""
        return '{0:04d}-{1:02d}'.format(self._year, self._month)

    @property
    def fmtraw(self):
        """YYYYMM formated string."""
        return '{0:04d}{1:02d}'.format(self._year, self._month)

    def export_dict(self):
        """Return the month and year as a tuple."""
        return (self.month, self.year)

    def nextmonth(self):
        """Return the month after the current one."""
        return self + 1

    def prevmonth(self):
        """Return the month before the current one."""
        return self - 1

    def __hash__(self):
        return hash((self._year, self._month))

    def __str__(self):
        """Return a two digit value of the current month int value."""
        return '{0:02d}'.format(self._month)

    def __repr__(self):
        """Return a formated id of the current month."""
        return '{0:s}({1:02d}, year={2:d})'.format(self.__class__.__name__, self._month, self._year)

    def __add__(self, delta):
        """
        Add to a Month object the specified ``delta`` which could be either
        an integer (number of months), a :class:`Period` object, or a string
        that can be converted to a :class:`Period` object.
        """
        if isinstance(delta, int):
            if delta < 0:
                incr = -1
                delta = abs(delta)
            else:
                incr = 1
            year, month = self._year, self._month
            while delta:
                month += incr
                if month > 12:
                    year += 1
                    month = 1
                if month < 1:
                    year -= 1
                    month = 12
                delta -= 1
            if self._year == 0:
                year = 0
            return Month(month, year)
        elif not isinstance(delta, datetime.timedelta):
            delta = Period(delta)
        return Month(Date(self._year, self._month, 14) + delta)

    def __radd__(self, delta):
        """Commutative add."""
        return self.__add__(delta)

    def __sub__(self, delta):
        """
        Subtract to a Month object the specified ``delta`` which could be either
        an integer (number of months), a :class:`Period` object , or a string
        that can be converted to a :class:`Period` object
        """

        if isinstance(delta, int):
            return self.__add__(-1 * delta)
        elif not isinstance(delta, datetime.timedelta):
            delta = Period(delta)
        return Month(Date(self._year, self._month, 1) - delta)

    def __int__(self):
        return self._month

    def __eq__(self, other):
        try:
            if isinstance(other, int) or (isinstance(other, six.string_types) and
                                          len(other.lstrip('0')) < 3):
                rc = self.month == Month(int(other), self.year).month
            else:
                if isinstance(other, tuple) or isinstance(other, list):
                    mtest = Month(*other)
                else:
                    mtest = Month(other)
                if self.year * mtest.year == 0:
                    rc = self.month == mtest.month
                else:
                    rc = self.fmtym == mtest.fmtym
        except (ValueError, TypeError):
            rc = False
        finally:
            return rc

    def __gt__(self, other):
        if isinstance(other, int) or (isinstance(other, six.string_types) and
                                      len(other.lstrip('0')) < 3):
            rc = self.month > Month(int(other), self.year).month
        else:
            if isinstance(other, tuple) or isinstance(other, list):
                mtest = Month(*other)
            else:
                mtest = Month(other)
            if self.year * mtest.year == 0:
                rc = self.month > mtest.month
            else:
                rc = self.fmtym > mtest.fmtym
        return rc


if __name__ == '__main__':
    import doctest
    doctest.testmod()<|MERGE_RESOLUTION|>--- conflicted
+++ resolved
@@ -263,7 +263,6 @@
 def daterangex(start, end=None, step=None, shift=None, fmt=None, prefix=None):
     """Extended date range expansion.
 
-<<<<<<< HEAD
     :func:`daterange` accepts many arguments combinations::
 
         >>> daterangex('2017010100', '2017013100', 'P14D')
@@ -306,9 +305,6 @@
         ['loop2017010100', 'loop2017011500', 'loop2017012900',
          'loop2017060100', 'loop2017061500', 'loop2017062900', 'loop2017122500']
 
-=======
-    TODO: example.
->>>>>>> df616502
     """
 
     rangevalues = list()
