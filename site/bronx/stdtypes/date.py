--- conflicted
+++ resolved
@@ -1604,16 +1604,15 @@
         return self._formatted_str('{0:s}{1:04d}{2:02d}')
 
     @property
-<<<<<<< HEAD
     def fmtraw2(self):
         """HHHH:MM formated string."""
         return self._formatted_str('{0:s}{1:08d}{2:04d}')
-=======
+
+    @property
     def notnull(self):
         if self.hour!=0 or self.minute!=0:
             return 1
         return 0
->>>>>>> b223bfba
 
     def isoformat(self):
         """Almost ISO representation (HH:MM)."""
