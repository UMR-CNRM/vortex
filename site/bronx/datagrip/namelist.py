--- conflicted
+++ resolved
@@ -26,10 +26,6 @@
 from decimal import Decimal
 import io
 import re
-<<<<<<< HEAD
-import six
-import numpy
-=======
 
 from bronx.syntax.externalcode import ExternalCodeImportChecker
 
@@ -38,7 +34,6 @@
 with npchecker as npregister:
     import numpy as np
     npregister.update(version=np.__version__)
->>>>>>> 87922088
 
 #: No automatic export
 __all__ = []
@@ -438,14 +433,7 @@
         if value == 0.:
             real = '0.'
         else:
-<<<<<<< HEAD
-            if isinstance(value, numpy.float32):
-                real = '{0:.7G}'.format(value).replace('E', 'D')
-            else:
-                real = '{0:.15G}'.format(value).replace('E', 'D')
-=======
             real = fmt.format(value).replace('E', 'D')
->>>>>>> 87922088
         if '.' not in real:
             real = re.sub('D', '.0D', real)
             if '.' not in real:
@@ -483,14 +471,6 @@
             return self.encode_logical(value)
         elif isinstance(value, _INT_TYPES):
             return self.encode_integer(value)
-<<<<<<< HEAD
-        elif isinstance(value, float) or isinstance(value, numpy.float32):
-            return self.encode_real(value)
-        elif isinstance(value, Decimal):
-            return self.encode_real(value)
-        elif isinstance(value, complex):
-            return self.encode_complex(value)
-=======
         elif isinstance(value, _F16_TYPES):
             return self.encode_real(value, fmt='{0:.3G}')
         elif isinstance(value, _F32_TYPES):
@@ -501,7 +481,6 @@
             return self.encode_complex(value, fmt='{0:.7G}')
         elif isinstance(value, _C128_TYPES):
             return self.encode_complex(value, fmt='{0:.15G}')
->>>>>>> 87922088
         elif isinstance(value, six.string_types):
             return self.encode_character(value)
         else:
