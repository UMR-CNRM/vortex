--- conflicted
+++ resolved
@@ -1,9 +1,6 @@
 #!/usr/bin/env python2.7
 # encoding: utf-8
-<<<<<<< HEAD
-
-=======
->>>>>>> b797299e
+
 """
 Invokes get/put/prestage on resource handlers created form the command-line options.
 
@@ -15,11 +12,7 @@
 have default values (see the list below).
 
 This scripts only supports two notations for the command line:
-<<<<<<< HEAD
-`--attribute=value` or `--attribute value`.
-=======
 `--attribute=value` or `--atribute value`.
->>>>>>> b797299e
 """
 
 from __future__ import print_function, absolute_import, unicode_literals, division
@@ -104,11 +97,7 @@
 
 def vortex_delayed_init(t):
     """Setup footprints"""
-<<<<<<< HEAD
     import common, olive, gco
-=======
-    import common, olive, gco  # @UnusedImport
->>>>>>> b797299e
     # Load shell addons
     import vortex.tools.folder
     import vortex.tools.grib
@@ -155,11 +144,7 @@
             else:
                 raise ValueError("The resource handler could not be fully defined.")
 
-<<<<<<< HEAD
         # Finish the action by actually sending the prestaging request
-=======
-        # Finish the action by actualy sending the prestaging request
->>>>>>> b797299e
         if action == 'prestage':
             ctx = t.context
             ctx.prestaging_hub.flush()
