#!/opt/softs/python/2.7.5/bin/python
# -*- coding: utf-8 -*-
from __future__ import print_function

import argparse
import os
import re
from shutil import copyfile
import sys
import tempfile

# Export de la version de vortex à utiliser (celle de l'application concernee)
<<<<<<< HEAD
appbase = re.sub(os.path.sep + '(jobs|conf|logs|tasks)$', '',
                 os.path.realpath(os.getcwd()))
=======
appbase= os.path.dirname(os.getcwd())
>>>>>>> 758d8c3a
vortex_path = os.path.join(appbase, 'vortex')
if not os.path.exists(vortex_path):
    vortex_path =os.path.dirname(os.path.dirname(sys.argv[0]))

pathdirs    = [os.path.join(vortex_path, xpath) for xpath in ('site', 'src', )]

for d in pathdirs:
    if os.path.isdir(d):
        sys.path.insert(0, d)

import vortex
from vortex.layout.jobs import mkjob
from vortex.util.config import load_template

_INFO_PRINT_FMT = ' > {:<16s}: {!s}'

DEFAULT_JOB_FILE = 'create_job'


def parse_command_line():
    description = "Create or modify vortex jobs for a specific application"
    parser = argparse.ArgumentParser(description=description)

    helpstr = ('file containing a list of dict describing all the jobs of the ' +
               'application (defaults to "%(default)s"). This file must have ' +
               'dict-like lines such as: name=jobname task=taskname')
    parser.add_argument('-f', '--file', help=helpstr, default=DEFAULT_JOB_FILE)
    parser.add_argument('-n', '--name', nargs='+', help="Name(s) of the job(s) to handle " +
                        "(must match the corresponding name(s) in the 'create_job' file")
    parser.add_argument('-j', '--job', nargs='+', help="Command line containing " +
                        "all informations to make one specific job, ex : \n name=jobname task=taskname")
    parser.add_argument('-o', '--oper', action='store_true', help='Activate oper specifications ' +
                        'in the jobs (op_mail=True, ad.route_on(),... The default option is the test configuration')
    parser.add_argument('-a', '--add', nargs='+', help='Add (and replace if necessary) argument(s) to the ' +
                        'description of all the jobs concerned.')
    parser.add_argument('-w', '--write', action='store_true', help="If -j option is activated, " +
                        "add the command line to the 'jobs' file")
    parser.add_argument('-l', '--list', action='store_true', help='Only list the name of the ' +
                        'jobs to handle, and exit')
    parser.add_argument('-b', '--backup', nargs='?', const='.backup', help='Save old jobs with the given extension ' +
                        '(default is ".backup") before creating new ones with specified options')
    parser.add_argument('-v', '--verbose', help='verbose mode', action='store_true')
    parser.add_argument('-i', '--info', action='store_true', help='Full list of available ' +
                        'variables that can be used to make an OP job (according to the job template)')

    args = parser.parse_args()

    report = list()
    jobs = list()

    # Les descriptifs de jobs sont ranges dans une liste
    # Si un descriptif est passé manuellement (avec l'option -j) on ne traite que lui
    if not args.job and os.path.isfile(args.file):
        report.append('Generation of the jobs defined in the file : {} \n'.format(args.file))
        with open(args.file, 'r') as fp:
            for line in fp.readlines():
                if bool(line.rstrip()):
                    job = make_cmdline(line.rstrip())
                if args.name is None or job['name'] in args.name:
                    jobs.append(job)

    elif args.job:
        job = make_cmdline(args.job)
        jobs.append(job)
        if args.write:
            with open(args.file, 'a') as fp:
                fp.write(args.job + "\n")

    if args.add:
        newparams = make_cmdline(args.add)
        for job in jobs:
            job.update(newparams)

    dflt_profile = 'oper' if args.oper else 'test'
    for job in jobs:
        job.setdefault('profile', dflt_profile)

    return args, jobs, report


def list_jobs(jobs):
    print('Processed jobs:')
    for job in jobs:
        print(job)


def make_cmdline(description):
    t = vortex.ticket()
    if type(description) is str:
        description = description.split(' ')
    return t.sh.rawopts(description)


def list_variables():
    t = vortex.ticket()
    core = load_template(t, '@opjob-variables.tpl')
    with open(core.srcfile, 'r') as f:
        for line in f:
            print(line)


def add_report(report, jobname, oper, backup=None):
    if backup is not None:
        report.append('Save the job ' + jobname + ' under ' + jobname + backup)
    else:
        configuration = 'oper' if oper else 'test'
        report.append('Job ' + jobname + ' created in configuration ' + configuration)
    return report


def display_report(report):
    t = vortex.ticket()
    t.sh.header('Review of actions taken')
    for item in report:
        print(item)
    print()


def makejob(job):
    t = vortex.ticket()

    defaults = dict(python=t.sh.which('python'))
    opts = dict(defaults.items() + job.items())

    t.sh.header(' '.join(('Vortex', vortex.__version__, 'job builder')))

    for k, v in opts.iteritems():
        print(_INFO_PRINT_FMT.format(k, v))

    if not opts['name']:
        vortex.logger.error('A job name sould be provided.')
        exit(1)

    opts['wrap']     = False
    opts['mkopts']   = ' '.join(sys.argv[1:])

    corejob, tplconf = mkjob(t, **opts)

    t.sh.header('Template configuration')

    for k, v in sorted(tplconf.iteritems()):
        print(_INFO_PRINT_FMT.format(k, v))

    def _wrap_launch(jobfile):
        '''Launch the **jobfile** script using **extra_wrapper*.'''
        rundate = (re.sub(r"^'(.*)'$", r'\1', tplconf['rundate'])
                   if isinstance(tplconf['rundate'], basestring) else '.')
        cmd = tplconf.get('extra_wrapper').format(injob=jobfile,
                                                  tstamp=vortex.tools.date.now().ymdhms,
                                                  appbase=tplconf['appbase'],
                                                  pwd=tplconf['pwd'],
                                                  name=tplconf['name'],
                                                  file=tplconf['file'],
                                                  user=tplconf['mkuser'],
                                                  rundate=rundate)
        t.sh.header("Submitting the job through a wrapper command")
        print(cmd)
        t.sh.spawn(cmd, output=False, shell=True)

    if tplconf.get('extra_wrapper', None):
        # Launch the script with the designated wrapper
        if tplconf.get('extra_wrapper_keep', False):
            # In this case, we generate the job file as usual and it is kept
            with open(tplconf['file'], 'w') as job:
                job.write(corejob)
            _wrap_launch(tplconf['file'])
        else:
            # Here the job is written in a temporary file submitted and deleted
            with tempfile.NamedTemporaryFile(prefix=re.sub(r'\.py$', '', tplconf['file']) + '_',
                                             dir=tplconf['pwd'], bufsize=0) as job:
                job.write(corejob)
                job.flush()
                t.sh.fsync(job)
                _wrap_launch(job.name)
    else:
        # Just create the job file...
        with open(tplconf['file'], 'w') as job:
            job.write(corejob)

    t.sh.header('Job creation completed')


if __name__ == "__main__":
    args, jobs, report = parse_command_line()
    # L'option -l ne renvoie que la liste des jobs qui seraient traités si l'option n'avait pas été passée
    # Si une des options -o ou -d est passée, on modifie les jobs existants et l'option -c défini le comportement pour ceux qui n'existent pas encore
    if args.list:
        list_jobs(jobs)
    elif args.info:
        list_variables()
    elif not jobs:
        print("No 'jobs' file or job description (-j option), nothing to do. See --help for more informations.")
        sys.exit(1)
    else:
        for job in jobs:
            jobname = job['name'] + '.py'
            if os.path.isfile(jobname) and args.backup is not None:
                copyfile(jobname, jobname + args.backup)
                report = add_report(report, jobname, args.oper, args.backup)
            makejob(job)
            report = add_report(report, jobname, args.oper)
        display_report(report)
        if args.verbose:
            list_jobs(jobs)<|MERGE_RESOLUTION|>--- conflicted
+++ resolved
@@ -10,12 +10,8 @@
 import tempfile
 
 # Export de la version de vortex à utiliser (celle de l'application concernee)
-<<<<<<< HEAD
 appbase = re.sub(os.path.sep + '(jobs|conf|logs|tasks)$', '',
                  os.path.realpath(os.getcwd()))
-=======
-appbase= os.path.dirname(os.getcwd())
->>>>>>> 758d8c3a
 vortex_path = os.path.join(appbase, 'vortex')
 if not os.path.exists(vortex_path):
     vortex_path =os.path.dirname(os.path.dirname(sys.argv[0]))
