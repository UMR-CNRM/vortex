#!/usr/bin/env python2.7
# -*- coding: utf-8 -*-

from __future__ import print_function, absolute_import, division, unicode_literals

import argparse
<<<<<<< HEAD
import locale
=======
import io
>>>>>>> b3028d99
import os
import re
from shutil import copyfile
import six
import sys
import tempfile

# Export de la version de vortex à utiliser (celle de l'application concernee)
appbase = re.sub(os.path.sep + '(jobs|conf|logs|tasks)$', '',
                 os.path.realpath(os.getcwd()))
vortex_path = os.path.join(appbase, 'vortex')
if not os.path.exists(vortex_path):
    vortex_path = os.path.dirname(os.path.dirname(sys.argv[0]))

pathdirs    = [os.path.join(vortex_path, xpath) for xpath in ('site', 'src', )]

for d in pathdirs:
    if os.path.isdir(d):
        sys.path.insert(0, d)

locale.setlocale(locale.LC_ALL, os.environ.get('VORTEX_DEFAULT_ENCODING', str('en_US.UTF-8')))

import bronx.stdtypes.date
import vortex
from vortex.layout.jobs import mkjob
from vortex.util.config import load_template

_INFO_PRINT_FMT = ' > {:<16s}: {!s}'

DEFAULT_JOB_FILE = 'create_job'


def parse_command_line():
    description = "Create or modify vortex jobs for a specific application"
    parser = argparse.ArgumentParser(description=description,
                                     formatter_class=argparse.ArgumentDefaultsHelpFormatter)

    helpstr = ('file containing a list of dict describing all the jobs of the ' +
               'application. This file must have dict-like lines such as: ' +
               'name=jobname task=taskname')
    parser.add_argument('-f', '--file', help=helpstr, default=DEFAULT_JOB_FILE)
    parser.add_argument('-n', '--name', nargs='+', help="Name(s) of the job(s) to handle " +
                        "(must match the corresponding name(s) in the 'create_job' file")
    parser.add_argument('-j', '--job', nargs='+', help="Command line containing " +
                        "all informations to make one specific job, ex : \n name=jobname task=taskname")
    parser.add_argument('-o', '--oper', action='store_true', help='Activate oper specifications ' +
                        'in the jobs (op_mail=True, ad.route_on(),... The default option is the test configuration')
    parser.add_argument('-a', '--add', nargs='+', help='Add (and replace if necessary) argument(s) to the ' +
                        'description of all the jobs concerned.')
    parser.add_argument('-w', '--write', action='store_true', help="If -j option is activated, " +
                        "add the command line to the 'jobs' file")
    parser.add_argument('-l', '--list', action='store_true', help='Only list the name of the ' +
                        'jobs to handle, and exit')
    parser.add_argument('-b', '--backup', nargs='?', const='.backup', help='Save old jobs with the given extension ' +
                        '(default is ".backup") before creating new ones with specified options')
    parser.add_argument('-v', '--verbose', help='verbose mode', action='store_true')
    parser.add_argument('-i', '--info', action='store_true', help='Full list of available ' +
                        'variables that can be used to make an OP job (according to the job template)')

    args = parser.parse_args()

    report = list()
    jobs = list()

    # Les descriptifs de jobs sont ranges dans une liste
    # Si un descriptif est passé manuellement (avec l'option -j) on ne traite que lui
    if not args.job and os.path.isfile(args.file):
        report.append('Generation of the jobs defined in the file : {} \n'.format(args.file))
        with io.open(args.file, 'r') as fp:
            for line in fp.readlines():
                if bool(line.rstrip()):
                    job = make_cmdline(line.rstrip())
                if args.name is None or job['name'] in args.name:
                    jobs.append(job)

    elif args.job:
        job = make_cmdline(args.job)
        jobs.append(job)
        if args.write:
            with open(args.file, 'a') as fp:
                fp.write(args.job + "\n")

    if args.add:
        newparams = make_cmdline(args.add)
        for job in jobs:
            job.update(newparams)

    dflt_profile = 'oper' if args.oper else 'test'
    for job in jobs:
        job.setdefault('profile', dflt_profile)

    return args, jobs, report


def list_jobs(jobs):
    print('Processed jobs:')
    for job in jobs:
        print(job)


def make_cmdline(description):
    t = vortex.ticket()
    if isinstance(description, six.string_types):
        description = description.split(' ')
    return t.sh.rawopts(description)


def list_variables():
    t = vortex.ticket()
    core = load_template(t, '@opjob-variables.tpl')
    with open(core.srcfile, 'r') as f:
        for line in f:
            print(line)


def add_report(report, jobname, oper, backup=None):
    if backup is not None:
        report.append('Save the job ' + jobname + ' under ' + jobname + backup)
    else:
        configuration = 'oper' if oper else 'test'
        report.append('Job ' + jobname + ' created in configuration ' + configuration)
    return report


def display_report(report):
    t = vortex.ticket()
    t.sh.header('Review of actions taken')
    for item in report:
        print(item)
    print()


def makejob(job):
    t = vortex.ticket()

    opts = dict(job.items())

    t.sh.header(' '.join(('Vortex', vortex.__version__, 'job builder')))

    for k, v in opts.iteritems():
        print(_INFO_PRINT_FMT.format(k, v))

    if not opts['name']:
        vortex.logger.error('A job name sould be provided.')
        exit(1)

    opts['wrap']     = False
    opts['mkopts']   = ' '.join(sys.argv[1:])

    corejob, tplconf = mkjob(t, **opts)

    t.sh.header('Template configuration')

    for k, v in sorted(tplconf.iteritems()):
        print(_INFO_PRINT_FMT.format(k, v))

    def _wrap_launch(jobfile):
        '''Launch the **jobfile** script using **extra_wrapper*.'''
        rundate = (re.sub(r"^'(.*)'$", r'\1', tplconf['rundate'])
                   if isinstance(tplconf['rundate'], basestring) else '.')
        cmd = tplconf.get('extra_wrapper').format(injob=jobfile,
                                                  tstamp=bronx.stdtypes.date.now().ymdhms,
                                                  appbase=tplconf['appbase'],
                                                  pwd=tplconf['pwd'],
                                                  name=tplconf['name'],
                                                  file=tplconf['file'],
                                                  user=tplconf['mkuser'],
                                                  rundate=rundate)
        t.sh.header("Submitting the job through a wrapper command")
        print(cmd)
        t.sh.spawn(cmd, output=False, shell=True)

    # Add an encoding line inside the script
    # NB: The first line may be shebang (preserve it)
    s_corejob = corejob.split("\n")
    encoding_line = '# -*- coding: {} -*-'.format(tplconf['scriptencoding'])
    if s_corejob and re.match(r'^#!', s_corejob[0]):
        s_corejob.insert(1, encoding_line)
    else:
        s_corejob.insert(0, encoding_line)
    corejob = "\n".join(s_corejob)

    if tplconf.get('extra_wrapper', None):
        # Launch the script with the designated wrapper
        if tplconf.get('extra_wrapper_keep', False):
            # In this case, we generate the job file as usual and it is kept
            with io.open(tplconf['file'], 'w', encoding=tplconf['scriptencoding']) as jobfh:
                jobfh.write(corejob)
            _wrap_launch(tplconf['file'])
        else:
            # Here the job is written in a temporary file submitted and deleted
            with tempfile.NamedTemporaryFile(prefix=re.sub(r'\.py$', '', tplconf['file']) + '_',
                                             dir=tplconf['pwd'], mode='w+b') as jobfh:
                jobfh.write(corejob.encode(tplconf['scriptencoding']))
                jobfh.flush()
                t.sh.fsync(jobfh)
                _wrap_launch(jobfh.name)
    else:
        # Just create the job file...
        with io.open(tplconf['file'], 'w', encoding=tplconf['scriptencoding']) as jobfh:
            jobfh.write(corejob)

    t.sh.header('Job creation completed')


if __name__ == "__main__":
    args, jobs, report = parse_command_line()
    # L'option -l ne renvoie que la liste des jobs qui seraient traités si l'option n'avait pas été passée
    # Si une des options -o ou -d est passée, on modifie les jobs existants et l'option -c défini le comportement pour ceux qui n'existent pas encore
    if args.list:
        list_jobs(jobs)
    elif args.info:
        list_variables()
    elif not jobs:
        print("No 'jobs' file or job description (-j option), nothing to do. See --help for more informations.")
        sys.exit(1)
    else:
        for job in jobs:
            jobname = job['name'] + '.py'
            if os.path.isfile(jobname) and args.backup is not None:
                copyfile(jobname, jobname + args.backup)
                report = add_report(report, jobname, args.oper, args.backup)
            makejob(job)
            report = add_report(report, jobname, args.oper)
        display_report(report)
        if args.verbose:
            list_jobs(jobs)<|MERGE_RESOLUTION|>--- conflicted
+++ resolved
@@ -4,11 +4,8 @@
 from __future__ import print_function, absolute_import, division, unicode_literals
 
 import argparse
-<<<<<<< HEAD
+import io
 import locale
-=======
-import io
->>>>>>> b3028d99
 import os
 import re
 from shutil import copyfile
