--- conflicted
+++ resolved
@@ -20,17 +20,9 @@
 
 op_jobname  = '$name'
 if 'DMT_PATH_EXEC' in os.environ:
-<<<<<<< HEAD
-    op_rootapp  = re.sub(os.path.sep + 'jobs$', '',
-                         os.path.realpath(os.environ["DMT_PATH_EXEC"]))
-else:
-    op_rootapp  = re.sub(os.path.sep + 'jobs$', '', 
-                         os.path.realpath(os.getcwd()))
-=======
     op_rootapp  = os.path.dirname(os.environ["DMT_PATH_EXEC"])
 else:
     op_rootapp  = os.path.dirname(os.getcwd())
->>>>>>> 758d8c3a
 op_xpid     = op_rootapp.split('/')[-3]
 op_vapp     = op_rootapp.split('/')[-2]
 op_vconf    = op_rootapp.split('/')[-1]
